--- conflicted
+++ resolved
@@ -146,32 +146,11 @@
   }
 
   // Superficially verify that the input is a swift module file.
-<<<<<<< HEAD
-  llvm::BitstreamCursor Cursor(ErrOrBuf.get()->getMemBufferRef());
-  for (unsigned char Byte : serialization::SWIFTMODULE_SIGNATURE)
-    if (Cursor.AtEndOfStream()) {
-      Instance.getDiags().diagnose(SourceLoc(), diag::error_parse_input_file,
-                                   Filename,
-                                   "signature mismatch, end of stream");
-      return 1;
-    } else if (llvm::Expected<unsigned> MaybeRead = Cursor.Read(8)) {
-      if (MaybeRead.get() != Byte) {
-        Instance.getDiags().diagnose(SourceLoc(), diag::error_parse_input_file,
-                                     Filename, "signature mismatch");
-        return 1;
-      }
-    } else {
-      Instance.getDiags().diagnose(SourceLoc(), diag::error_parse_input_file,
-                                   Filename, toString(MaybeRead.takeError()));
-      return 1;
-    }
-=======
   if (!serialization::isSerializedAST(ErrOrBuf.get()->getBuffer())) {
     Instance.getDiags().diagnose(SourceLoc(), diag::error_parse_input_file,
                                  Filename, "signature mismatch");
     return 1;
   }
->>>>>>> 8280358d
 
   // Wrap the bitstream in a module object file. To use the ClangImporter to
   // create the module loader, we need to properly set the runtime library path.
