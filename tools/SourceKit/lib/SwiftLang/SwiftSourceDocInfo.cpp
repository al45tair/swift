//===--- SwiftSourceDocInfo.cpp -------------------------------------------===//
//
// This source file is part of the Swift.org open source project
//
// Copyright (c) 2014 - 2017 Apple Inc. and the Swift project authors
// Licensed under Apache License v2.0 with Runtime Library Exception
//
// See https://swift.org/LICENSE.txt for license information
// See https://swift.org/CONTRIBUTORS.txt for the list of Swift project authors
//
//===----------------------------------------------------------------------===//

#include "SwiftASTManager.h"
#include "SwiftLangSupport.h"
#include "SourceKit/Support/UIdent.h"
#include "SourceKit/Support/ImmutableTextBuffer.h"
#include "SourceKit/Support/Logging.h"

#include "swift/AST/ASTDemangler.h"
#include "swift/AST/ASTPrinter.h"
#include "swift/AST/Decl.h"
#include "swift/AST/NameLookup.h"
#include "swift/AST/SwiftNameTranslation.h"
#include "swift/AST/GenericSignature.h"
#include "swift/Basic/SourceManager.h"
#include "swift/Frontend/Frontend.h"
#include "swift/Frontend/PrintingDiagnosticConsumer.h"
#include "swift/IDE/CommentConversion.h"
#include "swift/IDE/ModuleInterfacePrinting.h"
#include "swift/IDE/SourceEntityWalker.h"
#include "swift/IDE/Utils.h"
#include "swift/IDE/Refactoring.h"
#include "swift/Markup/XMLUtils.h"
#include "swift/Sema/IDETypeChecking.h"

#include "clang/AST/ASTContext.h"
#include "clang/AST/DeclObjC.h"
#include "clang/Basic/CharInfo.h"
#include "clang/Basic/Module.h"
#include "clang/Index/USRGeneration.h"
#include "clang/Lex/Lexer.h"

#include "llvm/Support/MemoryBuffer.h"

#include <numeric>

using namespace SourceKit;
using namespace swift;
using namespace swift::ide;

namespace {
class AnnotatedDeclarationPrinter : public XMLEscapingPrinter {
public:
  AnnotatedDeclarationPrinter(raw_ostream &OS)
    :XMLEscapingPrinter(OS) { }

private:
  void printTypeRef(Type T, const TypeDecl *TD, Identifier Name) override {
    printXML("<Type usr=\"");
    SwiftLangSupport::printUSR(TD, OS);
    printXML("\">");
    StreamPrinter::printTypeRef(T, TD, Name);
    printXML("</Type>");
  }
};
} // end anonymous namespace

static StringRef getTagForDecl(const Decl *D, bool isRef) {
  auto UID = SwiftLangSupport::getUIDForDecl(D, isRef);
  static const char *prefix = "source.lang.swift.";
  assert(UID.getName().startswith(prefix));
  return UID.getName().drop_front(strlen(prefix));
}

static StringRef ExternalParamNameTag = "decl.var.parameter.argument_label";
static StringRef LocalParamNameTag = "decl.var.parameter.name";
static StringRef GenericParamNameTag = "decl.generic_type_param.name";
static StringRef SyntaxKeywordTag = "syntaxtype.keyword";

static StringRef getTagForParameter(PrintStructureKind context) {
  switch (context) {
  case PrintStructureKind::FunctionParameter:
    return "decl.var.parameter";
  case PrintStructureKind::FunctionReturnType:
    return "decl.function.returntype";
  case PrintStructureKind::FunctionType:
    return "";
  case PrintStructureKind::TupleType:
    return "tuple";
  case PrintStructureKind::TupleElement:
    return "tuple.element";
  case PrintStructureKind::GenericParameter:
    return "decl.generic_type_param";
  case PrintStructureKind::GenericRequirement:
    return "decl.generic_type_requirement";
  case PrintStructureKind::BuiltinAttribute:
    return "syntaxtype.attribute.builtin";
  case PrintStructureKind::NumberLiteral:
    return "syntaxtype.number";
  case PrintStructureKind::StringLiteral:
    return "syntaxtype.string";
  }
  llvm_unreachable("unexpected parameter kind");
}

static StringRef getDeclNameTagForDecl(const Decl *D) {
  switch (D->getKind()) {
  case DeclKind::Param:
    // When we're examining the parameter itself, it is the local name that is
    // the name of the variable.
    return LocalParamNameTag;
  case DeclKind::GenericTypeParam:
    return ""; // Handled by printName.
  case DeclKind::Constructor:
  case DeclKind::Destructor:
  case DeclKind::Subscript:
    // The names 'init'/'deinit'/'subscript' are actually keywords.
    return SyntaxKeywordTag;
  default:
    return "decl.name";
  }
}

namespace {
/// A typesafe union of contexts that the printer can be inside.
/// Currently: Decl, PrintStructureKind
class PrintContext {
  // Use the low bit to determine the type; store the enum value shifted left
  // to leave the low bit free.
  const uintptr_t value;
  static constexpr unsigned declTag = 0;
  static constexpr unsigned PrintStructureKindTag = 1;
  static constexpr unsigned typeTag = 2;
  static constexpr unsigned tagMask = 3;
  static constexpr unsigned tagShift = 2;
  bool hasTag(unsigned tag) const { return (value & tagMask) == tag; }

public:
  PrintContext(const Decl *D) : value(uintptr_t(D)) {
    static_assert(llvm::PointerLikeTypeTraits<Decl *>::NumLowBitsAvailable >=
                      tagShift,
                  "missing spare bit in Decl *");
  }
  PrintContext(PrintStructureKind K)
      : value((uintptr_t(K) << tagShift) | PrintStructureKindTag) {}
  PrintContext(TypeLoc unused) : value(typeTag) {}

  /// Get the context as a Decl, or nullptr.
  const Decl *getDecl() const {
    return hasTag(declTag) ? (const Decl *)value : nullptr;
  }
  /// Get the context as a PrintStructureKind, or None.
  Optional<PrintStructureKind> getPrintStructureKind() const {
    if (!hasTag(PrintStructureKindTag))
      return None;
    return PrintStructureKind(value >> tagShift);
  }
  /// Whether this is a PrintStructureKind context of the given \p kind.
  bool is(PrintStructureKind kind) const {
    auto storedKind = getPrintStructureKind();
    return storedKind && *storedKind == kind;
  }
  bool isType() const { return hasTag(typeTag); }
};

/// An ASTPrinter for annotating declarations with XML tags that describe the
/// key substructure of the declaration for CursorInfo/DocInfo.
///
/// Prints declarations with decl- and type-specific tags derived from the
/// UIDs used for decl/refs. For example (including newlines purely for ease of
/// reading):
///
/// \verbatim
///   <decl.function.free>
///     func <decl.name>foo</decl.name>
///     (
///     <decl.var.parameter>
///       <decl.var.parameter.name>x</decl.var.parameter.name>:
///       <ref.struct usr="Si">Int</ref.struct>
///     </decl.var.parameter>
///     ) -> <decl.function.returntype>
///            <ref.struct usr="Si">Int</ref.struct></decl.function.returntype>
///  </decl.function.free>
/// \endverbatim
class FullyAnnotatedDeclarationPrinter final : public XMLEscapingPrinter {
public:
  FullyAnnotatedDeclarationPrinter(raw_ostream &OS) : XMLEscapingPrinter(OS) {}

private:

  // MARK: The ASTPrinter callback interface.

  void printDeclPre(const Decl *D, Optional<BracketOptions> Bracket) override {
    contextStack.emplace_back(PrintContext(D));
    openTag(getTagForDecl(D, /*isRef=*/false));
  }
  void printDeclPost(const Decl *D, Optional<BracketOptions> Bracket) override {
    assert(contextStack.back().getDecl() == D && "unmatched printDeclPre");
    contextStack.pop_back();
    closeTag(getTagForDecl(D, /*isRef=*/false));
  }

  void printDeclLoc(const Decl *D) override {
    auto tag = getDeclNameTagForDecl(D);
    if (!tag.empty())
      openTag(tag);
  }
  void printDeclNameEndLoc(const Decl *D) override {
    auto tag = getDeclNameTagForDecl(D);
    if (!tag.empty())
      closeTag(tag);
  }

  void printTypePre(const TypeLoc &TL) override {
    auto tag = getTypeTagForCurrentContext();
    contextStack.emplace_back(PrintContext(TL));
    if (!tag.empty())
      openTag(tag);
  }
  void printTypePost(const TypeLoc &TL) override {
    assert(contextStack.back().isType());
    contextStack.pop_back();
    auto tag = getTypeTagForCurrentContext();
    if (!tag.empty())
      closeTag(tag);
  }

  void printStructurePre(PrintStructureKind kind, const Decl *D) override {
    if (kind == PrintStructureKind::TupleElement ||
        kind == PrintStructureKind::TupleType)
      fixupTuple(kind);

    contextStack.emplace_back(PrintContext(kind));
    auto tag = getTagForParameter(kind);
    if (tag.empty())
      return;

    if (D && kind == PrintStructureKind::GenericParameter) {
      assert(isa<ValueDecl>(D) && "unexpected non-value decl for param");
      openTagWithUSRForDecl(tag, cast<ValueDecl>(D));
    } else {
      openTag(tag);
    }
  }
  void printStructurePost(PrintStructureKind kind, const Decl *D) override {
    if (kind == PrintStructureKind::TupleElement ||
        kind == PrintStructureKind::TupleType) {
      auto prev = contextStack.pop_back_val();
      (void)prev;
      fixupTuple(kind);
      assert(prev.is(kind) && "unmatched printStructurePre");
    } else {
      assert(contextStack.back().is(kind) && "unmatched printStructurePre");
      contextStack.pop_back();
    }

    auto tag = getTagForParameter(kind);
    if (!tag.empty())
      closeTag(tag);
  }

  void printNamePre(PrintNameContext context) override {
    auto tag = getTagForPrintNameContext(context);
    if (!tag.empty())
      openTag(tag);
  }
  void printNamePost(PrintNameContext context) override {
    auto tag = getTagForPrintNameContext(context);
    if (!tag.empty())
      closeTag(tag);
  }

  void printTypeRef(Type T, const TypeDecl *TD, Identifier name) override {
    auto tag = getTagForDecl(TD, /*isRef=*/true);
    openTagWithUSRForDecl(tag, TD);
    insideRef = true;
    XMLEscapingPrinter::printTypeRef(T, TD, name);
    insideRef = false;
    closeTag(tag);
  }

  // MARK: Convenience functions for printing.

  void openTag(StringRef tag) { OS << "<" << tag << ">"; }
  void closeTag(StringRef tag) { OS << "</" << tag << ">"; }

  void openTagWithUSRForDecl(StringRef tag, const ValueDecl *VD) {
    OS << "<" << tag << " usr=\"";
    SwiftLangSupport::printUSR(VD, OS);
    OS << "\">";
  }

  // MARK: Misc.

  StringRef getTypeTagForCurrentContext() const {
    if (contextStack.empty())
      return "";

    static StringRef parameterTypeTag = "decl.var.parameter.type";
    static StringRef genericParamTypeTag = "decl.generic_type_param.constraint";

    auto context = contextStack.back();
    if (context.is(PrintStructureKind::FunctionParameter))
      return parameterTypeTag;
    if (context.is(PrintStructureKind::GenericParameter))
      return genericParamTypeTag;
    if (context.is(PrintStructureKind::TupleElement))
      return "tuple.element.type";
    if (context.getPrintStructureKind().hasValue() || context.isType())
      return "";

    assert(context.getDecl() && "unexpected context kind");
    switch (context.getDecl()->getKind()) {
    case DeclKind::Param:
      return parameterTypeTag;
    case DeclKind::GenericTypeParam:
      return genericParamTypeTag;
    case DeclKind::Var:
      return "decl.var.type";
    case DeclKind::Subscript:
    case DeclKind::Func:
    default:
      return "";
    }
  }

  StringRef getTagForPrintNameContext(PrintNameContext context) {
    if (insideRef)
      return "";

    bool insideParam =
        !contextStack.empty() &&
        contextStack.back().is(PrintStructureKind::FunctionParameter);

    switch (context) {
    case PrintNameContext::FunctionParameterExternal:
      return ExternalParamNameTag;
    case PrintNameContext::FunctionParameterLocal:
      return LocalParamNameTag;
    case PrintNameContext::TupleElement:
      if (insideParam)
        return ExternalParamNameTag;
      return "tuple.element.argument_label";
    case PrintNameContext::Keyword:
      return SyntaxKeywordTag;
    case PrintNameContext::GenericParameter:
      return GenericParamNameTag;
    case PrintNameContext::Attribute:
      return "syntaxtype.attribute.name";
    default:
      return "";
    }
  }

  /// 'Fix' a tuple or tuple element structure kind to be a function parameter
  /// or function type if we are currently inside a function type. This
  /// simplifies functions that need to differentiate a tuple from the input
  /// part of a function type.
  void fixupTuple(PrintStructureKind &kind) {
    assert(kind == PrintStructureKind::TupleElement ||
           kind == PrintStructureKind::TupleType);
    // Skip over 'type's in the context stack.
    for (auto I = contextStack.rbegin(), E = contextStack.rend(); I != E; ++I) {
      if (I->is(PrintStructureKind::FunctionType)) {
        if (kind == PrintStructureKind::TupleElement)
          kind = PrintStructureKind::FunctionParameter;
        else
          kind = PrintStructureKind::FunctionType;
        break;
      } else if (!I->isType()) {
        break;
      }
    }
  }

private:
  /// A stack of contexts being printed, used to determine the context for
  /// subsequent ASTPrinter callbacks.
  llvm::SmallVector<PrintContext, 3> contextStack;
  bool insideRef = false;
};
} // end anonymous namespace

static Type findBaseTypeForReplacingArchetype(const ValueDecl *VD, const Type Ty) {
  if (Ty.isNull())
    return Type();

  // Find the nominal type decl related to VD.
  if (!VD->getDeclContext()->isTypeContext())
    return Type();

  return Ty->getRValueType()->getInOutObjectType()->getMetatypeInstanceType();
}

static void printAnnotatedDeclaration(const ValueDecl *VD,
                                      const Type BaseTy,
                                      raw_ostream &OS) {
  AnnotatedDeclarationPrinter Printer(OS);
  PrintOptions PO = PrintOptions::printQuickHelpDeclaration();
  if (BaseTy) {
    PO.setBaseType(BaseTy);
    PO.PrintAsMember = true;
  }

  // If it's implicit, try to find an overridden ValueDecl that's not implicit.
  // This will ensure we can properly annotate TypeRepr with a usr
  // in AnnotatedDeclarationPrinter.
  while (VD->isImplicit() && VD->getOverriddenDecl())
    VD = VD->getOverriddenDecl();

  // Wrap this up in XML, as that's what we'll use for documentation comments.
  OS<<"<Declaration>";
  VD->print(Printer, PO);
  OS<<"</Declaration>";
}

void SwiftLangSupport::printFullyAnnotatedDeclaration(const ValueDecl *VD,
                                                      Type BaseTy,
                                                      raw_ostream &OS) {
  FullyAnnotatedDeclarationPrinter Printer(OS);
  PrintOptions PO = PrintOptions::printQuickHelpDeclaration();
  if (BaseTy) {
    PO.setBaseType(BaseTy);
    PO.PrintAsMember = true;
  }

  // If it's implicit, try to find an overridden ValueDecl that's not implicit.
  // This will ensure we can properly annotate TypeRepr with a usr
  // in AnnotatedDeclarationPrinter.
  while (VD->isImplicit() && VD->getOverriddenDecl())
    VD = VD->getOverriddenDecl();

  VD->print(Printer, PO);
}

void SwiftLangSupport::printFullyAnnotatedGenericReq(
    const swift::GenericSignature *Sig, llvm::raw_ostream &OS) {
  assert(Sig);
  FullyAnnotatedDeclarationPrinter Printer(OS);
  PrintOptions PO = PrintOptions::printQuickHelpDeclaration();
  Sig->print(Printer, PO);
}

void SwiftLangSupport::printFullyAnnotatedSynthesizedDeclaration(
    const swift::ValueDecl *VD, TypeOrExtensionDecl Target,
    llvm::raw_ostream &OS) {
  // FIXME: Mutable global variable - gross!
  static llvm::SmallDenseMap<swift::ValueDecl*,
    std::unique_ptr<swift::SynthesizedExtensionAnalyzer>> TargetToAnalyzerMap;
  FullyAnnotatedDeclarationPrinter Printer(OS);
  PrintOptions PO = PrintOptions::printQuickHelpDeclaration();
  NominalTypeDecl *TargetNTD = Target.getBaseNominal();

  if (TargetToAnalyzerMap.count(TargetNTD) == 0) {
    std::unique_ptr<SynthesizedExtensionAnalyzer> Analyzer(
        new SynthesizedExtensionAnalyzer(TargetNTD, PO));
    TargetToAnalyzerMap.insert({TargetNTD, std::move(Analyzer)});
  }
  PO.initForSynthesizedExtension(Target);
  PO.PrintAsMember = true;
  VD->print(Printer, PO);
}

template <typename FnTy>
void walkRelatedDecls(const ValueDecl *VD, const FnTy &Fn) {
  llvm::SmallDenseMap<DeclName, unsigned, 16> NamesSeen;
  ++NamesSeen[VD->getFullName()];
  SmallVector<LookupResultEntry, 8> RelatedDecls;

  if (isa<ParamDecl>(VD))
    return; // Parameters don't have interesting related declarations.

  // FIXME: Extract useful related declarations, overloaded functions,
  // if VD is an initializer, we should extract other initializers etc.
  // For now we use UnqualifiedLookup to fetch other declarations with the same
  // base name.
  auto TypeResolver = VD->getASTContext().getLazyResolver();
  UnqualifiedLookup Lookup(VD->getBaseName(), VD->getDeclContext(),
                           TypeResolver);
  for (auto result : Lookup.Results) {
    ValueDecl *RelatedVD = result.getValueDecl();
    if (RelatedVD->getAttrs().isUnavailable(VD->getASTContext()))
      continue;

    if (RelatedVD != VD) {
      ++NamesSeen[RelatedVD->getFullName()];
      RelatedDecls.push_back(result);
    }
  }

  // Now provide the results along with whether the name is duplicate or not.
  ValueDecl *OriginalBase = VD->getDeclContext()->getSelfNominalTypeDecl();
  for (auto Related : RelatedDecls) {
    ValueDecl *RelatedVD = Related.getValueDecl();
    bool SameBase = Related.getBaseDecl() && Related.getBaseDecl() == OriginalBase;
    Fn(RelatedVD, SameBase, NamesSeen[RelatedVD->getFullName()] > 1);
  }
}

//===----------------------------------------------------------------------===//
// SwiftLangSupport::getCursorInfo
//===----------------------------------------------------------------------===//

static StringRef getSourceToken(unsigned Offset,
                                ImmutableTextSnapshotRef Snap) {
  auto MemBuf = Snap->getBuffer()->getInternalBuffer();

  // FIXME: Invalid offset shouldn't reach here.
  if (Offset >= MemBuf->getBufferSize())
    return StringRef();

  SourceManager SM;
  auto MemBufRef = llvm::MemoryBuffer::getMemBuffer(MemBuf->getBuffer(),
                                                 MemBuf->getBufferIdentifier());
  auto BufId = SM.addNewSourceBuffer(std::move(MemBufRef));
  SourceLoc Loc = SM.getLocForOffset(BufId, Offset);
  return Lexer::getTokenAtLocation(SM, Loc).getText();
}

static llvm::Optional<unsigned>
mapOffsetToOlderSnapshot(unsigned Offset,
                         ImmutableTextSnapshotRef NewSnap,
                         ImmutableTextSnapshotRef OldSnap) {
  SmallVector<ReplaceImmutableTextUpdateRef, 16> Updates;
  OldSnap->foreachReplaceUntil(NewSnap,
    [&](ReplaceImmutableTextUpdateRef Upd)->bool {
      Updates.push_back(Upd);
      return true;
    });

  // Walk the updates backwards and "undo" them.
  for (auto I = Updates.rbegin(), E = Updates.rend(); I != E; ++I) {
    auto Upd = *I;
    if (Upd->getByteOffset() <= Offset &&
        Offset < Upd->getByteOffset() + Upd->getText().size())
      return None; // Offset is part of newly inserted text.

    if (Upd->getByteOffset() <= Offset) {
      Offset += Upd->getLength(); // "bring back" what was removed.
      Offset -= Upd->getText().size(); // "remove" what was added.
    }
  }
  return Offset;
}

static llvm::Optional<unsigned>
mapOffsetToNewerSnapshot(unsigned Offset,
                         ImmutableTextSnapshotRef OldSnap,
                         ImmutableTextSnapshotRef NewSnap) {
  bool Completed = OldSnap->foreachReplaceUntil(NewSnap,
    [&](ReplaceImmutableTextUpdateRef Upd)->bool {
      if (Upd->getByteOffset() <= Offset &&
          Offset < Upd->getByteOffset() + Upd->getLength())
        return false; // Offset is part of removed text.

      if (Upd->getByteOffset() <= Offset) {
        Offset += Upd->getText().size();
        Offset -= Upd->getLength();
      }
      return true;
    });

  if (Completed)
    return Offset;
  return None;
}

/// Tries to remap the location from a previous snapshot to the latest one.
static llvm::Optional<std::pair<unsigned, unsigned>>
tryRemappingLocToLatestSnapshot(SwiftLangSupport &Lang,
                                std::pair<unsigned, unsigned> Range,
                                StringRef Filename,
                         ArrayRef<ImmutableTextSnapshotRef> PreviousASTSnaps) {
  ImmutableTextSnapshotRef LatestSnap;
  if (auto EditorDoc = Lang.getEditorDocuments()->findByPath(Filename))
    LatestSnap = EditorDoc->getLatestSnapshot();
  if (!LatestSnap)
    return Range;

  for (auto &PrevSnap : PreviousASTSnaps) {
    if (PrevSnap->isFromSameBuffer(LatestSnap)) {
      if (PrevSnap->getStamp() == LatestSnap->getStamp())
        return Range;

      auto OptBegin = mapOffsetToNewerSnapshot(Range.first,
                                               PrevSnap, LatestSnap);
      if (!OptBegin.hasValue())
        return None;

      auto OptEnd = mapOffsetToNewerSnapshot(Range.first+Range.second,
                                             PrevSnap, LatestSnap);
      if (!OptEnd.hasValue())
        return None;

      return std::make_pair(*OptBegin, *OptEnd-*OptBegin);
    }
  }

  return Range;
}


/// Returns true for error.
static bool passCursorInfoForModule(ModuleEntity Mod,
                                    SwiftInterfaceGenMap &IFaceGenContexts,
                                    const CompilerInvocation &Invok,
                       std::function<void(const RequestResult<CursorInfoData> &)> Receiver) {
  std::string Name = Mod.getName();
  std::string FullName = Mod.getFullName();
  CursorInfoData Info;
  Info.Kind = SwiftLangSupport::getUIDForModuleRef();
  Info.Name = Name;
  Info.ModuleName = FullName;
  if (auto IFaceGenRef = IFaceGenContexts.find(Info.ModuleName, Invok))
    Info.ModuleInterfaceName = IFaceGenRef->getDocumentName();
  Info.IsSystem = Mod.isSystemModule();
  std::vector<StringRef> Groups;
  if (auto MD = Mod.getAsSwiftModule()) {
    Info.ModuleGroupArray = ide::collectModuleGroups(const_cast<ModuleDecl*>(MD),
                                                     Groups);
  }
  Receiver(RequestResult<CursorInfoData>::fromResult(Info));
  return false;
}

static void
collectAvailableRenameInfo(const ValueDecl *VD,
                           std::vector<UIdent> &RefactoringIds,
                           DelayedStringRetriever &RefactroingNameOS,
                           DelayedStringRetriever &RefactoringReasonOS) {
  std::vector<ide::RenameAvailabiliyInfo> Scratch;
  for (auto Info : ide::collectRenameAvailabilityInfo(VD, Scratch)) {
    RefactoringIds.push_back(SwiftLangSupport::
      getUIDForRefactoringKind(Info.Kind));
    RefactroingNameOS.startPiece();
    RefactroingNameOS << ide::getDescriptiveRefactoringKindName(Info.Kind);
    RefactroingNameOS.endPiece();
    RefactoringReasonOS.startPiece();
    RefactoringReasonOS << ide::getDescriptiveRenameUnavailableReason(Info.
      AvailableKind);
    RefactoringReasonOS.endPiece();
  }
}

static void
serializeRefactoringKinds(ArrayRef<RefactoringKind> AllKinds,
                          std::vector<UIdent> &RefactoringIds,
                          DelayedStringRetriever &RefactroingNameOS,
                          DelayedStringRetriever &RefactoringReasonOS) {
  for (auto Kind : AllKinds) {
    RefactoringIds.push_back(SwiftLangSupport::getUIDForRefactoringKind(Kind));
    RefactroingNameOS.startPiece();
    RefactroingNameOS << ide::getDescriptiveRefactoringKindName(Kind);
    RefactroingNameOS.endPiece();
    RefactoringReasonOS.startPiece();
    RefactoringReasonOS.endPiece();
  }
}

static void
collectAvailableRefactoringsOtherThanRename(SourceFile *SF,
                                            ResolvedCursorInfo CursorInfo,
                                            std::vector<UIdent> &RefactoringIds,
                                      DelayedStringRetriever &RefactroingNameOS,
                                  DelayedStringRetriever &RefactoringReasonOS) {
  std::vector<RefactoringKind> Scratch;
  serializeRefactoringKinds(collectAvailableRefactorings(SF, CursorInfo, Scratch,
    /*ExcludeRename*/true), RefactoringIds, RefactroingNameOS,
    RefactoringReasonOS);
}

static Optional<unsigned>
getParamParentNameOffset(const ValueDecl *VD, SourceLoc Cursor) {
  if (Cursor.isInvalid())
    return None;
  SourceLoc Loc;
  if (auto PD = dyn_cast<ParamDecl>(VD)) {

    // Avoid returning parent loc for internal-only names.
    if (PD->getArgumentNameLoc().isValid() && PD->getArgumentNameLoc() != Cursor)
      return None;
    auto *DC = PD->getDeclContext();
    switch (DC->getContextKind()) {
      case DeclContextKind::SubscriptDecl:
        Loc = cast<SubscriptDecl>(DC)->getNameLoc();
        break;
      case DeclContextKind::AbstractFunctionDecl:
        Loc = cast<AbstractFunctionDecl>(DC)->getNameLoc();
        break;
      default:
        break;
    }
  }
  if (Loc.isInvalid())
    return None;
  auto &SM = VD->getASTContext().SourceMgr;
  return SM.getLocOffsetInBuffer(Loc, SM.findBufferContainingLoc(Loc));
}

/// Returns true on success, false on error (and sets `Diagnostic` accordingly).
static bool passCursorInfoForDecl(SourceFile* SF,
                                  const ValueDecl *VD,
                                  const ModuleDecl *MainModule,
                                  const Type ContainerTy,
                                  bool IsRef,
                                  bool RetrieveRefactoring,
                                  ResolvedCursorInfo TheTok,
                                  Optional<unsigned> OrigBufferID,
                                  SourceLoc CursorLoc,
                  ArrayRef<RefactoringInfo> KownRefactoringInfoFromRange,
                                  SwiftLangSupport &Lang,
                                  const CompilerInvocation &Invok,
                                  std::string &Diagnostic,
                      ArrayRef<ImmutableTextSnapshotRef> PreviousASTSnaps,
                  std::function<void(const RequestResult<CursorInfoData> &)> Receiver) {
  if (AvailableAttr::isUnavailable(VD)) {
    Diagnostic = "Unavailable in the current compilation context.";
    return false;
  }

  SmallString<64> SS;
  auto BaseType = findBaseTypeForReplacingArchetype(VD, ContainerTy);
  bool InSynthesizedExtension = false;
  if (BaseType) {
    if (auto Target = BaseType->getAnyNominal()) {
      SynthesizedExtensionAnalyzer Analyzer(Target,
                                          PrintOptions::printModuleInterface());
      InSynthesizedExtension = Analyzer.isInSynthesizedExtension(VD);
    }
  }

  unsigned NameBegin = SS.size();
  {
    llvm::raw_svector_ostream OS(SS);
    SwiftLangSupport::printDisplayName(VD, OS);
  }
  unsigned NameEnd = SS.size();

  unsigned USRBegin = SS.size();
  {
    llvm::raw_svector_ostream OS(SS);
    SwiftLangSupport::printUSR(VD, OS);
    if (InSynthesizedExtension) {
        OS << LangSupport::SynthesizedUSRSeparator;
        SwiftLangSupport::printUSR(BaseType->getAnyNominal(), OS);
    }
  }
  unsigned USREnd = SS.size();

  unsigned TypenameBegin = SS.size();
  if (VD->hasInterfaceType()) {
    llvm::raw_svector_ostream OS(SS);
    PrintOptions Options;
    Options.PrintTypeAliasUnderlyingType = true;
    VD->getInterfaceType().print(OS, Options);
  }
  unsigned TypenameEnd = SS.size();

  unsigned MangledTypeStart = SS.size();
  {
    llvm::raw_svector_ostream OS(SS);
    SwiftLangSupport::printDeclTypeUSR(VD, OS);
  }
  unsigned MangledTypeEnd = SS.size();

  unsigned MangledContainerTypeStart = SS.size();
  if (ContainerTy && !ContainerTy->hasArchetype()) {
    llvm::raw_svector_ostream OS(SS);
    SwiftLangSupport::printTypeUSR(ContainerTy, OS);
  }
  unsigned MangledContainerTypeEnd = SS.size();

  unsigned DocCommentBegin = SS.size();
  {
    llvm::raw_svector_ostream OS(SS);
    ide::getDocumentationCommentAsXML(VD, OS);
  }
  unsigned DocCommentEnd = SS.size();

  if (DocCommentEnd == DocCommentBegin) {
    if (auto *Req = ASTPrinter::findConformancesWithDocComment(
        const_cast<ValueDecl*>(VD))) {
      llvm::raw_svector_ostream OS(SS);
      ide::getDocumentationCommentAsXML(Req, OS);
    }
    DocCommentEnd = SS.size();
  }

  unsigned DeclBegin = SS.size();
  {
    llvm::raw_svector_ostream OS(SS);
    printAnnotatedDeclaration(VD, BaseType, OS);
  }
  unsigned DeclEnd = SS.size();

  unsigned FullDeclBegin = SS.size();
  {
    llvm::raw_svector_ostream OS(SS);
    SwiftLangSupport::printFullyAnnotatedDeclaration(VD, BaseType, OS);
  }
  unsigned FullDeclEnd = SS.size();

  unsigned GroupBegin = SS.size();
  {
    llvm::raw_svector_ostream OS(SS);
    auto *GroupVD = InSynthesizedExtension ? BaseType->getAnyNominal() : VD;
    if (auto OP = GroupVD->getGroupName())
      OS << OP.getValue();
  }
  unsigned GroupEnd = SS.size();

  unsigned LocalizationBegin = SS.size();
  {
    llvm::raw_svector_ostream OS(SS);
    ide::getLocalizationKey(VD, OS);
  }
  unsigned LocalizationEnd = SS.size();

  std::vector<UIdent> RefactoringIds;
  DelayedStringRetriever RefactoringNameOS(SS);
  DelayedStringRetriever RefactoringReasonOS(SS);
  if (RetrieveRefactoring) {
    collectAvailableRenameInfo(VD, RefactoringIds, RefactoringNameOS,
                               RefactoringReasonOS);
    collectAvailableRefactoringsOtherThanRename(SF, TheTok, RefactoringIds,
      RefactoringNameOS, RefactoringReasonOS);
  }

  DelayedStringRetriever OverUSRsStream(SS);

  ide::walkOverriddenDecls(VD,
    [&](llvm::PointerUnion<const ValueDecl*, const clang::NamedDecl*> D) {
      OverUSRsStream.startPiece();
      if (auto VD = D.dyn_cast<const ValueDecl*>()) {
        if (SwiftLangSupport::printUSR(VD, OverUSRsStream))
          return;
      } else {
        llvm::SmallString<128> Buf;
        if (clang::index::generateUSRForDecl(
            D.get<const clang::NamedDecl*>(), Buf))
          return;
        OverUSRsStream << Buf.str();
      }
      OverUSRsStream.endPiece();
  });

  DelayedStringRetriever RelDeclsStream(SS);
  walkRelatedDecls(VD, [&](const ValueDecl *RelatedDecl, bool UseOriginalBase, bool DuplicateName) {
    RelDeclsStream.startPiece();
    {
      RelDeclsStream<<"<RelatedName usr=\"";
      SwiftLangSupport::printUSR(RelatedDecl, RelDeclsStream);
      RelDeclsStream<<"\">";
      if (isa<AbstractFunctionDecl>(RelatedDecl) && DuplicateName) {
        // Related decls are generally overloads, so print parameter types to
        // differentiate them.
        PrintOptions PO;
        PO.SkipAttributes = true;
        PO.SkipIntroducerKeywords = true;
        PO.ArgAndParamPrinting = PrintOptions::ArgAndParamPrintingMode::ArgumentOnly;
        XMLEscapingPrinter Printer(RelDeclsStream);
        if (UseOriginalBase && BaseType) {
          PO.setBaseType(BaseType);
          PO.PrintAsMember = true;
        }
        RelatedDecl->print(Printer, PO);
      } else {
        llvm::SmallString<128> Buf;
        {
          llvm::raw_svector_ostream OSBuf(Buf);
          SwiftLangSupport::printDisplayName(RelatedDecl, OSBuf);
        }
        swift::markup::appendWithXMLEscaping(RelDeclsStream, Buf);
      }
      RelDeclsStream<<"</RelatedName>";
    }
    RelDeclsStream.endPiece();
  });

  ASTContext &Ctx = VD->getASTContext();

  ClangImporter *Importer = static_cast<ClangImporter*>(
      Ctx.getClangModuleLoader());
  std::string ModuleName;
  auto ClangNode = VD->getClangNode();
  if (ClangNode) {
    auto ClangMod = Importer->getClangOwningModule(ClangNode);
    if (ClangMod)
      ModuleName = ClangMod->getFullModuleName();
  } else if (VD->getLoc().isInvalid() && VD->getModuleContext() != MainModule) {
    ModuleName = VD->getModuleContext()->getName().str();
  }
  StringRef ModuleInterfaceName;
  if (auto IFaceGenRef = Lang.getIFaceGenContexts().find(ModuleName, Invok))
    ModuleInterfaceName = IFaceGenRef->getDocumentName();

  UIdent Kind = SwiftLangSupport::getUIDForDecl(VD, IsRef);
  StringRef Name = StringRef(SS.begin()+NameBegin, NameEnd-NameBegin);
  StringRef USR = StringRef(SS.begin()+USRBegin, USREnd-USRBegin);
  StringRef TypeName = StringRef(SS.begin()+TypenameBegin,
                                 TypenameEnd-TypenameBegin);
  StringRef TypeUsr = StringRef(SS.begin()+MangledTypeStart,
                                MangledTypeEnd - MangledTypeStart);

  StringRef ContainerTypeUsr = StringRef(SS.begin()+MangledContainerTypeStart,
                            MangledContainerTypeEnd - MangledContainerTypeStart);
  StringRef DocComment = StringRef(SS.begin()+DocCommentBegin,
                                   DocCommentEnd-DocCommentBegin);
  StringRef AnnotatedDecl = StringRef(SS.begin()+DeclBegin,
                                      DeclEnd-DeclBegin);
  StringRef FullyAnnotatedDecl =
      StringRef(SS.begin() + FullDeclBegin, FullDeclEnd - FullDeclBegin);
  StringRef GroupName = StringRef(SS.begin() + GroupBegin, GroupEnd - GroupBegin);
  StringRef LocalizationKey = StringRef(SS.begin() + LocalizationBegin,
                                        LocalizationEnd - LocalizationBegin);

  llvm::Optional<std::pair<unsigned, unsigned>> DeclarationLoc;
  StringRef Filename;
  getLocationInfo(VD, DeclarationLoc, Filename);
  if (DeclarationLoc.hasValue()) {
    DeclarationLoc = tryRemappingLocToLatestSnapshot(Lang,
                                                     *DeclarationLoc,
                                                     Filename,
                                                     PreviousASTSnaps);
    if (!DeclarationLoc.hasValue()) {
      Diagnostic = "Failed to remap declaration to latest snapshot.";
      return false;
    }
  }

  SmallVector<StringRef, 4> OverUSRs;
  OverUSRsStream.retrieve([&](StringRef S) { OverUSRs.push_back(S); });

  SmallVector<StringRef, 4> AnnotatedRelatedDecls;
  RelDeclsStream.retrieve([&](StringRef S) { AnnotatedRelatedDecls.push_back(S); });

  SmallVector<RefactoringInfo, 4> RefactoringInfoBuffer;
  for (unsigned I = 0, N = RefactoringIds.size(); I < N; I ++) {
    RefactoringInfoBuffer.push_back({RefactoringIds[I], RefactoringNameOS[I],
                                     RefactoringReasonOS[I]});
  }

  // Add available refactoring inheritted from range.
  RefactoringInfoBuffer.insert(RefactoringInfoBuffer.end(),
    KownRefactoringInfoFromRange.begin(),
    KownRefactoringInfoFromRange.end());

  bool IsSystem = VD->getModuleContext()->isSystemModule();
  std::string TypeInterface;

  CursorInfoData Info;
  Info.Kind = Kind;
  Info.Name = Name;
  Info.USR = USR;
  Info.TypeName = TypeName;
  Info.TypeUSR = TypeUsr;
  Info.ContainerTypeUSR = ContainerTypeUsr;
  Info.DocComment = DocComment;
  Info.AnnotatedDeclaration = AnnotatedDecl;
  Info.FullyAnnotatedDeclaration = FullyAnnotatedDecl;
  Info.ModuleName = ModuleName;
  Info.ModuleInterfaceName = ModuleInterfaceName;
  Info.DeclarationLoc = DeclarationLoc;
  Info.Filename = Filename;
  Info.OverrideUSRs = OverUSRs;
  Info.AnnotatedRelatedDeclarations = AnnotatedRelatedDecls;
  Info.GroupName = GroupName;
  Info.LocalizationKey = LocalizationKey;
  Info.IsSystem = IsSystem;
  Info.TypeInterface = StringRef();
  Info.AvailableActions = llvm::makeArrayRef(RefactoringInfoBuffer);
  Info.ParentNameOffset = getParamParentNameOffset(VD, CursorLoc);
  Receiver(RequestResult<CursorInfoData>::fromResult(Info));
  return true;
}

static clang::DeclarationName
getClangDeclarationName(const clang::NamedDecl *ND, NameTranslatingInfo &Info) {
  auto &Ctx = ND->getASTContext();
  auto OrigName = ND->getDeclName();
  assert(SwiftLangSupport::getNameKindForUID(Info.NameKind) == NameKind::ObjC);
  if (Info.BaseName.empty() == Info.ArgNames.empty()) {
    // cannot have both.
    return clang::DeclarationName();
  }
  if (!Info.BaseName.empty()) {
    return clang::DeclarationName(&Ctx.Idents.get(Info.BaseName));
  } else {
    switch (OrigName.getNameKind()) {
    case clang::DeclarationName::ObjCZeroArgSelector:
    case clang::DeclarationName::ObjCOneArgSelector:
    case clang::DeclarationName::ObjCMultiArgSelector:
      break;
    default:
      return clang::DeclarationName();
    }

    auto OrigSel = OrigName.getObjCSelector();
    unsigned NumPieces = OrigSel.isUnarySelector() ? 1 : OrigSel.getNumArgs();
    if (Info.ArgNames.size() > NumPieces)
      return clang::DeclarationName();

    ArrayRef<StringRef> Args = llvm::makeArrayRef(Info.ArgNames);
    std::vector<clang::IdentifierInfo *> Pieces;
    for (unsigned i = 0; i < NumPieces; ++i) {
      if (i >= Info.ArgNames.size() || Info.ArgNames[i].empty()) {
        Pieces.push_back(OrigSel.getIdentifierInfoForSlot(i));
      } else {
        StringRef T = Args[i];
        Pieces.push_back(&Ctx.Idents.get(T.endswith(":") ? T.drop_back() : T));
      }
    }
    return clang::DeclarationName(
        Ctx.Selectors.getSelector(OrigSel.getNumArgs(), Pieces.data()));
  }
}

static DeclName getSwiftDeclName(const ValueDecl *VD,
                                 NameTranslatingInfo &Info) {
  auto &Ctx = VD->getDeclContext()->getASTContext();
  assert(SwiftLangSupport::getNameKindForUID(Info.NameKind) == NameKind::Swift);
  DeclName OrigName = VD->getFullName();
  DeclBaseName BaseName = Info.BaseName.empty()
                              ? OrigName.getBaseName()
                              : DeclBaseName(
                                Info.BaseName == "init"
                                  ? DeclBaseName::createConstructor()
                                  : Ctx.getIdentifier(Info.BaseName));
  auto OrigArgs = OrigName.getArgumentNames();
  SmallVector<Identifier, 8> Args(OrigArgs.begin(), OrigArgs.end());
  if (Info.ArgNames.size() > OrigArgs.size())
    return DeclName();
  for (unsigned i = 0; i < OrigArgs.size(); ++i) {
    if (i < Info.ArgNames.size() && !Info.ArgNames[i].empty()) {
      StringRef Arg = Info.ArgNames[i];
      Args[i] = Ctx.getIdentifier(Arg == "_" ? StringRef() : Arg);
    }
  }
  return DeclName(Ctx, BaseName, llvm::makeArrayRef(Args));
}

/// Returns true on success, false on error (and sets `Diagnostic` accordingly).
static bool passNameInfoForDecl(ResolvedCursorInfo CursorInfo,
                                NameTranslatingInfo &Info,
                                std::string &Diagnostic,
                    std::function<void(const RequestResult<NameTranslatingInfo> &)> Receiver) {
  auto *VD = CursorInfo.ValueD;

  // If the given name is not a function name, and the cursor points to
  // a contructor call, we use the type declaration instead of the init
  // declaration to translate the name.
  if (Info.ArgNames.empty() && !Info.IsZeroArgSelector) {
    if (auto *TD = CursorInfo.CtorTyRef) {
      VD = TD;
    }
  }
  switch (SwiftLangSupport::getNameKindForUID(Info.NameKind)) {
  case NameKind::Swift: {
    NameTranslatingInfo Result;
    auto DeclName = getSwiftDeclName(VD, Info);
    if (!DeclName) {
      Diagnostic = "Unable to resolve Swift declaration name.";
      return false;
    }
    auto ResultPair =
        swift::objc_translation::getObjCNameForSwiftDecl(VD, DeclName);
    Identifier Name = ResultPair.first;
    if (!Name.empty()) {
      Result.NameKind = SwiftLangSupport::getUIDForNameKind(NameKind::ObjC);
      Result.BaseName = Name.str();
      Receiver(RequestResult<NameTranslatingInfo>::fromResult(Result));
    } else if (ObjCSelector Selector = ResultPair.second) {
      Result.NameKind = SwiftLangSupport::getUIDForNameKind(NameKind::ObjC);
      SmallString<64> Buffer;
      StringRef Total = Selector.getString(Buffer);
      SmallVector<StringRef, 4> Pieces;
      Total.split(Pieces, ":");
      if (Selector.getNumArgs()) {
        assert(Pieces.back().empty());
        Pieces.pop_back();
      } else {
        Result.IsZeroArgSelector = true;
      }
      Result.ArgNames.insert(Result.ArgNames.begin(), Pieces.begin(), Pieces.end());
      Receiver(RequestResult<NameTranslatingInfo>::fromResult(Result));
    } else {
      Diagnostic = "Unable to resolve name info.";
      return false;
    }
    return true;
  }
  case NameKind::ObjC: {
    ClangImporter *Importer = static_cast<ClangImporter *>(VD->getDeclContext()->
      getASTContext().getClangModuleLoader());

    const clang::NamedDecl *Named = nullptr;
    auto *BaseDecl = VD;

    while (!Named && BaseDecl) {
      Named = dyn_cast_or_null<clang::NamedDecl>(BaseDecl->getClangDecl());
      BaseDecl = BaseDecl->getOverriddenDecl();
    }
    if (!Named) {
      Diagnostic = "Unable to resolve a named declaration.";
      return false;
    }

    auto ObjCName = getClangDeclarationName(Named, Info);
    if (!ObjCName) {
      Diagnostic = "Unable to resolve ObjC declaration name.";
      return false;
    }

    DeclName Name = Importer->importName(Named, ObjCName);
    NameTranslatingInfo Result;
    Result.NameKind = SwiftLangSupport::getUIDForNameKind(NameKind::Swift);
    Result.BaseName = Name.getBaseName().userFacingName();
    std::transform(Name.getArgumentNames().begin(),
                   Name.getArgumentNames().end(),
                   std::back_inserter(Result.ArgNames),
                   [](Identifier Id) { return Id.str(); });
    Receiver(RequestResult<NameTranslatingInfo>::fromResult(Result));
    return true;
  }
  }
}

class CursorRangeInfoConsumer : public SwiftASTConsumer {
protected:
  SwiftLangSupport &Lang;
  SwiftInvocationRef ASTInvok;
  StringRef InputFile;
  unsigned Offset;
  unsigned Length;

private:
  const bool TryExistingAST;
  SmallVector<ImmutableTextSnapshotRef, 4> PreviousASTSnaps;

protected:
  bool CancelOnSubsequentRequest;
protected:
  ArrayRef<ImmutableTextSnapshotRef> getPreviousASTSnaps() {
    return llvm::makeArrayRef(PreviousASTSnaps);
  }

public:
  CursorRangeInfoConsumer(StringRef InputFile, unsigned Offset, unsigned Length,
                          SwiftLangSupport &Lang, SwiftInvocationRef ASTInvok,
                          bool TryExistingAST, bool CancelOnSubsequentRequest)
    : Lang(Lang), ASTInvok(ASTInvok),InputFile(InputFile), Offset(Offset),
      Length(Length), TryExistingAST(TryExistingAST),
      CancelOnSubsequentRequest(CancelOnSubsequentRequest) {}

  bool canUseASTWithSnapshots(ArrayRef<ImmutableTextSnapshotRef> Snapshots) override {
    if (!TryExistingAST) {
      LOG_INFO_FUNC(High, "will resolve using up-to-date AST");
      return false;
    }

    // If there is an existing AST and the offset can be mapped back to the
    // document snapshot that was used to create it, then use that AST.
    // The downside is that we may return stale information, but we get the
    // benefit of increased responsiveness, since the request will not be
    // blocked waiting on the AST to be fully typechecked.

    ImmutableTextSnapshotRef InputSnap;
    if (auto EditorDoc = Lang.getEditorDocuments()->findByPath(InputFile))
      InputSnap = EditorDoc->getLatestSnapshot();
      if (!InputSnap)
        return false;

    auto mappedBackOffset = [&]()->llvm::Optional<unsigned> {
      for (auto &Snap : Snapshots) {
        if (Snap->isFromSameBuffer(InputSnap)) {
          if (Snap->getStamp() == InputSnap->getStamp())
            return Offset;

          auto OptOffset = mapOffsetToOlderSnapshot(Offset, InputSnap, Snap);
          if (!OptOffset.hasValue())
            return None;

          // Check that the new and old offset still point to the same token.
          StringRef NewTok = getSourceToken(Offset, InputSnap);
          if (NewTok.empty())
            return None;
          if (NewTok == getSourceToken(OptOffset.getValue(), Snap))
            return OptOffset;

          return None;
        }
      }
      return None;
    };

    auto OldOffsetOpt = mappedBackOffset();
    if (OldOffsetOpt.hasValue()) {
      Offset = *OldOffsetOpt;
      PreviousASTSnaps.append(Snapshots.begin(), Snapshots.end());
      LOG_INFO_FUNC(High, "will try existing AST");
      return true;
    }

    LOG_INFO_FUNC(High, "will resolve using up-to-date AST");
    return false;
  }
};

static void resolveCursor(SwiftLangSupport &Lang,
                          StringRef InputFile, unsigned Offset,
                          unsigned Length, bool Actionables,
                          SwiftInvocationRef Invok,
                          bool TryExistingAST,
                          bool CancelOnSubsequentRequest,
                          std::function<void(const RequestResult<CursorInfoData> &)> Receiver) {
  assert(Invok);

  class CursorInfoConsumer : public CursorRangeInfoConsumer {
    bool Actionables;
    std::function<void(const RequestResult<CursorInfoData> &)> Receiver;

  public:
    CursorInfoConsumer(StringRef InputFile, unsigned Offset,
                       unsigned Length, bool Actionables,
                       SwiftLangSupport &Lang,
                       SwiftInvocationRef ASTInvok,
                       bool TryExistingAST,
                       bool CancelOnSubsequentRequest,
                       std::function<void(const RequestResult<CursorInfoData> &)> Receiver)
    : CursorRangeInfoConsumer(InputFile, Offset, Length, Lang, ASTInvok,
                              TryExistingAST, CancelOnSubsequentRequest),
      Actionables(Actionables),
      Receiver(std::move(Receiver)){ }

    void handlePrimaryAST(ASTUnitRef AstUnit) override {
      auto &CompIns = AstUnit->getCompilerInstance();
      ModuleDecl *MainModule = CompIns.getMainModule();
      SourceManager &SM = CompIns.getSourceMgr();
      unsigned BufferID = AstUnit->getPrimarySourceFile().getBufferID().getValue();
      SourceLoc Loc =
        Lexer::getLocForStartOfToken(SM, BufferID, Offset);
      if (Loc.isInvalid()) {
        Receiver(RequestResult<CursorInfoData>::fromError(
          "Unable to resolve the start of the token."));
        return;
      }

      // Sanitize length.
      if (Length) {
        SourceLoc TokEnd = Lexer::getLocForEndOfToken(SM, Loc);
        SourceLoc EndLoc = SM.getLocForOffset(BufferID, Offset + Length);

        // If TokEnd is not before the given EndLoc, the EndLoc contains no
        // more stuff than this token, so set the length to 0.
        if (SM.isBeforeInBuffer(EndLoc, TokEnd) || TokEnd == EndLoc)
          Length = 0;
      }

      // Retrive relevant actions on the code under selection.
      std::vector<RefactoringInfo> AvailableRefactorings;
      if (Actionables && Length) {
        std::vector<RefactoringKind> Scratch;
        RangeConfig Range;
        Range.BufferId = BufferID;
        auto Pair = SM.getLineAndColumn(Loc);
        Range.Line = Pair.first;
        Range.Column = Pair.second;
        Range.Length = Length;
        bool RangeStartMayNeedRename = false;
        for (RefactoringKind Kind :
             collectAvailableRefactorings(&AstUnit->getPrimarySourceFile(),
                                Range, RangeStartMayNeedRename, Scratch, {})) {
          AvailableRefactorings.push_back({
            SwiftLangSupport::getUIDForRefactoringKind(Kind),
            getDescriptiveRefactoringKindName(Kind),
            /*UnavailableReason*/ StringRef()
          });
        }
        if (!RangeStartMayNeedRename) {
          CursorInfoData Info;

          // FIXME: This Kind does not mean anything.
          Info.Kind = SwiftLangSupport::getUIDForModuleRef();
          Info.AvailableActions = llvm::makeArrayRef(AvailableRefactorings);

          // If Length is given, then the cursor-info request should only about
          // collecting available refactorings for the range.
          Receiver(RequestResult<CursorInfoData>::fromResult(Info));
          return;
        }
        // If the range start may need rename, we fall back to a regular cursor
        // info request to get the available rename kinds.
      }

      CursorInfoResolver Resolver(AstUnit->getPrimarySourceFile());
      ResolvedCursorInfo CursorInfo = Resolver.resolve(Loc);
      if (CursorInfo.isInvalid()) {
        CursorInfoData Info;
        Info.InternalDiagnostic = "Unable to resolve cursor info.";
        Receiver(RequestResult<CursorInfoData>::fromResult(Info));
        return;
      }
      CompilerInvocation CompInvok;
      ASTInvok->applyTo(CompInvok);

      switch (CursorInfo.Kind) {
      case CursorInfoKind::ModuleRef:
        passCursorInfoForModule(CursorInfo.Mod, Lang.getIFaceGenContexts(),
                                CompInvok, Receiver);
        return;
      case CursorInfoKind::ValueRef: {
        ValueDecl *VD = CursorInfo.ValueD;
        Type ContainerType = CursorInfo.ContainerType;
        if (CursorInfo.CtorTyRef) {
          // Treat constructor calls, e.g. MyType(), as the type itself,
          // rather than its constructor.
          VD = CursorInfo.CtorTyRef;
          ContainerType = Type();
        }
        std::string Diagnostic;
        bool Success = passCursorInfoForDecl(&AstUnit->getPrimarySourceFile(),
                                             VD, MainModule,
                                             ContainerType,
                                             CursorInfo.IsRef,
                                             Actionables,
                                             CursorInfo,
                                             BufferID, Loc,
                                             AvailableRefactorings,
                                             Lang, CompInvok, Diagnostic,
                                             getPreviousASTSnaps(),
                                             Receiver);
        if (!Success) {
          if (!getPreviousASTSnaps().empty()) {
            // Attempt again using the up-to-date AST.
            resolveCursor(Lang, InputFile, Offset, Length, Actionables, ASTInvok,
                          /*TryExistingAST=*/false, CancelOnSubsequentRequest,
                          Receiver);
          } else {
            CursorInfoData Info;
            Info.InternalDiagnostic = Diagnostic;
            Receiver(RequestResult<CursorInfoData>::fromResult(Info));
          }
        }
        return;
      }
      case CursorInfoKind::ExprStart:
      case CursorInfoKind::StmtStart: {
        if (Actionables) {
          SmallString<64> SS;
          std::vector<UIdent> RefactoringIds;
          DelayedStringRetriever NameRetriever(SS);
          DelayedStringRetriever ReasonRetriever(SS);
          collectAvailableRefactoringsOtherThanRename(
            &AstUnit->getPrimarySourceFile(), CursorInfo, RefactoringIds,
            NameRetriever, ReasonRetriever);
          if (auto Size = RefactoringIds.size()) {
            CursorInfoData Info;

            // FIXME: This Kind does not mean anything.
            Info.Kind = SwiftLangSupport::getUIDForModuleRef();
            for (unsigned I = 0; I < Size; I ++) {
              AvailableRefactorings.push_back({RefactoringIds[I],
                NameRetriever[I], ReasonRetriever[I]});
            }
            Info.AvailableActions = llvm::makeArrayRef(AvailableRefactorings);
            Receiver(RequestResult<CursorInfoData>::fromResult(Info));
            return;
          }
        }

        CursorInfoData Info;
        Info.InternalDiagnostic =
            "Resolved to incomplete expression or statement.";
        Receiver(RequestResult<CursorInfoData>::fromResult(Info));
        return;
      }
      case CursorInfoKind::Invalid: {
        llvm_unreachable("bad sema token kind");
      }
      }
    }

    void cancelled() override {
      Receiver(RequestResult<CursorInfoData>::cancelled());
    }

    void failed(StringRef Error) override {
      LOG_WARN_FUNC("cursor info failed: " << Error);
      Receiver(RequestResult<CursorInfoData>::fromError(Error));
    }
  };

  auto Consumer = std::make_shared<CursorInfoConsumer>(
    InputFile, Offset, Length, Actionables, Lang, Invok, TryExistingAST,
    CancelOnSubsequentRequest, Receiver);

  /// FIXME: When request cancellation is implemented and Xcode adopts it,
  /// don't use 'OncePerASTToken'.
  static const char OncePerASTToken = 0;
  static const char OncePerASTTokenWithActionables = 0;
  const void *Once = nullptr;
  if (CancelOnSubsequentRequest)
    Once = Actionables ? &OncePerASTTokenWithActionables : &OncePerASTToken;
  Lang.getASTManager()->processASTAsync(Invok, std::move(Consumer), Once);
}

static void resolveName(SwiftLangSupport &Lang, StringRef InputFile,
                        unsigned Offset, SwiftInvocationRef Invok,
                        bool TryExistingAST,
                        NameTranslatingInfo &Input,
                        std::function<void(const RequestResult<NameTranslatingInfo> &)> Receiver) {
  assert(Invok);

  class NameInfoConsumer : public CursorRangeInfoConsumer {
    NameTranslatingInfo Input;
    std::function<void(const RequestResult<NameTranslatingInfo> &)> Receiver;

  public:
    NameInfoConsumer(StringRef InputFile, unsigned Offset,
                     SwiftLangSupport &Lang, SwiftInvocationRef ASTInvok,
                     bool TryExistingAST, NameTranslatingInfo Input,
                     std::function<void(const RequestResult<NameTranslatingInfo> &)> Receiver)
    : CursorRangeInfoConsumer(InputFile, Offset, 0, Lang, ASTInvok,
                              TryExistingAST,
                              /*CancelOnSubsequentRequest=*/false),
      Input(std::move(Input)), Receiver(std::move(Receiver)){ }

    void handlePrimaryAST(ASTUnitRef AstUnit) override {
      auto &CompIns = AstUnit->getCompilerInstance();

      unsigned BufferID = AstUnit->getPrimarySourceFile().getBufferID().getValue();
      SourceLoc Loc =
        Lexer::getLocForStartOfToken(CompIns.getSourceMgr(), BufferID, Offset);
      if (Loc.isInvalid()) {
        Receiver(RequestResult<NameTranslatingInfo>::fromError(
          "Unable to resolve the start of the token."));
        return;
      }

      CursorInfoResolver Resolver(AstUnit->getPrimarySourceFile());
      ResolvedCursorInfo CursorInfo = Resolver.resolve(Loc);
      if (CursorInfo.isInvalid()) {
        NameTranslatingInfo Info;
        Info.InternalDiagnostic = "Unable to resolve cursor info.";
        Receiver(RequestResult<NameTranslatingInfo>::fromResult(Info));
        return;
      }

      CompilerInvocation CompInvok;
      ASTInvok->applyTo(CompInvok);

      switch(CursorInfo.Kind) {
      case CursorInfoKind::ModuleRef:
        return;

      case CursorInfoKind::ValueRef: {
        std::string Diagnostic;
        bool Success = passNameInfoForDecl(CursorInfo, Input, Diagnostic,
                                           Receiver);
        if (!Success) {
          if (!getPreviousASTSnaps().empty()) {
            // Attempt again using the up-to-date AST.
            resolveName(Lang, InputFile, Offset, ASTInvok,
                        /*TryExistingAST=*/false, Input, Receiver);
          } else {
            NameTranslatingInfo Info;
            Info.InternalDiagnostic = Diagnostic;
            Receiver(RequestResult<NameTranslatingInfo>::fromResult(Info));
          }
        }
        return;
      }
      case CursorInfoKind::ExprStart:
      case CursorInfoKind::StmtStart: {
        NameTranslatingInfo Info;
        Info.InternalDiagnostic =
            "Resolved to incomplete expression or statement.";
        Receiver(RequestResult<NameTranslatingInfo>::fromResult(Info));
        return;
      }
      case CursorInfoKind::Invalid:
        llvm_unreachable("bad sema token kind.");
      }
    }

    void cancelled() override {
      Receiver(RequestResult<NameTranslatingInfo>::cancelled());
    }

    void failed(StringRef Error) override {
      LOG_WARN_FUNC("name info failed: " << Error);
      Receiver(RequestResult<NameTranslatingInfo>::fromError(Error));
    }
  };

  auto Consumer = std::make_shared<NameInfoConsumer>(
    InputFile, Offset, Lang, Invok, TryExistingAST, Input, Receiver);

  Lang.getASTManager()->processASTAsync(Invok, std::move(Consumer), nullptr);
}

static void resolveRange(SwiftLangSupport &Lang,
                          StringRef InputFile, unsigned Offset, unsigned Length,
                          SwiftInvocationRef Invok,
                          bool TryExistingAST, bool CancelOnSubsequentRequest,
                          std::function<void(const RequestResult<RangeInfo> &)> Receiver) {
  assert(Invok);

  class RangeInfoConsumer : public CursorRangeInfoConsumer {
    std::function<void(const RequestResult<RangeInfo> &)> Receiver;

  public:
    RangeInfoConsumer(StringRef InputFile, unsigned Offset, unsigned Length,
                       SwiftLangSupport &Lang, SwiftInvocationRef ASTInvok,
                       bool TryExistingAST, bool CancelOnSubsequentRequest,
                       std::function<void(const RequestResult<RangeInfo> &)> Receiver)
    : CursorRangeInfoConsumer(InputFile, Offset, Length, Lang, ASTInvok,
                              TryExistingAST, CancelOnSubsequentRequest),
      Receiver(std::move(Receiver)){ }

    void handlePrimaryAST(ASTUnitRef AstUnit) override {
      // FIXME: Implement tracing
      RangeResolver Resolver(AstUnit->getPrimarySourceFile(), Offset, Length);
      ResolvedRangeInfo Info = Resolver.resolve();

      CompilerInvocation CompInvok;
      ASTInvok->applyTo(CompInvok);

      RangeInfo Result;
      Result.RangeKind = Lang.getUIDForRangeKind(Info.Kind);
      if (Info.Kind == RangeKind::Invalid) {
        Result.RangeContent = "";
      } else {
        assert(Info.ContentRange.isValid());
        Result.RangeContent = Info.ContentRange.str();
      }

      switch (Info.Kind) {
      case RangeKind::SingleExpression: {
        SmallString<64> SS;
        llvm::raw_svector_ostream OS(SS);
        Info.ExitInfo.ReturnType->print(OS);
        Result.ExprType = OS.str();
        Receiver(RequestResult<RangeInfo>::fromResult(Result));
        return;
      }
      case RangeKind::SingleDecl:
      case RangeKind::MultiTypeMemberDecl:
      case RangeKind::MultiStatement:
      case RangeKind::SingleStatement: {
        Receiver(RequestResult<RangeInfo>::fromResult(Result));
        return;
      }
      case RangeKind::PartOfExpression:
      case RangeKind::Invalid:
        if (!getPreviousASTSnaps().empty()) {
          // Attempt again using the up-to-date AST.
          resolveRange(Lang, InputFile, Offset, Length, ASTInvok,
                      /*TryExistingAST=*/false, CancelOnSubsequentRequest,
                      Receiver);
        } else {
          Receiver(RequestResult<RangeInfo>::fromResult(Result));
        }
        return;
      }
    }

    void cancelled() override {
      Receiver(RequestResult<RangeInfo>::cancelled());
    }

    void failed(StringRef Error) override {
      LOG_WARN_FUNC("range info failed: " << Error);
      Receiver(RequestResult<RangeInfo>::fromError(Error));
    }
  };

  auto Consumer = std::make_shared<RangeInfoConsumer>(
    InputFile, Offset, Length, Lang, Invok, TryExistingAST,
    CancelOnSubsequentRequest, Receiver);
  /// FIXME: When request cancellation is implemented and Xcode adopts it,
  /// don't use 'OncePerASTToken'.
  static const char OncePerASTToken = 0;
  const void *Once = CancelOnSubsequentRequest ? &OncePerASTToken : nullptr;
  Lang.getASTManager()->processASTAsync(Invok, std::move(Consumer), Once);
}

void SwiftLangSupport::getCursorInfo(
    StringRef InputFile, unsigned Offset, unsigned Length, bool Actionables,
    bool CancelOnSubsequentRequest, ArrayRef<const char *> Args,
<<<<<<< HEAD
    llvm::IntrusiveRefCntPtr<llvm::vfs::FileSystem> FileSystem,
    std::function<void(const CursorInfoData &)> Receiver) {
  assert(FileSystem);
=======
    std::function<void(const RequestResult<CursorInfoData> &)> Receiver) {
>>>>>>> 4b9771c2

  if (auto IFaceGenRef = IFaceGenContexts.get(InputFile)) {
    IFaceGenRef->accessASTAsync([this, IFaceGenRef, Offset, Actionables, Receiver] {
      SwiftInterfaceGenContext::ResolvedEntity Entity;
      Entity = IFaceGenRef->resolveEntityForOffset(Offset);
      if (Entity.isResolved()) {
        CompilerInvocation Invok;
        IFaceGenRef->applyTo(Invok);
        if (Entity.Mod) {
          passCursorInfoForModule(Entity.Mod, IFaceGenContexts, Invok,
                                  Receiver);
        } else {
          std::string Diagnostic;  // Unused.
          // FIXME: Should pass the main module for the interface but currently
          // it's not necessary.
          passCursorInfoForDecl(
              /*SourceFile*/nullptr, Entity.Dcl, /*MainModule*/ nullptr,
              Type(), Entity.IsRef, Actionables, ResolvedCursorInfo(),
              /*OrigBufferID=*/None, SourceLoc(),
              {}, *this, Invok, Diagnostic, {}, Receiver);
        }
      } else {
        CursorInfoData Info;
        Info.InternalDiagnostic =
            "Unable to resolve entity from generated interface.";
        Receiver(RequestResult<CursorInfoData>::fromResult(Info));
      }
    });
    return;
  }

  std::string Error;
  SwiftInvocationRef Invok =
      ASTMgr->getInvocation(Args, InputFile, FileSystem, Error);
  if (!Invok) {
    LOG_WARN_FUNC("failed to create an ASTInvocation: " << Error);
    Receiver(RequestResult<CursorInfoData>::fromError(Error));
    return;
  }

  resolveCursor(*this, InputFile, Offset, Length, Actionables, Invok,
                /*TryExistingAST=*/true, CancelOnSubsequentRequest, Receiver);
}

void SwiftLangSupport::
getRangeInfo(StringRef InputFile, unsigned Offset, unsigned Length,
             bool CancelOnSubsequentRequest, ArrayRef<const char *> Args,
             std::function<void(const RequestResult<RangeInfo> &)> Receiver) {
  if (IFaceGenContexts.get(InputFile)) {
    // FIXME: return range info for generated interfaces.
    Receiver(RequestResult<RangeInfo>::fromError(
        "Range info for generated interfaces is not implemented."));
    return;
  }
  std::string Error;
  SwiftInvocationRef Invok = ASTMgr->getInvocation(Args, InputFile, Error);
  if (!Invok) {
    LOG_WARN_FUNC("failed to create an ASTInvocation: " << Error);
    Receiver(RequestResult<RangeInfo>::fromError(Error));
    return;
  }
  if (Length == 0) {
    Receiver(RequestResult<RangeInfo>::fromError("Invalid range length."));
    return;
  }
  resolveRange(*this, InputFile, Offset, Length, Invok, /*TryExistingAST=*/true,
               CancelOnSubsequentRequest, Receiver);
}

void SwiftLangSupport::
getNameInfo(StringRef InputFile, unsigned Offset, NameTranslatingInfo &Input,
            ArrayRef<const char *> Args,
            std::function<void(const RequestResult<NameTranslatingInfo> &)> Receiver) {

  if (auto IFaceGenRef = IFaceGenContexts.get(InputFile)) {
    IFaceGenRef->accessASTAsync([IFaceGenRef, Offset, Input, Receiver] {
      SwiftInterfaceGenContext::ResolvedEntity Entity;
      Entity = IFaceGenRef->resolveEntityForOffset(Offset);
      if (Entity.isResolved()) {
        CompilerInvocation Invok;
        IFaceGenRef->applyTo(Invok);
        if (Entity.Mod) {
          // Module is ignored
        } else {
          // FIXME: Should pass the main module for the interface but currently
          // it's not necessary.
        }
      } else {
        NameTranslatingInfo Info;
        Info.InternalDiagnostic =
            "Unable to resolve entity from generated interface.";
        Receiver(RequestResult<NameTranslatingInfo>::fromResult(Info));
      }
    });
    return;
  }

  std::string Error;
  SwiftInvocationRef Invok = ASTMgr->getInvocation(Args, InputFile, Error);
  if (!Invok) {
    LOG_WARN_FUNC("failed to create an ASTInvocation: " << Error);
    Receiver(RequestResult<NameTranslatingInfo>::fromError(Error));
    return;
  }

  resolveName(*this, InputFile, Offset, Invok, /*TryExistingAST=*/true, Input,
              Receiver);
}

static void
resolveCursorFromUSR(SwiftLangSupport &Lang, StringRef InputFile, StringRef USR,
                     SwiftInvocationRef Invok, bool TryExistingAST,
                     bool CancelOnSubsequentRequest,
                     std::function<void(const RequestResult<CursorInfoData> &)> Receiver) {
  assert(Invok);

  class CursorInfoConsumer : public SwiftASTConsumer {
    std::string InputFile;
    StringRef USR;
    SwiftLangSupport &Lang;
    SwiftInvocationRef ASTInvok;
    const bool TryExistingAST;
    bool CancelOnSubsequentRequest;
    std::function<void(const RequestResult<CursorInfoData> &)> Receiver;
    SmallVector<ImmutableTextSnapshotRef, 4> PreviousASTSnaps;

  public:
    CursorInfoConsumer(StringRef InputFile, StringRef USR,
                       SwiftLangSupport &Lang, SwiftInvocationRef ASTInvok,
                       bool TryExistingAST, bool CancelOnSubsequentRequest,
                       std::function<void(const RequestResult<CursorInfoData> &)> Receiver)
        : InputFile(InputFile), USR(USR), Lang(Lang),
          ASTInvok(std::move(ASTInvok)), TryExistingAST(TryExistingAST),
          CancelOnSubsequentRequest(CancelOnSubsequentRequest),
          Receiver(std::move(Receiver)) {}

    bool canUseASTWithSnapshots(
        ArrayRef<ImmutableTextSnapshotRef> Snapshots) override {
      if (!TryExistingAST) {
        LOG_INFO_FUNC(High, "will resolve using up-to-date AST");
        return false;
      }

      if (!Snapshots.empty()) {
        PreviousASTSnaps.append(Snapshots.begin(), Snapshots.end());
        LOG_INFO_FUNC(High, "will try existing AST");
        return true;
      }

      LOG_INFO_FUNC(High, "will resolve using up-to-date AST");
      return false;
    }

    void handlePrimaryAST(ASTUnitRef AstUnit) override {
      auto &CompIns = AstUnit->getCompilerInstance();
      ModuleDecl *MainModule = CompIns.getMainModule();

      unsigned BufferID =
          AstUnit->getPrimarySourceFile().getBufferID().getValue();

      if (USR.startswith("c:")) {
        LOG_WARN_FUNC("lookup for C/C++/ObjC USRs not implemented");
        CursorInfoData Info;
        Info.InternalDiagnostic = "Lookup for C/C++/ObjC USRs not implemented.";
        Receiver(RequestResult<CursorInfoData>::fromResult(Info));
        return;
      }

      auto &context = CompIns.getASTContext();
      TypeDecl *D = Demangle::getTypeDeclForUSR(context, USR);

      if (!D) {
        CursorInfoData Info;
        Info.InternalDiagnostic = "Unable to resolve type from USR.";
        Receiver(RequestResult<CursorInfoData>::fromResult(Info));
        return;
      }

      CompilerInvocation CompInvok;
      ASTInvok->applyTo(CompInvok);

      if (auto *M = dyn_cast<ModuleDecl>(D)) {
        passCursorInfoForModule(M, Lang.getIFaceGenContexts(), CompInvok,
                                Receiver);
      } else {
        auto *DC = D->getDeclContext();
        Type selfTy;
        if (DC->isTypeContext()) {
          selfTy = DC->getSelfInterfaceType();
          selfTy = D->getInnermostDeclContext()->mapTypeIntoContext(selfTy);
        }
        std::string Diagnostic;
        bool Success =
            passCursorInfoForDecl(/*SourceFile*/nullptr, D, MainModule, selfTy,
                                  /*IsRef=*/false, false, ResolvedCursorInfo(),
                                  BufferID, SourceLoc(), {}, Lang, CompInvok,
                                  Diagnostic, PreviousASTSnaps, Receiver);
        if (!Success) {
          if (!PreviousASTSnaps.empty()) {
            // Attempt again using the up-to-date AST.
            resolveCursorFromUSR(Lang, InputFile, USR, ASTInvok,
                                 /*TryExistingAST=*/false,
                                 CancelOnSubsequentRequest, Receiver);
          } else {
            CursorInfoData Info;
            Info.InternalDiagnostic = Diagnostic;
            Receiver(RequestResult<CursorInfoData>::fromResult(Info));
          }
        }
      }
    }

    void cancelled() override {
      Receiver(RequestResult<CursorInfoData>::cancelled());
    }

    void failed(StringRef Error) override {
      LOG_WARN_FUNC("cursor info failed: " << Error);
      Receiver(RequestResult<CursorInfoData>::fromError(Error));
    }
  };

  auto Consumer = std::make_shared<CursorInfoConsumer>(
      InputFile, USR, Lang, Invok, TryExistingAST, CancelOnSubsequentRequest,
      Receiver);
  /// FIXME: When request cancellation is implemented and Xcode adopts it,
  /// don't use 'OncePerASTToken'.
  static const char OncePerASTToken = 0;
  const void *Once = CancelOnSubsequentRequest ? &OncePerASTToken : nullptr;
  Lang.getASTManager()->processASTAsync(Invok, std::move(Consumer), Once);
}

void SwiftLangSupport::getCursorInfoFromUSR(
    StringRef filename, StringRef USR, bool CancelOnSubsequentRequest,
<<<<<<< HEAD
    ArrayRef<const char *> args,
    llvm::IntrusiveRefCntPtr<llvm::vfs::FileSystem> FileSystem,
    std::function<void(const CursorInfoData &)> receiver) {
  assert(FileSystem);

=======
    ArrayRef<const char *> Args,
    std::function<void(const RequestResult<CursorInfoData> &)> Receiver) {
>>>>>>> 4b9771c2
  if (auto IFaceGenRef = IFaceGenContexts.get(filename)) {
    LOG_WARN_FUNC("Info from usr for generated interface not implemented yet.");
    CursorInfoData Info;
    Info.InternalDiagnostic = "Info for generated interfaces not implemented.";
    Receiver(RequestResult<CursorInfoData>::fromResult(Info));
    return;
  }

<<<<<<< HEAD
  std::string error;
  SwiftInvocationRef invok =
      ASTMgr->getInvocation(args, filename, FileSystem, error);
  if (!invok) {
    // FIXME: Report it as failed request.
    LOG_WARN_FUNC("failed to create an ASTInvocation: " << error);
    receiver(CursorInfoData());
=======
  std::string Error;
  SwiftInvocationRef Invok = ASTMgr->getInvocation(Args, filename, Error);
  if (!Invok) {
    LOG_WARN_FUNC("failed to create an ASTInvocation: " << Error);
    Receiver(RequestResult<CursorInfoData>::fromError(Error));
>>>>>>> 4b9771c2
    return;
  }

  resolveCursorFromUSR(*this, filename, USR, Invok, /*TryExistingAST=*/true,
                       CancelOnSubsequentRequest, Receiver);
}

//===----------------------------------------------------------------------===//
// SwiftLangSupport::findUSRRange
//===----------------------------------------------------------------------===//

llvm::Optional<std::pair<unsigned, unsigned>>
SwiftLangSupport::findUSRRange(StringRef DocumentName, StringRef USR) {
  if (auto IFaceGenRef = IFaceGenContexts.get(DocumentName))
    return IFaceGenRef->findUSRRange(USR);

  // Only works for a module interface document currently.
  // FIXME: Report it as failed request.
  return None;
}

//===----------------------------------------------------------------------===//
// SwiftLangSupport::findRelatedIdentifiersInFile
//===----------------------------------------------------------------------===//

namespace {
class RelatedIdScanner : public SourceEntityWalker {
  ValueDecl *Dcl;
  llvm::SmallVectorImpl<std::pair<unsigned, unsigned>> &Ranges;
  SourceManager &SourceMgr;
  unsigned BufferID = -1;
  bool Cancelled = false;

public:
  explicit RelatedIdScanner(SourceFile &SrcFile, unsigned BufferID,
                            ValueDecl *D,
      llvm::SmallVectorImpl<std::pair<unsigned, unsigned>> &Ranges)
    : Ranges(Ranges), SourceMgr(SrcFile.getASTContext().SourceMgr),
      BufferID(BufferID) {
    if (auto *V = dyn_cast<VarDecl>(D)) {
      // Always use the canonical var decl for comparison. This is so we
      // pick up all occurrences of x in case statements like the below:
      //   case .first(let x), .second(let x)
      //     fallthrough
      //   case .third(let x)
      //     print(x)
      Dcl = V->getCanonicalVarDecl();
    } else {
      Dcl = D;
    }
  }

private:
  bool walkToDeclPre(Decl *D, CharSourceRange Range) override {
    if (Cancelled)
      return false;
    if (auto *V = dyn_cast<VarDecl>(D))
        D = V->getCanonicalVarDecl();
    if (D == Dcl)
      return passId(Range);
    return true;
  }
  bool visitDeclReference(ValueDecl *D, CharSourceRange Range,
                          TypeDecl *CtorTyRef, ExtensionDecl *ExtTyRef, Type T,
                          ReferenceMetaData Data) override {
    if (Cancelled)
      return false;

    if (auto *V = dyn_cast<VarDecl>(D))
      D = V->getCanonicalVarDecl();
    else if (CtorTyRef)
      D = CtorTyRef;

    if (D == Dcl)
      return passId(Range);
    return true;
  }

  bool passId(CharSourceRange Range) {
    unsigned Offset = SourceMgr.getLocOffsetInBuffer(Range.getStart(),BufferID);
    Ranges.push_back({ Offset, Range.getByteLength() });
    return !Cancelled;
  }
};

} // end anonymous namespace

void SwiftLangSupport::findRelatedIdentifiersInFile(
    StringRef InputFile, unsigned Offset,
    bool CancelOnSubsequentRequest,
    ArrayRef<const char *> Args,
    std::function<void(const RequestResult<RelatedIdentsInfo> &)> Receiver) {

  std::string Error;
  SwiftInvocationRef Invok = ASTMgr->getInvocation(Args, InputFile, Error);
  if (!Invok) {
    LOG_WARN_FUNC("failed to create an ASTInvocation: " << Error);
    Receiver(RequestResult<RelatedIdentsInfo>::fromError(Error));
    return;
  }

  class RelatedIdConsumer : public SwiftASTConsumer {
    unsigned Offset;
    std::function<void(const RequestResult<RelatedIdentsInfo> &)> Receiver;
    SwiftInvocationRef Invok;

  public:
    RelatedIdConsumer(unsigned Offset,
                      std::function<void(const RequestResult<RelatedIdentsInfo> &)> Receiver,
                      SwiftInvocationRef Invok)
      : Offset(Offset), Receiver(std::move(Receiver)), Invok(Invok) { }

    // FIXME: Don't silently eat errors here.
    void handlePrimaryAST(ASTUnitRef AstUnit) override {
      auto &CompInst = AstUnit->getCompilerInstance();
      auto &SrcFile = AstUnit->getPrimarySourceFile();


      SmallVector<std::pair<unsigned, unsigned>, 8> Ranges;

      auto Action = [&]() {
        unsigned BufferID = SrcFile.getBufferID().getValue();
        SourceLoc Loc =
          Lexer::getLocForStartOfToken(CompInst.getSourceMgr(), BufferID, Offset);
        if (Loc.isInvalid())
          return;

        CursorInfoResolver Resolver(SrcFile);
        ResolvedCursorInfo CursorInfo = Resolver.resolve(Loc);
        if (CursorInfo.isInvalid())
          return;
        if (CursorInfo.IsKeywordArgument)
          return;

        ValueDecl *VD = CursorInfo.CtorTyRef ? CursorInfo.CtorTyRef : CursorInfo.ValueD;
        if (!VD)
          return; // This was a module reference.

        // Only accept pointing to an identifier.
        if (!CursorInfo.IsRef &&
            (isa<ConstructorDecl>(VD) ||
             isa<DestructorDecl>(VD) ||
             isa<SubscriptDecl>(VD)))
          return;
        if (VD->isOperator())
          return;

        RelatedIdScanner Scanner(SrcFile, BufferID, VD, Ranges);

        if (auto *Case = getCaseStmtOfCanonicalVar(VD)) {
          Scanner.walk(Case);
          while ((Case = Case->getFallthroughDest().getPtrOrNull())) {
            Scanner.walk(Case);
          }
        } else if (DeclContext *LocalDC = VD->getDeclContext()->getLocalContext()) {
          Scanner.walk(LocalDC);
        } else {
          Scanner.walk(SrcFile);
        }
      };
      Action();

      RelatedIdentsInfo Info;
      Info.Ranges = Ranges;
      Receiver(RequestResult<RelatedIdentsInfo>::fromResult(Info));
    }

    void cancelled() override {
      Receiver(RequestResult<RelatedIdentsInfo>::cancelled());
    }

    void failed(StringRef Error) override {
      LOG_WARN_FUNC("related idents failed: " << Error);
      Receiver(RequestResult<RelatedIdentsInfo>::fromError(Error));
    }

    static CaseStmt *getCaseStmtOfCanonicalVar(Decl *D) {
      assert(D);
      if (auto *VD = dyn_cast<VarDecl>(D)) {
        if (auto *Canonical = VD->getCanonicalVarDecl()) {
          return dyn_cast_or_null<CaseStmt>(Canonical->getRecursiveParentPatternStmt());
        }
      }
      return nullptr;
    }
  };

  auto Consumer = std::make_shared<RelatedIdConsumer>(Offset, Receiver, Invok);
  /// FIXME: When request cancellation is implemented and Xcode adopts it,
  /// don't use 'OncePerASTToken'.
  static const char OncePerASTToken = 0;
  const void *Once = CancelOnSubsequentRequest ? &OncePerASTToken : nullptr;
  ASTMgr->processASTAsync(Invok, std::move(Consumer), Once);
}

//===----------------------------------------------------------------------===//
// SwiftLangSupport::semanticRefactoring
//===----------------------------------------------------------------------===//

static RefactoringKind getIDERefactoringKind(SemanticRefactoringInfo Info) {
  switch(Info.Kind) {
    case SemanticRefactoringKind::None: return RefactoringKind::None;
#define SEMANTIC_REFACTORING(KIND, NAME, ID)                                   \
    case SemanticRefactoringKind::KIND: return RefactoringKind::KIND;
#include "swift/IDE/RefactoringKinds.def"
  }
}

void SwiftLangSupport::
semanticRefactoring(StringRef Filename, SemanticRefactoringInfo Info,
                    ArrayRef<const char*> Args,
                    CategorizedEditsReceiver Receiver) {
  std::string Error;
  SwiftInvocationRef Invok = ASTMgr->getInvocation(Args, Filename, Error);
  if (!Invok) {
    LOG_WARN_FUNC("failed to create an ASTInvocation: " << Error);
    Receiver(RequestResult<ArrayRef<CategorizedEdits>>::fromError(Error));
    return;
  }
  assert(Invok);

  class SemaRefactoringConsumer : public SwiftASTConsumer {
    SemanticRefactoringInfo Info;
    CategorizedEditsReceiver Receiver;

  public:
    SemaRefactoringConsumer(SemanticRefactoringInfo Info,
                            CategorizedEditsReceiver Receiver) : Info(Info),
                                                Receiver(std::move(Receiver)) {}

    void handlePrimaryAST(ASTUnitRef AstUnit) override {
      auto &CompIns = AstUnit->getCompilerInstance();
      ModuleDecl *MainModule = CompIns.getMainModule();
      RefactoringOptions Opts(getIDERefactoringKind(Info));
      Opts.Range.BufferId =  AstUnit->getPrimarySourceFile().getBufferID().
        getValue();
      Opts.Range.Line = Info.Line;
      Opts.Range.Column = Info.Column;
      Opts.Range.Length = Info.Length;
      Opts.PreferredName = Info.PreferredName;

      RequestRefactoringEditConsumer EditConsumer(Receiver);
      refactorSwiftModule(MainModule, Opts, EditConsumer, EditConsumer);
    }

    void cancelled() override {
      Receiver(RequestResult<ArrayRef<CategorizedEdits>>::cancelled());
    }

    void failed(StringRef Error) override {
      Receiver(RequestResult<ArrayRef<CategorizedEdits>>::fromError(Error));
    }
  };

  auto Consumer = std::make_shared<SemaRefactoringConsumer>(Info, Receiver);
  /// FIXME: When request cancellation is implemented and Xcode adopts it,
  /// don't use 'OncePerASTToken'.
  static const char OncePerASTToken = 0;
  getASTManager()->processASTAsync(Invok, std::move(Consumer), &OncePerASTToken);
}

void SwiftLangSupport::collectExpressionTypes(StringRef FileName,
                                              ArrayRef<const char *> Args,
                                    ArrayRef<const char *> ExpectedProtocols,
                  std::function<void(const RequestResult<ExpressionTypesInFile> &)> Receiver) {
  std::string Error;
  SwiftInvocationRef Invok = ASTMgr->getInvocation(Args, FileName, Error);
  if (!Invok) {
    LOG_WARN_FUNC("failed to create an ASTInvocation: " << Error);
    Receiver(RequestResult<ExpressionTypesInFile>::fromError(Error));
    return;
  }
  assert(Invok);
  class ExpressionTypeCollector: public SwiftASTConsumer {
    std::function<void(const RequestResult<ExpressionTypesInFile> &)> Receiver;
    std::vector<const char *> ExpectedProtocols;
  public:
    ExpressionTypeCollector(
        std::function<void(const RequestResult<ExpressionTypesInFile> &)> Receiver,
        ArrayRef<const char *> ExpectedProtocols): Receiver(std::move(Receiver)),
          ExpectedProtocols(ExpectedProtocols.vec()) {}
    void handlePrimaryAST(ASTUnitRef AstUnit) override {
      auto *SF = AstUnit->getCompilerInstance().getPrimarySourceFile();
      std::vector<ExpressionTypeInfo> Scratch;
      llvm::SmallString<256> TypeBuffer;
      llvm::raw_svector_ostream OS(TypeBuffer);
      ExpressionTypesInFile Result;
      for (auto Item: collectExpressionType(*SF, ExpectedProtocols, Scratch, OS)) {
        Result.Results.push_back({Item.offset, Item.length, Item.typeOffset, {}});
        for (auto P: Item.protocols) {
          Result.Results.back().ProtocolOffsets.push_back(P.first);
        }
      }
      Result.TypeBuffer = OS.str();
      Receiver(RequestResult<ExpressionTypesInFile>::fromResult(Result));
    }

    void cancelled() override {
      Receiver(RequestResult<ExpressionTypesInFile>::cancelled());
    }

    void failed(StringRef Error) override {
      Receiver(RequestResult<ExpressionTypesInFile>::fromError(Error));
    }
  };
  auto Collector = std::make_shared<ExpressionTypeCollector>(Receiver,
                                                             ExpectedProtocols);
  /// FIXME: When request cancellation is implemented and Xcode adopts it,
  /// don't use 'OncePerASTToken'.
  static const char OncePerASTToken = 0;
  getASTManager()->processASTAsync(Invok, std::move(Collector), &OncePerASTToken);
}<|MERGE_RESOLUTION|>--- conflicted
+++ resolved
@@ -1588,13 +1588,9 @@
 void SwiftLangSupport::getCursorInfo(
     StringRef InputFile, unsigned Offset, unsigned Length, bool Actionables,
     bool CancelOnSubsequentRequest, ArrayRef<const char *> Args,
-<<<<<<< HEAD
     llvm::IntrusiveRefCntPtr<llvm::vfs::FileSystem> FileSystem,
-    std::function<void(const CursorInfoData &)> Receiver) {
+    std::function<void(const RequestResult<CursorInfoData> &)> Receiver) {
   assert(FileSystem);
-=======
-    std::function<void(const RequestResult<CursorInfoData> &)> Receiver) {
->>>>>>> 4b9771c2
 
   if (auto IFaceGenRef = IFaceGenContexts.get(InputFile)) {
     IFaceGenRef->accessASTAsync([this, IFaceGenRef, Offset, Actionables, Receiver] {
@@ -1829,16 +1825,11 @@
 
 void SwiftLangSupport::getCursorInfoFromUSR(
     StringRef filename, StringRef USR, bool CancelOnSubsequentRequest,
-<<<<<<< HEAD
     ArrayRef<const char *> args,
     llvm::IntrusiveRefCntPtr<llvm::vfs::FileSystem> FileSystem,
-    std::function<void(const CursorInfoData &)> receiver) {
+    std::function<void(const RequestResult<CursorInfoData> &)> Receiver) {
   assert(FileSystem);
 
-=======
-    ArrayRef<const char *> Args,
-    std::function<void(const RequestResult<CursorInfoData> &)> Receiver) {
->>>>>>> 4b9771c2
   if (auto IFaceGenRef = IFaceGenContexts.get(filename)) {
     LOG_WARN_FUNC("Info from usr for generated interface not implemented yet.");
     CursorInfoData Info;
@@ -1847,21 +1838,12 @@
     return;
   }
 
-<<<<<<< HEAD
-  std::string error;
-  SwiftInvocationRef invok =
-      ASTMgr->getInvocation(args, filename, FileSystem, error);
-  if (!invok) {
-    // FIXME: Report it as failed request.
-    LOG_WARN_FUNC("failed to create an ASTInvocation: " << error);
-    receiver(CursorInfoData());
-=======
   std::string Error;
-  SwiftInvocationRef Invok = ASTMgr->getInvocation(Args, filename, Error);
+  SwiftInvocationRef Invok =
+      ASTMgr->getInvocation(args, filename, FileSystem, Error);
   if (!Invok) {
     LOG_WARN_FUNC("failed to create an ASTInvocation: " << Error);
     Receiver(RequestResult<CursorInfoData>::fromError(Error));
->>>>>>> 4b9771c2
     return;
   }
 
