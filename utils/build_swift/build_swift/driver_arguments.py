--- conflicted
+++ resolved
@@ -152,12 +152,9 @@
         args.build_libdispatch = False
         args.build_libicu = False
         args.build_playgroundsupport = False
-<<<<<<< HEAD
         # SWIFT_ENABLE_TENSORFLOW
         args.build_tensorflow = False
-=======
         args.build_pythonkit = False
->>>>>>> 509ffb3b
 
     # --skip-{ios,tvos,watchos} or --skip-build-{ios,tvos,watchos} are
     # merely shorthands for --skip-build-{**os}-{device,simulator}
