--- conflicted
+++ resolved
@@ -246,33 +246,6 @@
                 "sourcekit-lsp": "swift-5.1-branch",
                 "swift-format": "master"
             }
-<<<<<<< HEAD
-        },
-        "stdlib_standalone" : {
-            "aliases": ["stdlib_standalone"],
-            "repos": {
-                "llvm": "swift-DEVELOPMENT-SNAPSHOT-2019-06-06-a",
-                "clang": "swift-DEVELOPMENT-SNAPSHOT-2019-06-06-a",
-                "compiler-rt": "swift-DEVELOPMENT-SNAPSHOT-2019-06-06-a",
-                "swift": "stdlib_standalone",
-                "lldb": "swift-DEVELOPMENT-SNAPSHOT-2019-06-06-a",
-                "cmark": "master",
-                "llbuild": "swift-DEVELOPMENT-SNAPSHOT-2019-06-06-a",
-                "swiftpm": "swift-DEVELOPMENT-SNAPSHOT-2019-06-06-a",
-                "swift-syntax": "master",
-                "swift-stress-tester": "swift-DEVELOPMENT-SNAPSHOT-2019-06-06-a",
-                "swift-corelibs-xctest": "swift-DEVELOPMENT-SNAPSHOT-2019-06-06-a",
-                "swift-corelibs-foundation": "swift-DEVELOPMENT-SNAPSHOT-2019-06-06-a",
-                "swift-corelibs-libdispatch": "swift-DEVELOPMENT-SNAPSHOT-2019-06-06-a",
-                "swift-integration-tests": "swift-DEVELOPMENT-SNAPSHOT-2019-06-06-a",
-                "swift-xcode-playground-support": "swift-DEVELOPMENT-SNAPSHOT-2019-06-06-a",
-                "ninja": "release",
-                "icu": "release-61-1",
-                "clang-tools-extra": "swift-DEVELOPMENT-SNAPSHOT-2019-06-06-a",
-                "libcxx": "swift-DEVELOPMENT-SNAPSHOT-2019-06-06-a",
-                "indexstore-db": "swift-DEVELOPMENT-SNAPSHOT-2019-06-06-a",
-                "sourcekit-lsp": "swift-DEVELOPMENT-SNAPSHOT-2019-06-06-a"
-            }
         },
         "tensorflow": {
             "aliases": ["tensorflow"],
@@ -302,8 +275,6 @@
                 "indexstore-db": "swift-DEVELOPMENT-SNAPSHOT-2019-10-13-a",
                 "sourcekit-lsp": "swift-DEVELOPMENT-SNAPSHOT-2019-10-13-a"
             }
-=======
->>>>>>> 35518d77
         }
     }
 }