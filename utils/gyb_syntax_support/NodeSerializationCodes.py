--- conflicted
+++ resolved
@@ -244,15 +244,12 @@
     'PoundFilePathExpr': 240,
     'DerivativeRegistrationAttributeArguments': 241,
     'QualifiedDeclName': 242,
-<<<<<<< HEAD
-    # SWIFT_ENABLE_TENSORFLOW
-    'QuoteLiteralExpr': 243,
-    'UnquoteExpr': 244,
-    # SWIFT_ENABLE_TENSORFLOW END
-=======
     'CatchItem': 243,
     'CatchItemList': 244,
->>>>>>> 78880ffc
+    # SWIFT_ENABLE_TENSORFLOW
+    'QuoteLiteralExpr': 245,
+    'UnquoteExpr': 246,
+    # SWIFT_ENABLE_TENSORFLOW END
 }
 
 
