//===--- ASTMangler.cpp - Swift AST symbol mangling -----------------------===//
//
// This source file is part of the Swift.org open source project
//
// Copyright (c) 2014 - 2020 Apple Inc. and the Swift project authors
// Licensed under Apache License v2.0 with Runtime Library Exception
//
// See https://swift.org/LICENSE.txt for license information
// See https://swift.org/CONTRIBUTORS.txt for the list of Swift project authors
//
//===----------------------------------------------------------------------===//
//
//  This file implements declaration name mangling in Swift.
//
//===----------------------------------------------------------------------===//

#include "swift/AST/ASTMangler.h"
#include "swift/AST/ASTContext.h"
#include "swift/AST/ASTVisitor.h"
#include "swift/AST/AutoDiff.h"
#include "swift/AST/Decl.h"
#include "swift/AST/ExistentialLayout.h"
#include "swift/AST/Expr.h"
#include "swift/AST/FileUnit.h"
#include "swift/AST/GenericSignature.h"
#include "swift/AST/Initializer.h"
#include "swift/AST/LazyResolver.h"
#include "swift/AST/MacroDiscriminatorContext.h"
#include "swift/AST/Module.h"
#include "swift/AST/Ownership.h"
#include "swift/AST/ParameterList.h"
#include "swift/AST/PrettyStackTrace.h"
#include "swift/AST/ProtocolConformance.h"
#include "swift/AST/ProtocolConformanceRef.h"
#include "swift/AST/SILLayout.h"
#include "swift/AST/TypeCheckRequests.h"
#include "swift/Basic/Defer.h"
#include "swift/Basic/SourceManager.h"
#include "swift/ClangImporter/ClangImporter.h"
#include "swift/Demangling/Demangler.h"
#include "swift/Demangling/ManglingMacros.h"
#include "swift/Demangling/ManglingUtils.h"
#include "swift/Strings.h"
#include "clang/AST/ASTContext.h"
#include "clang/AST/Attr.h"
#include "clang/AST/Decl.h"
#include "clang/AST/DeclObjC.h"
#include "clang/AST/DeclTemplate.h"
#include "clang/AST/Mangle.h"
#include "clang/Basic/CharInfo.h"
#include "llvm/ADT/DenseMap.h"
#include "llvm/ADT/SmallString.h"
#include "llvm/ADT/STLExtras.h"
#include "llvm/ADT/StringRef.h"
#include "llvm/Support/CommandLine.h"
#include "llvm/Support/ErrorHandling.h"
#include "llvm/Support/SaveAndRestore.h"
#include "llvm/Support/raw_ostream.h"

#include <memory>

using namespace swift;
using namespace swift::Mangle;

static bool inversesAllowed(const Decl *decl) {
  if (!decl)
    return true;

  if (auto accessor = dyn_cast<AccessorDecl>(decl))
    if (auto *storage = accessor->getStorage())
      decl = storage;

  return !decl->getParsedAttrs().hasAttribute<PreInverseGenericsAttr>();
}

static bool inversesAllowedIn(const DeclContext *ctx) {
  assert(ctx);
  return inversesAllowed(ctx->getInnermostDeclarationDeclContext());
}

static StringRef getCodeForAccessorKind(AccessorKind kind) {
  switch (kind) {
  case AccessorKind::Get:
    return "g";
  case AccessorKind::Set:
    return "s";
  case AccessorKind::WillSet:
    return "w";
  case AccessorKind::DidSet:
    return "W";
  case AccessorKind::Read:
    return "r";
  case AccessorKind::Modify:
    return "M";
  case AccessorKind::Address:
    // 'l' is for location. 'A' was taken.
    return "lu";
  case AccessorKind::MutableAddress:
    return "au";
  case AccessorKind::Init:
    return "i";
  }
  llvm_unreachable("bad accessor kind");
}

std::string ASTMangler::mangleClosureEntity(const AbstractClosureExpr *closure,
                                            SymbolKind SKind) {
  llvm::SaveAndRestore X(AllowInverses, inversesAllowedIn(closure));
  beginMangling();
  appendClosureEntity(closure);
  appendSymbolKind(SKind);
  return finalize();
}

std::string ASTMangler::mangleEntity(const ValueDecl *decl, SymbolKind SKind) {
  llvm::SaveAndRestore X(AllowInverses, inversesAllowed(decl));
  beginMangling();
  appendEntity(decl);
  appendSymbolKind(SKind);
  return finalize();
}

std::string ASTMangler::mangleDestructorEntity(const DestructorDecl *decl,
                                               bool isDeallocating,
                                               SymbolKind SKind) {
  llvm::SaveAndRestore X(AllowInverses, inversesAllowed(decl));
  beginMangling();
  appendDestructorEntity(decl, isDeallocating);
  appendSymbolKind(SKind);
  return finalize();
}

std::string ASTMangler::mangleConstructorEntity(const ConstructorDecl *ctor,
                                                bool isAllocating,
                                                SymbolKind SKind) {
  llvm::SaveAndRestore X(AllowInverses, inversesAllowed(ctor));
  beginMangling();
  appendConstructorEntity(ctor, isAllocating);
  appendSymbolKind(SKind);
  return finalize();
}

std::string ASTMangler::mangleIVarInitDestroyEntity(const ClassDecl *decl,
                                                    bool isDestroyer,
                                                    SymbolKind SKind) {
  llvm::SaveAndRestore X(AllowInverses, inversesAllowed(decl));
  beginMangling();
  BaseEntitySignature base(decl);
  appendContext(decl, base, decl->getAlternateModuleName());
  appendOperator(isDestroyer ? "fE" : "fe");
  appendSymbolKind(SKind);
  return finalize();
}

std::string ASTMangler::mangleAccessorEntity(AccessorKind kind,
                                             const AbstractStorageDecl *decl,
                                             bool isStatic,
                                             SymbolKind SKind) {
  llvm::SaveAndRestore X(AllowInverses, inversesAllowed(decl));
  beginMangling();
  appendAccessorEntity(getCodeForAccessorKind(kind), decl, isStatic);
  appendSymbolKind(SKind);
  return finalize();
}

std::string ASTMangler::mangleGlobalGetterEntity(const ValueDecl *decl,
                                                 SymbolKind SKind) {
  assert(isa<VarDecl>(decl) && "Only variables can have global getters");
  llvm::SaveAndRestore X(AllowInverses, inversesAllowed(decl));
  beginMangling();
  BaseEntitySignature base(decl);
  appendEntity(decl, base, "vG", /*isStatic*/false);
  appendSymbolKind(SKind);
  return finalize();
}

std::string ASTMangler::mangleDefaultArgumentEntity(const DeclContext *func,
                                                    unsigned index,
                                                    SymbolKind SKind) {
  llvm::SaveAndRestore X(AllowInverses, inversesAllowedIn(func));
  beginMangling();
  appendDefaultArgumentEntity(func, index);
  appendSymbolKind(SKind);
  return finalize();
}

std::string ASTMangler::mangleInitializerEntity(const VarDecl *var,
                                                SymbolKind SKind) {
  llvm::SaveAndRestore X(AllowInverses, inversesAllowed(var));
  beginMangling();
  appendInitializerEntity(var);
  appendSymbolKind(SKind);
  return finalize();
}

std::string ASTMangler::mangleBackingInitializerEntity(const VarDecl *var,
                                                       SymbolKind SKind) {
  llvm::SaveAndRestore X(AllowInverses, inversesAllowed(var));
  beginMangling();
  appendBackingInitializerEntity(var);
  appendSymbolKind(SKind);
  return finalize();
}

std::string ASTMangler::mangleInitFromProjectedValueEntity(const VarDecl *var,
                                                           SymbolKind SKind) {
  llvm::SaveAndRestore X(AllowInverses, inversesAllowed(var));
  beginMangling();
  appendInitFromProjectedValueEntity(var);
  appendSymbolKind(SKind);
  return finalize();
}

std::string ASTMangler::mangleNominalType(const NominalTypeDecl *decl) {
  beginMangling();
  appendAnyGenericType(decl);
  return finalize();
}

std::string ASTMangler::mangleVTableThunk(const FuncDecl *Base,
                                          const FuncDecl *Derived) {
  beginMangling();

  appendEntity(Derived);
  appendEntity(Base);
  appendOperator("TV");

  return finalize();
}

std::string ASTMangler::mangleConstructorVTableThunk(
                                               const ConstructorDecl *Base,
                                               const ConstructorDecl *Derived,
                                               bool isAllocating) {
  beginMangling();

  appendConstructorEntity(Derived, isAllocating);
  appendConstructorEntity(Base, isAllocating);
  appendOperator("TV");

  return finalize();
}

std::string ASTMangler::mangleWitnessTable(const RootProtocolConformance *C) {
  beginMangling();
  if (isa<NormalProtocolConformance>(C)) {
    appendProtocolConformance(C);
    appendOperator("WP");
  } else if (isa<SelfProtocolConformance>(C)) {
    appendProtocolName(cast<SelfProtocolConformance>(C)->getProtocol());
    appendOperator("WS");
  } else {
    llvm_unreachable("mangling unknown conformance kind");
  }
  return finalize();
}

std::string ASTMangler::mangleWitnessThunk(
                                     const ProtocolConformance *Conformance,
                                           const ValueDecl *Requirement) {
  beginMangling();
  // Concrete witness thunks get a special mangling.
  if (Conformance) {
    if (!isa<SelfProtocolConformance>(Conformance)) {
      appendProtocolConformance(Conformance);
    }
  }

  if (auto ctor = dyn_cast<ConstructorDecl>(Requirement)) {
    appendConstructorEntity(ctor, /*isAllocating=*/true);
  } else {
    assert(isa<FuncDecl>(Requirement) && "expected function");
    appendEntity(cast<FuncDecl>(Requirement));
  }

  if (Conformance) {
    if (isa<SelfProtocolConformance>(Conformance)) {
      appendOperator("TS");
    } else {
      appendOperator("TW");
    }
  }

  return finalize();
}

std::string ASTMangler::mangleClosureWitnessThunk(
                                         const ProtocolConformance *Conformance,
                                         const AbstractClosureExpr *Closure) {
  beginMangling();
  appendProtocolConformance(Conformance);
  appendClosureEntity(Closure);
  appendOperator("TW");
  return finalize();
}

std::string ASTMangler::mangleGlobalVariableFull(const VarDecl *decl) {
  // Clang globals get mangled using Clang's mangler.
  if (auto clangDecl =
      dyn_cast_or_null<clang::DeclaratorDecl>(decl->getClangDecl())) {
    if (auto asmLabel = clangDecl->getAttr<clang::AsmLabelAttr>()) {
      Buffer << '\01' << asmLabel->getLabel();
    } else {
      if (clangDecl->getDeclContext()->isTranslationUnit()) {
        Buffer << clangDecl->getName();
      } else {
        std::unique_ptr<clang::MangleContext> mangler(
            decl->getClangDecl()->getASTContext().createMangleContext());
        mangler->mangleName(clangDecl, Buffer);
      }
    }
    return finalize();
  }
  beginMangling();
  appendEntity(decl);
  return finalize();
}

std::string ASTMangler::mangleKeyPathGetterThunkHelper(
                                            const AbstractStorageDecl *property,
                                            GenericSignature signature,
                                            CanType baseType,
                                            SubstitutionMap subs,
                                            ResilienceExpansion expansion) {
  beginMangling();
  appendEntity(property);
  if (signature)
    appendGenericSignature(signature);
  appendType(baseType, signature);
  if (isa<SubscriptDecl>(property)) {
    // Subscripts can be generic, and different key paths could capture the same
    // subscript at different generic arguments.
    for (auto sub : subs.getReplacementTypes()) {
      sub = sub->mapTypeOutOfContext();

      // FIXME: This seems wrong. We used to just mangle opened archetypes as
      // their interface type. Let's make that explicit now.
      sub = sub.transformRec([](Type t) -> std::optional<Type> {
        if (auto *openedExistential = t->getAs<OpenedArchetypeType>())
          return openedExistential->getInterfaceType();
        return std::nullopt;
      });

      appendType(sub->getCanonicalType(), signature);
    }
  }
  appendOperator("TK");
  if (expansion == ResilienceExpansion::Minimal)
    appendOperator("q");
  return finalize();
}

std::string ASTMangler::mangleKeyPathSetterThunkHelper(
                                          const AbstractStorageDecl *property,
                                          GenericSignature signature,
                                          CanType baseType,
                                          SubstitutionMap subs,
                                          ResilienceExpansion expansion) {
  beginMangling();
  appendEntity(property);
  if (signature)
    appendGenericSignature(signature);
  appendType(baseType, signature);
  if (isa<SubscriptDecl>(property)) {
    // Subscripts can be generic, and different key paths could capture the same
    // subscript at different generic arguments.
    for (auto sub : subs.getReplacementTypes()) {
      sub = sub->mapTypeOutOfContext();

      // FIXME: This seems wrong. We used to just mangle opened archetypes as
      // their interface type. Let's make that explicit now.
      sub = sub.transformRec([](Type t) -> std::optional<Type> {
        if (auto *openedExistential = t->getAs<OpenedArchetypeType>())
          return openedExistential->getInterfaceType();
        return std::nullopt;
      });

      appendType(sub->getCanonicalType(), signature);
    }
  }
  appendOperator("Tk");
  if (expansion == ResilienceExpansion::Minimal)
    appendOperator("q");
  return finalize();
}

std::string ASTMangler::mangleKeyPathEqualsHelper(ArrayRef<CanType> indices,
                                                  GenericSignature signature,
                                                  ResilienceExpansion expansion) {
  beginMangling();
  for (auto &index : indices)
    appendType(index, nullptr);
  if (signature)
    appendGenericSignature(signature);
  appendOperator("TH");
  if (expansion == ResilienceExpansion::Minimal)
    appendOperator("q");
  return finalize();
}

std::string ASTMangler::mangleKeyPathHashHelper(ArrayRef<CanType> indices,
                                                GenericSignature signature,
                                                ResilienceExpansion expansion) {
  beginMangling();
  for (auto &index : indices)
    appendType(index, nullptr);
  if (signature)
    appendGenericSignature(signature);
  appendOperator("Th");
  if (expansion == ResilienceExpansion::Minimal)
    appendOperator("q");
  return finalize();
}

std::string ASTMangler::mangleGlobalInit(const PatternBindingDecl *pd,
                                         unsigned pbdEntry,
                                         bool isInitFunc) {
  beginMangling();
  
  Pattern *pattern = pd->getPattern(pbdEntry);
  bool first = true;
  pattern->forEachVariable([&](VarDecl *D) {
    if (first) {
      BaseEntitySignature base(D);
      appendContextOf(D, base);
      first = false;
    }
    appendDeclName(D);
    appendListSeparator();
  });
  assert(!first && "no variables in pattern binding?!");
  
  if (isInitFunc) {
    appendOperator("WZ");
  } else {
    appendOperator("Wz");
  }
  
  return finalize();
}

std::string ASTMangler::mangleReabstractionThunkHelper(
                                            CanSILFunctionType ThunkType,
                                            Type FromType,
                                            Type ToType,
                                            Type SelfType,
                                            Type GlobalActorBound,
                                            ModuleDecl *Module) {
  Mod = Module;
  assert(ThunkType->getPatternSubstitutions().empty() && "not implemented");
  GenericSignature GenSig = ThunkType->getInvocationGenericSignature();

  beginMangling();
  appendType(FromType, GenSig);
  appendType(ToType, GenSig);
  if (SelfType)
    appendType(SelfType, GenSig);

  if (GenSig)
    appendGenericSignature(GenSig);

  if (SelfType)
    appendOperator("Ty");
  else
    appendOperator("TR");
  
  if (GlobalActorBound) {
    appendType(GlobalActorBound, GenSig);
    appendOperator("TU");
  }

  return finalize();
}

std::string ASTMangler::mangleObjCAsyncCompletionHandlerImpl(
    CanSILFunctionType BlockType, CanType ResultType, CanGenericSignature Sig,
    std::optional<bool> ErrorOnZero, bool predefined) {
  beginMangling();
  appendType(BlockType, Sig);
  appendType(ResultType, Sig);
  if (Sig)
    appendGenericSignature(Sig);
  if (ErrorOnZero)
    appendOperator(predefined ? "TZ" : "Tz", Index(*ErrorOnZero + 1));
  else
    appendOperator(predefined ? "TZ" : "Tz", Index(0));
  return finalize();
}

std::string ASTMangler::mangleAutoDiffDerivativeFunction(
    const AbstractFunctionDecl *originalAFD,
    AutoDiffDerivativeFunctionKind kind,
    const AutoDiffConfig &config,
    bool isVTableThunk) {
  beginManglingWithAutoDiffOriginalFunction(originalAFD);
  appendAutoDiffFunctionParts(
      isVTableThunk ? "TJV" : "TJ", getAutoDiffFunctionKind(kind), config);
  return finalize();
}

std::string ASTMangler::mangleAutoDiffLinearMap(
    const AbstractFunctionDecl *originalAFD, AutoDiffLinearMapKind kind,
    const AutoDiffConfig &config) {
  beginManglingWithAutoDiffOriginalFunction(originalAFD);
  appendAutoDiffFunctionParts("TJ", getAutoDiffFunctionKind(kind), config);
  return finalize();
}

void ASTMangler::beginManglingWithAutoDiffOriginalFunction(
    const AbstractFunctionDecl *afd) {
  if (auto *attr = afd->getAttrs().getAttribute<SILGenNameAttr>()) {
    beginManglingWithoutPrefix();
    appendOperator(attr->Name);
    return;
  }

  auto beginManglingClangDecl = [&](const clang::NamedDecl *decl) {
    beginManglingWithoutPrefix();
    appendOperator(decl->getName());
  };

  // For imported Clang declarations, use the Clang name in order to match how
  // DifferentiationMangler handles these.
  if (auto clangDecl = getClangDeclForMangling(afd)) {
    beginManglingClangDecl(clangDecl);
    return;
  } else if (auto typedefType = getTypeDefForCXXCFOptionsDefinition(afd)) {
    beginManglingClangDecl(typedefType->getDecl());
    return;
  }
  beginMangling();
  if (auto *cd = dyn_cast<ConstructorDecl>(afd))
    appendConstructorEntity(cd, /*isAllocating*/ !cd->isConvenienceInit());
  else
    appendEntity(afd);
}

void ASTMangler::appendAutoDiffFunctionParts(StringRef op,
                                             AutoDiffFunctionKind kind,
                                             const AutoDiffConfig &config) {
  if (auto sig = config.derivativeGenericSignature)
    appendGenericSignature(sig);
  auto kindCode = (char)kind;
  appendOperator(op, StringRef(&kindCode, 1));
  appendIndexSubset(config.parameterIndices);
  appendOperator("p");
  appendIndexSubset(config.resultIndices);
  appendOperator("r");
}

std::string ASTMangler::mangleAutoDiffSelfReorderingReabstractionThunk(
    CanType fromType, CanType toType, GenericSignature signature,
    AutoDiffLinearMapKind linearMapKind) {
  beginMangling();
  appendType(fromType, signature);
  appendType(toType, signature);
  if (signature)
    appendGenericSignature(signature);
  auto kindCode = (char)getAutoDiffFunctionKind(linearMapKind);
  appendOperator("TJO", StringRef(&kindCode, 1));
  return finalize();
}

/// Mangle the index subset.
void ASTMangler::appendIndexSubset(IndexSubset *indices) {
  Buffer << indices->getString();
}

static NodePointer mangleSILDifferentiabilityWitnessAsNode(
    StringRef originalName, DifferentiabilityKind kind,
    const AutoDiffConfig &config, Demangler &demangler) {
  auto *diffWitnessNode = demangler.createNode(
      Node::Kind::DifferentiabilityWitness);
  auto origNode = demangler.demangleSymbol(originalName);
  assert(origNode->getKind() == Node::Kind::Global);
  for (auto *child : *origNode)
    diffWitnessNode->addChild(child, demangler);
  diffWitnessNode->addChild(
      demangler.createNode(
          Node::Kind::Index,
          (Node::IndexType)getMangledDifferentiabilityKind(kind)),
      demangler);
  diffWitnessNode->addChild(
      demangler.createNode(
          Node::Kind::IndexSubset, config.parameterIndices->getString()),
      demangler);
  diffWitnessNode->addChild(
      demangler.createNode(
          Node::Kind::IndexSubset, config.resultIndices->getString()),
      demangler);
  if (auto genSig = config.derivativeGenericSignature) {
    ASTMangler genSigMangler;
    auto genSigSymbol = genSigMangler.mangleGenericSignature(genSig);
    auto demangledGenSig = demangler.demangleSymbol(genSigSymbol);
    assert(demangledGenSig);
    for (auto *child : *demangledGenSig)
      diffWitnessNode->addChild(child, demangler);
  }
  return diffWitnessNode;
}

std::string ASTMangler::mangleSILDifferentiabilityWitness(StringRef originalName,
                                              DifferentiabilityKind kind,
                                              const AutoDiffConfig &config) {
  // If the original name was a mangled name, differentiability witnesses must
  // be mangled as node because they contain generic signatures which may repeat
  // entities in the original function name. Mangling as node will make sure the
  // substitutions are mangled correctly.
  if (isMangledName(originalName)) {
    Demangler demangler;
    auto *node = mangleSILDifferentiabilityWitnessAsNode(
        originalName, kind, config, demangler);
    auto mangling = mangleNode(node);
    if (!mangling.isSuccess()) {
      llvm_unreachable("unexpected mangling failure");
    }
    return mangling.result();
  }
  beginManglingWithoutPrefix();
  appendOperator(originalName);
  if (auto genSig = config.derivativeGenericSignature)
    appendGenericSignature(genSig);
  auto diffKindCode = (char)getMangledDifferentiabilityKind(kind);
  appendOperator("WJ", StringRef(&diffKindCode, 1));
  appendIndexSubset(config.parameterIndices);
  appendOperator("p");
  appendIndexSubset(config.resultIndices);
  appendOperator("r");
  return finalize();
}

std::string ASTMangler::mangleAutoDiffGeneratedDeclaration(
    AutoDiffGeneratedDeclarationKind declKind, StringRef origFnName,
    unsigned bbId, AutoDiffLinearMapKind linearMapKind,
    const AutoDiffConfig &config) {
  beginManglingWithoutPrefix();

  Buffer << "_AD__" << origFnName << "_bb" + std::to_string(bbId);
  switch (declKind) {
  case AutoDiffGeneratedDeclarationKind::LinearMapStruct:
    switch (linearMapKind) {
    case AutoDiffLinearMapKind::Differential:
      Buffer << "__DF__";
      break;
    case AutoDiffLinearMapKind::Pullback:
      Buffer << "__PB__";
      break;
    }
    break;
  case AutoDiffGeneratedDeclarationKind::BranchingTraceEnum:
    switch (linearMapKind) {
    case AutoDiffLinearMapKind::Differential:
      Buffer << "__Succ__";
      break;
    case AutoDiffLinearMapKind::Pullback:
      Buffer << "__Pred__";
      break;
    }
    break;
  }
  Buffer << config.mangle();
  if (config.derivativeGenericSignature) {
    Buffer << '_';
    appendGenericSignature(config.derivativeGenericSignature);
  }

  auto result = Storage.str().str();
  Storage.clear();
  return result;
}

// In order for the remangler to work correctly, it must agree with
// AST mangler on the substitution scheme. The AST mangler will use a
// substitution if a mangled type is identical to a previous type.
//
// In the DWARF mangling, we don't canonicalize types. Therefore, any
// two types that differ by sugar must have distinct manglings. If this
// invariant is not maintained, then demangling and remangling a type
// will no longer be idempotent.
//
// Since we don't have a distinct mangling for sugared generic
// parameter types, we must desugar them here.
static Type getTypeForDWARFMangling(Type t) {
  return t.subst(
    [](SubstitutableType *t) -> Type {
      if (t->isRootParameterPack()) {
        return PackType::getSingletonPackExpansion(t->getCanonicalType());
      }
      return t->getCanonicalType();
    },
    MakeAbstractConformanceForGenericType(),
    SubstFlags::AllowLoweredTypes);
}

std::string ASTMangler::mangleTypeForDebugger(Type Ty, GenericSignature sig) {
  PrettyStackTraceType prettyStackTrace(Ty->getASTContext(),
                                        "mangling type for debugger", Ty);

  DWARFMangling = true;
  RespectOriginallyDefinedIn = false;
  OptimizeProtocolNames = false;
  beginMangling();

  Ty = getTypeForDWARFMangling(Ty);

  appendType(Ty, sig);
  appendOperator("D");
  return finalize();
}

std::string ASTMangler::mangleTypeForTypeName(Type type) {
  beginManglingWithoutPrefix();
  appendType(type, nullptr);
  return finalize();
}

std::string ASTMangler::mangleDeclType(const ValueDecl *decl) {
  DWARFMangling = true;
  RespectOriginallyDefinedIn = false;
  BaseEntitySignature base(decl);
  beginMangling();
  appendDeclType(decl, base);
  appendOperator("D");
  return finalize();
}

#ifdef USE_NEW_MANGLING_FOR_OBJC_RUNTIME_NAMES
static bool isPrivate(const NominalTypeDecl *Nominal) {
  return Nominal->getFormalAccess() <= AccessLevel::FilePrivate;
}
#endif

std::string ASTMangler::mangleObjCRuntimeName(const NominalTypeDecl *Nominal) {
#ifdef USE_NEW_MANGLING_FOR_OBJC_RUNTIME_NAMES
  // Using the new mangling for ObjC runtime names (except for top-level
  // classes). This is currently disabled to support old archives.
  // TODO: re-enable this as we switch to the new mangling for ObjC names.
  DeclContext *Ctx = Nominal->getDeclContext();

  if (Ctx->isModuleScopeContext() && !isPrivate(Nominal)) {
    // Use the old mangling for non-private top-level classes and protocols.
    // This is what the ObjC runtime needs to demangle.
    // TODO: Use new mangling scheme as soon as the ObjC runtime
    // can demangle it.
    //
    // Don't use word-substitutions and punycode encoding.
    MaxNumWords = 0;
    UsePunycode = false;
    UseSubstitutions = false;
    Buffer << "_Tt";
    bool isProto = false;
    if (isa<ClassDecl>(Nominal)) {
      Buffer << 'C';
    } else {
      isProto = true;
      assert(isa<ProtocolDecl>(Nominal));
      Buffer << 'P';
    }
    appendModule(Ctx->getParentModule(), StringRef());
    appendIdentifier(Nominal->getName().str());
    if (isProto)
      Buffer << '_';
    return finalize();
  }
  // For all other cases, we can use the new mangling.
  beginMangling();
  appendAnyGenericType(Nominal);
  return finalize();
#else
  // Use the old mangling for ObjC runtime names.
  beginMangling();
  appendAnyGenericType(Nominal);
  std::string NewName = finalize();
  Demangle::Demangler Dem;
  Demangle::Node *Root = Dem.demangleSymbol(NewName);
  assert(Root->getKind() == Node::Kind::Global);
  Node *NomTy = Root->getFirstChild();
  if (NomTy->getKind() == Node::Kind::Protocol) {
    // Protocol types are mangled as protocol lists.
    Node *PTy = Dem.createNode(Node::Kind::Type);
    PTy->addChild(NomTy, Dem);
    Node *TList = Dem.createNode(Node::Kind::TypeList);
    TList->addChild(PTy, Dem);
    NomTy = Dem.createNode(Node::Kind::ProtocolList);
    NomTy->addChild(TList, Dem);
  }
  // Add a TypeMangling node at the top
  Node *Ty = Dem.createNode(Node::Kind::Type);
  Ty->addChild(NomTy, Dem);
  Node *TyMangling = Dem.createNode(Node::Kind::TypeMangling);
  TyMangling->addChild(Ty, Dem);
  Node *NewGlobal = Dem.createNode(Node::Kind::Global);
  NewGlobal->addChild(TyMangling, Dem);
  auto mangling = mangleNodeOld(NewGlobal);
  if (!mangling.isSuccess()) {
    llvm_unreachable("unexpected mangling failure");
  }
  return mangling.result();
#endif
}

std::string ASTMangler::mangleTypeAsContextUSR(const NominalTypeDecl *type) {
  beginManglingWithoutPrefix();
  llvm::SaveAndRestore<bool> allowUnnamedRAII(AllowNamelessEntities, true);
  BaseEntitySignature base(type);
  appendContext(type, base, type->getAlternateModuleName());
  return finalize();
}

std::string ASTMangler::mangleTypeAsUSR(Type Ty) {
  DWARFMangling = true;
  RespectOriginallyDefinedIn = false;
  beginMangling();

  Ty = getTypeForDWARFMangling(Ty);

  if (auto *fnType = Ty->getAs<AnyFunctionType>()) {
    appendFunction(fnType, nullptr);
  } else {
    appendType(Ty, nullptr);
  }

  appendOperator("D");
  return finalize();
}

void ASTMangler::appendAnyDecl(const ValueDecl *Decl) {
  if (auto Ctor = dyn_cast<ConstructorDecl>(Decl)) {
    appendConstructorEntity(Ctor, /*isAllocating=*/false);
  } else if (auto Dtor = dyn_cast<DestructorDecl>(Decl)) {
    appendDestructorEntity(Dtor, /*isDeallocating=*/false);
  } else if (auto GTD = dyn_cast<GenericTypeDecl>(Decl)) {
    appendAnyGenericType(GTD);
  } else if (isa<AssociatedTypeDecl>(Decl)) {
    BaseEntitySignature base(Decl);
    appendContextOf(Decl, base);
    appendDeclName(Decl);
    appendOperator("Qa");
  } else {
    appendEntity(Decl);
  }
}

std::string
ASTMangler::mangleAnyDecl(const ValueDecl *Decl,
                          bool prefix,
                          bool respectOriginallyDefinedIn) {
  DWARFMangling = true;
  RespectOriginallyDefinedIn = respectOriginallyDefinedIn;
  if (prefix) {
    beginMangling();
  } else {
    beginManglingWithoutPrefix();
  }
  llvm::SaveAndRestore<bool> allowUnnamedRAII(AllowNamelessEntities, true);

  appendAnyDecl(Decl);

  // We have a custom prefix, so finalize() won't verify for us. If we're not
  // in invalid code (coming from an IDE caller) verify manually.
  if (!Decl->isInvalid())
    verify(Storage.str());
  return finalize();
}

std::string ASTMangler::mangleDeclAsUSR(const ValueDecl *Decl,
                                        StringRef USRPrefix) {
  return (llvm::Twine(USRPrefix) + mangleAnyDecl(Decl, false)).str();
}

std::string ASTMangler::mangleAccessorEntityAsUSR(AccessorKind kind,
                                                  const AbstractStorageDecl *decl,
                                                  StringRef USRPrefix,
                                                  bool isStatic) {
  beginManglingWithoutPrefix();
  llvm::SaveAndRestore<bool> allowUnnamedRAII(AllowNamelessEntities, true);
  Buffer << USRPrefix;
  appendAccessorEntity(getCodeForAccessorKind(kind), decl, isStatic);
  // We have a custom prefix, so finalize() won't verify for us. If we're not
  // in invalid code (coming from an IDE caller) verify manually.
  if (!decl->isInvalid())
    verify(Storage.str().drop_front(USRPrefix.size()));
  return finalize();
}

std::string ASTMangler::mangleLocalTypeDecl(const TypeDecl *type) {
  beginManglingWithoutPrefix();
  AllowNamelessEntities = true;
  OptimizeProtocolNames = false;

  // Local types are not ABI anyway. To avoid problems with the ASTDemangler,
  // don't respect @_originallyDefinedIn here, since we don't respect it
  // when mangling DWARF types for debug info.
  RespectOriginallyDefinedIn = false;

  if (auto GTD = dyn_cast<GenericTypeDecl>(type)) {
    appendAnyGenericType(GTD);
  } else {
    assert(isa<AssociatedTypeDecl>(type));
    BaseEntitySignature nullBase(nullptr);
    appendContextOf(type, nullBase);
    appendDeclName(type);
    appendOperator("Qa");
  }

  return finalize();
}

std::string ASTMangler::mangleOpaqueTypeDecl(const OpaqueTypeDecl *decl) {
  return mangleOpaqueTypeDecl(decl->getNamingDecl());
}

std::string ASTMangler::mangleOpaqueTypeDecl(const ValueDecl *decl) {
  OptimizeProtocolNames = false;

  beginMangling();
  appendEntity(decl);
  return finalize();
}

std::string ASTMangler::mangleGenericSignature(const GenericSignature sig) {
  beginMangling();
  appendGenericSignature(sig);
  return finalize();
}

std::string ASTMangler::mangleHasSymbolQuery(const ValueDecl *Decl) {
  beginMangling();

  if (auto Ctor = dyn_cast<ConstructorDecl>(Decl)) {
    appendConstructorEntity(Ctor, /*isAllocating=*/false);
  } else if (auto Dtor = dyn_cast<DestructorDecl>(Decl)) {
    appendDestructorEntity(Dtor, /*isDeallocating=*/false);
  } else if (auto GTD = dyn_cast<GenericTypeDecl>(Decl)) {
    appendAnyGenericType(GTD);
  } else if (isa<AssociatedTypeDecl>(Decl)) {
    BaseEntitySignature nullBase(nullptr);
    appendContextOf(Decl, nullBase);
    appendDeclName(Decl);
    appendOperator("Qa");
  } else {
    appendEntity(Decl);
  }

  appendSymbolKind(ASTMangler::SymbolKind::HasSymbolQuery);

  return finalize();
}

void ASTMangler::appendSymbolKind(SymbolKind SKind) {
  switch (SKind) {
    case SymbolKind::Default: return;
    case SymbolKind::DynamicThunk: return appendOperator("TD");
    case SymbolKind::SwiftAsObjCThunk: return appendOperator("To");
    case SymbolKind::ObjCAsSwiftThunk: return appendOperator("TO");
    case SymbolKind::DistributedThunk: return appendOperator("TE");
    case SymbolKind::DistributedAccessor: return appendOperator("TF");
    case SymbolKind::AccessibleFunctionRecord: return appendOperator("HF");
    case SymbolKind::BackDeploymentThunk: return appendOperator("Twb");
    case SymbolKind::BackDeploymentFallback: return appendOperator("TwB");
    case SymbolKind::HasSymbolQuery: return appendOperator("TwS");
  }
}

static bool getUnnamedParamIndex(const ParameterList *ParamList,
                                 const ParamDecl *D,
                                 unsigned &UnnamedIndex) {
  for (auto Param : *ParamList) {
    if (!Param->hasName()) {
      if (Param == D)
        return true;
      ++UnnamedIndex;
    }
  }
  return false;
}

static unsigned getUnnamedParamIndex(const ParamDecl *D) {
  ParameterList *ParamList;
  auto *DC = D->getDeclContext();
  if (isa<AbstractClosureExpr>(DC)) {
    ParamList = cast<AbstractClosureExpr>(DC)->getParameters();
  } else {
    ParamList = getParameterList(cast<ValueDecl>(DC->getAsDecl()));
  }

  unsigned UnnamedIndex = 0;
  if (getUnnamedParamIndex(ParamList, D, UnnamedIndex))
    return UnnamedIndex;

  llvm_unreachable("param not found");
}

static StringRef getPrivateDiscriminatorIfNecessary(const Decl *decl) {
  if (!decl->isOutermostPrivateOrFilePrivateScope())
    return StringRef();

  // Mangle non-local private declarations with a textual discriminator
  // based on their enclosing file.
  auto topLevelSubcontext = decl->getDeclContext()->getModuleScopeContext();
  auto fileUnit = cast<FileUnit>(topLevelSubcontext);

  Identifier discriminator =
      fileUnit->getDiscriminatorForPrivateDecl(decl);
  assert(!discriminator.empty());
  assert(!isNonAscii(discriminator.str()) &&
         "discriminator contains non-ASCII characters");
  (void)&isNonAscii;
  assert(!clang::isDigit(discriminator.str().front()) &&
         "not a valid identifier");
  return discriminator.str();
}

/// If the declaration is an @objc protocol defined in Swift and the
/// Objective-C name has been overridden from the default, return the
/// specified name.
///
/// \param useObjCProtocolNames When false, always returns \c None.
static std::optional<std::string>
getOverriddenSwiftProtocolObjCName(const ValueDecl *decl,
                                   bool useObjCProtocolNames) {
  if (!useObjCProtocolNames)
    return std::nullopt;

  auto proto = dyn_cast<ProtocolDecl>(decl);
  if (!proto)
    return std::nullopt;

  if (!proto->isObjC())
    return std::nullopt;

  // If there is an 'objc' attribute with a name, use that name.
  if (auto objc = proto->getAttrs().getAttribute<ObjCAttr>()) {
    if (auto name = objc->getName()) {
      llvm::SmallString<4> buffer;
      return std::string(name->getString(buffer));
    }
  }

  return std::nullopt;
}

void ASTMangler::appendDeclName(const ValueDecl *decl, DeclBaseName name) {
  if (name.empty())
    name = decl->getBaseName();
  assert(!name.isSpecial() && "Cannot print special names");

  auto *synthesizedTypeAttr =
      decl->getAttrs().getAttribute<ClangImporterSynthesizedTypeAttr>();

  if (synthesizedTypeAttr) {
    assert(!isDigit(synthesizedTypeAttr->originalTypeName[0]) &&
           "synthesized type's original name must be a valid Swift identifier");
    appendIdentifier(synthesizedTypeAttr->originalTypeName);
  } else if (name.isOperator()) {
    appendIdentifier(translateOperator(name.getIdentifier().str()));
    switch (decl->getAttrs().getUnaryOperatorKind()) {
      case UnaryOperatorKind::Prefix:
        appendOperator("op");
        break;
      case UnaryOperatorKind::Postfix:
        appendOperator("oP");
        break;
      case UnaryOperatorKind::None:
        appendOperator("oi");
        break;
    }
  } else if (auto objCName =
               getOverriddenSwiftProtocolObjCName(decl, UseObjCRuntimeNames)) {
    // @objc Swift protocols should be mangled as Objective-C protocols,
    // so append the Objective-C runtime name.
    appendIdentifier(*objCName);
  } else if (!name.empty()) {
    appendIdentifier(name.getIdentifier().str());
  } else {
    assert(AllowNamelessEntities && "attempt to mangle unnamed decl");
    // Fall back to an unlikely name, so that we still generate a valid
    // mangled name.
    appendIdentifier("_");
  }

  if (decl->getDeclContext()->isLocalContext()) {
    if (auto *paramDecl = dyn_cast<ParamDecl>(decl)) {
      if (!decl->hasName()) {
        // Mangle unnamed params with their ordering.
        return appendOperator("L", Index(getUnnamedParamIndex(paramDecl)));
      }
    }
    // Mangle local declarations with a numeric discriminator.
    return appendOperator("L", Index(decl->getLocalDiscriminator()));
  }

  if (synthesizedTypeAttr) {
    StringRef relatedEntityKind = synthesizedTypeAttr->getManglingName();
    assert(relatedEntityKind.size() == 1 &&
           "'L' operator only supports a single letter payload");
    assert(((relatedEntityKind[0] >= 'a' && relatedEntityKind[0] <= 'j') ||
            (relatedEntityKind[0] >= 'A' && relatedEntityKind[0] <= 'J')) &&
           "Only [a-jA-J] are reserved for related entity kinds");
    return appendOperatorParam("L", relatedEntityKind);
  }

  StringRef privateDiscriminator = getPrivateDiscriminatorIfNecessary(decl);
  if (!privateDiscriminator.empty()) {
    appendIdentifier(privateDiscriminator.str());
    return appendOperator("LL");
  }
}

static const char *getMetatypeRepresentationOp(MetatypeRepresentation Rep) {
  switch (Rep) {
    case MetatypeRepresentation::Thin:
      return "t";
    case MetatypeRepresentation::Thick:
      return "T";
    case MetatypeRepresentation::ObjC:
      return "o";
  }

  llvm_unreachable("Unhandled MetatypeRepresentation in switch.");
}

static char getParamConvention(ParameterConvention conv) {
  // @in and @out are mangled the same because they're put in
  // different places.
  switch (conv) {
    case ParameterConvention::Indirect_In: return 'i';
    case ParameterConvention::Indirect_Inout: return 'l';
    case ParameterConvention::Indirect_InoutAliasable: return 'b';
    case ParameterConvention::Indirect_In_Guaranteed: return 'n';
    case ParameterConvention::Direct_Owned: return 'x';
    case ParameterConvention::Direct_Unowned: return 'y';
    case ParameterConvention::Direct_Guaranteed: return 'g';
    case ParameterConvention::Pack_Owned: return 'v';
    case ParameterConvention::Pack_Inout: return 'm';
    case ParameterConvention::Pack_Guaranteed: return 'p';
  }
  llvm_unreachable("bad parameter convention");
}

/// Whether to mangle the given type as generic.
static bool shouldMangleAsGeneric(Type type) {
  if (!type)
    return false;

  if (auto typeAlias = dyn_cast<TypeAliasType>(type.getPointer()))
    return !typeAlias->getSubstitutionMap().empty();

  return type->isSpecialized();
}

void ASTMangler::appendOpaqueDeclName(const OpaqueTypeDecl *opaqueDecl) {
  if (canSymbolicReference(opaqueDecl)) {
    appendSymbolicReference(opaqueDecl);
  } else if (auto namingDecl = opaqueDecl->getNamingDecl()) {
    // Set this to true temporarily, even if we're doing DWARF
    // mangling for debug info, where it is false. Otherwise,
    // the mangled opaque result type name will not be able to
    // be looked up, since we rely on an exact match with the
    // ABI name.
    llvm::SaveAndRestore<bool> savedRespectOriginallyDefinedIn(
        RespectOriginallyDefinedIn, true);

    appendEntity(namingDecl);
    appendOperator("QO");
  } else {
    llvm_unreachable("todo: independent opaque type decls");
  }
}

void ASTMangler::appendExistentialLayout(
    const ExistentialLayout &layout, GenericSignature sig,
    const ValueDecl *forDecl) {
  bool First = true;
  bool DroppedRequiresClass = false;
  bool SawRequiresClass = false;
  for (auto proto : layout.getProtocols()) {
    // Skip requirements to conform to an invertible protocols.
    // We only mangle inverse requirements, but as a constrained existential.
    if (proto->getInvertibleProtocolKind())
      continue;

    // If we aren't allowed to emit marker protocols, suppress them here.
    if (!AllowMarkerProtocols && proto->isMarkerProtocol()) {
      if (proto->requiresClass())
        DroppedRequiresClass = true;

      continue;
    }

    if (proto->requiresClass())
      SawRequiresClass = true;

    appendProtocolName(proto);
    appendListSeparator(First);
  }
  if (First)
    appendOperator("y");

  if (auto superclass = layout.explicitSuperclass) {
    appendType(superclass, sig, forDecl);
    return appendOperator("Xc");
  } else if (layout.hasExplicitAnyObject ||
             (DroppedRequiresClass && !SawRequiresClass)) {
    return appendOperator("Xl");
  }
  return appendOperator("p");
}

/// Mangle a type into the buffer.
///
void ASTMangler::appendType(Type type, GenericSignature sig,
                            const ValueDecl *forDecl) {
  assert((DWARFMangling || type->isCanonical()) &&
         "expecting canonical types when not mangling for the debugger");
  TypeBase *tybase = type.getPointer();
  switch (type->getKind()) {
    case TypeKind::TypeVariable:
      llvm_unreachable("mangling type variable");

    case TypeKind::ErrorUnion:
      llvm_unreachable("Error unions should not persist to mangling");

    case TypeKind::Module:
      llvm_unreachable("Cannot mangle module type yet");

    case TypeKind::Error:
    case TypeKind::Unresolved:
    case TypeKind::Placeholder:
      appendOperator("Xe");
      return;

      // We don't care about these types being a bit verbose because we
      // don't expect them to come up that often in API names.
    case TypeKind::BuiltinFloat:
      switch (cast<BuiltinFloatType>(tybase)->getFPKind()) {
        case BuiltinFloatType::IEEE16: appendOperator("Bf16_"); return;
        case BuiltinFloatType::IEEE32: appendOperator("Bf32_"); return;
        case BuiltinFloatType::IEEE64: appendOperator("Bf64_"); return;
        case BuiltinFloatType::IEEE80: appendOperator("Bf80_"); return;
        case BuiltinFloatType::IEEE128: appendOperator("Bf128_"); return;
        case BuiltinFloatType::PPC128: llvm_unreachable("ppc128 not supported");
      }
      llvm_unreachable("bad floating-point kind");
    case TypeKind::BuiltinInteger: {
      auto width = cast<BuiltinIntegerType>(tybase)->getWidth();
      if (width.isFixedWidth())
        appendOperator("Bi", Index(width.getFixedWidth() + 1));
      else if (width.isPointerWidth())
        appendOperator("Bw");
      else
        llvm_unreachable("impossible width value");
      return;
    }
    case TypeKind::BuiltinIntegerLiteral:
      return appendOperator("BI");
    case TypeKind::BuiltinJob:
      return appendOperator("Bj");
    case TypeKind::BuiltinExecutor:
      return appendOperator("Be");
    case TypeKind::BuiltinDefaultActorStorage:
      return appendOperator("BD");
    case TypeKind::BuiltinNonDefaultDistributedActorStorage:
      return appendOperator("Bd");
    case TypeKind::BuiltinPackIndex:
      return appendOperator("BP");
    case TypeKind::BuiltinRawPointer:
      return appendOperator("Bp");
    case TypeKind::BuiltinRawUnsafeContinuation:
      return appendOperator("Bc");
    case TypeKind::BuiltinNativeObject:
      return appendOperator("Bo");
    case TypeKind::BuiltinBridgeObject:
      return appendOperator("Bb");
    case TypeKind::BuiltinUnsafeValueBuffer:
      return appendOperator("BB");
    case TypeKind::SILToken:
      return appendOperator("Bt");
    case TypeKind::BuiltinVector:
      appendType(cast<BuiltinVectorType>(tybase)->getElementType(), sig,
                 forDecl);
      // The mangling calls for using the actual element count, which we have
      // to adjust by 1 in order to mangle it as an index.
      return appendOperator("Bv",
                  Index(cast<BuiltinVectorType>(tybase)->getNumElements() + 1));
    case TypeKind::TypeAlias: {
      assert(DWARFMangling && "sugared types are only legal for the debugger");
      auto aliasTy = cast<TypeAliasType>(tybase);

      // It's not possible to mangle the context of the builtin module.
      // For the DWARF output we want to mangle the type alias + context,
      // unless the type alias references a builtin type.
      auto underlyingType = aliasTy->getSinglyDesugaredType();
      TypeAliasDecl *decl = aliasTy->getDecl();
      if (decl->getModuleContext() == decl->getASTContext().TheBuiltinModule) {
        return appendType(underlyingType, sig, forDecl);
      }

      if (decl->getDeclaredInterfaceType()
            .subst(aliasTy->getSubstitutionMap()).getPointer()
            != aliasTy) {
        return appendType(underlyingType, sig, forDecl);
      }

      if (aliasTy->getSubstitutionMap()) {
        // Try to mangle the entire name as a substitution.
        if (tryMangleTypeSubstitution(tybase, sig))
          return;

        appendAnyGenericType(decl);
        bool isFirstArgList = true;
        appendBoundGenericArgs(type, sig, isFirstArgList, forDecl);
        appendRetroactiveConformances(type, sig);
        appendOperator("G");
        addTypeSubstitution(type, sig);
        return;
      }

      return appendAnyGenericType(decl);
    }

    case TypeKind::PackExpansion: {
      auto expansionTy = cast<PackExpansionType>(tybase);
      appendType(expansionTy->getPatternType(), sig, forDecl);
      appendType(expansionTy->getCountType(), sig, forDecl);
      appendOperator("Qp");
      return;
    }

    case TypeKind::PackElement: {
      auto elementType = cast<PackElementType>(tybase);
      appendType(elementType->getPackType(), sig, forDecl);
      // If this ever changes, just mangle level 0 as a plain type parameter.
      assert(elementType->getLevel() > 0);
      appendOperator("Qe", Index(elementType->getLevel() - 1));

      return;
    }

    case TypeKind::Pack: {
      auto packTy = cast<PackType>(tybase);

      if (packTy->getNumElements() == 0)
        appendOperator("y");
      else {
        bool firstField = true;
        for (auto element : packTy->getElementTypes()) {
          appendType(element, sig, forDecl);
          appendListSeparator(firstField);
        }
      }
      appendOperator("QP");
      return;
    }

    case TypeKind::SILPack: {
      auto packTy = cast<SILPackType>(tybase);

      if (packTy->getNumElements() == 0)
        appendOperator("y");
      else {
        bool firstField = true;
        for (auto element : packTy->getElementTypes()) {
          appendType(element, sig, forDecl);
          appendListSeparator(firstField);
        }
      }
      appendOperator("QS");
      Buffer << (packTy->isElementAddress() ? 'i' : 'd');
      return;
    }

    case TypeKind::Paren:
      assert(DWARFMangling && "sugared types are only legal for the debugger");
      appendType(cast<ParenType>(tybase)->getUnderlyingType(), sig, forDecl);
      appendOperator("XSp");
      return;

    case TypeKind::ArraySlice:
      assert(DWARFMangling && "sugared types are only legal for the debugger");
      appendType(cast<ArraySliceType>(tybase)->getBaseType(), sig, forDecl);
      appendOperator("XSa");
      return;

    case TypeKind::VariadicSequence:
      assert(DWARFMangling && "sugared types are only legal for the debugger");
      appendType(cast<VariadicSequenceType>(tybase)->getBaseType(), sig, forDecl);
      appendOperator("XSa");
      return;

    case TypeKind::Optional:
      assert(DWARFMangling && "sugared types are only legal for the debugger");
      appendType(cast<OptionalType>(tybase)->getBaseType(), sig, forDecl);
      appendOperator("XSq");
      return;

    case TypeKind::Dictionary:
      assert(DWARFMangling && "sugared types are only legal for the debugger");
      appendType(cast<DictionaryType>(tybase)->getKeyType(), sig, forDecl);
      appendType(cast<DictionaryType>(tybase)->getValueType(), sig, forDecl);
      appendOperator("XSD");
      return;

    case TypeKind::ExistentialMetatype: {
      ExistentialMetatypeType *EMT = cast<ExistentialMetatypeType>(tybase);

      // ExtendedExistentialTypeShapes consider existential metatypes to
      // be part of the existential, so if we're symbolically referencing
      // shapes, we need to handle that at this level.
      if (EMT->hasParameterizedExistential()) {
        auto referent = SymbolicReferent::forExtendedExistentialTypeShape(EMT);
        if (canSymbolicReference(referent)) {
          appendSymbolicExtendedExistentialType(referent, EMT, sig, forDecl);
          return;
        }
      }

      if (EMT->getInstanceType()->isExistentialType() &&
          EMT->hasParameterizedExistential())
        appendConstrainedExistential(EMT->getInstanceType(), sig, forDecl);
      else
        appendType(EMT->getInstanceType(), sig, forDecl);

      if (EMT->hasRepresentation()) {
        appendOperator("Xm",
                       getMetatypeRepresentationOp(EMT->getRepresentation()));
      } else {
        appendOperator("Xp");
      }
      return;
    }
    case TypeKind::Metatype: {
      MetatypeType *MT = cast<MetatypeType>(tybase);
      appendType(MT->getInstanceType(), sig, forDecl);
      if (MT->hasRepresentation()) {
        appendOperator("XM",
                       getMetatypeRepresentationOp(MT->getRepresentation()));
      } else {
        appendOperator("m");
      }
      return;
    }
    case TypeKind::LValue:
      llvm_unreachable("@lvalue types should not occur in function interfaces");

    case TypeKind::InOut:
      appendType(cast<InOutType>(tybase)->getObjectType(), sig, forDecl);
      return appendOperator("z");

#define REF_STORAGE(Name, ...) \
    case TypeKind::Name##Storage: \
      appendType(cast<Name##StorageType>(tybase)->getReferentType(), sig, forDecl); \
      return appendOperator(manglingOf(ReferenceOwnership::Name));
#include "swift/AST/ReferenceStorage.def"

    case TypeKind::Tuple:
      appendTypeList(type, sig, forDecl);
      return appendOperator("t");

    case TypeKind::Protocol: {
      return appendExistentialLayout(
          ExistentialLayout(CanProtocolType(cast<ProtocolType>(tybase))),
          sig, forDecl);
    }

    case TypeKind::ProtocolComposition: {
      auto *PCT = cast<ProtocolCompositionType>(tybase);
      if (PCT->hasParameterizedExistential()
          || (PCT->hasInverse() && AllowInverses))
        return appendConstrainedExistential(PCT, sig, forDecl);

      // We mangle ProtocolType and ProtocolCompositionType using the
      // same production:
      auto layout = PCT->getExistentialLayout();
      return appendExistentialLayout(layout, sig, forDecl);
    }

    case TypeKind::ParameterizedProtocol:
      return appendConstrainedExistential(tybase, sig, forDecl);

    case TypeKind::Existential: {
      auto *ET = cast<ExistentialType>(tybase);
      if (ET->hasParameterizedExistential()) {
        auto referent = SymbolicReferent::forExtendedExistentialTypeShape(ET);
        if (canSymbolicReference(referent)) {
          appendSymbolicExtendedExistentialType(referent, ET, sig, forDecl);
          return;
        }

        return appendConstrainedExistential(ET->getConstraintType(), sig,
                                            forDecl);
      }
      return appendType(ET->getConstraintType(), sig, forDecl);
    }

    case TypeKind::UnboundGeneric:
    case TypeKind::Class:
    case TypeKind::Enum:
    case TypeKind::Struct:
    case TypeKind::BoundGenericClass:
    case TypeKind::BoundGenericEnum:
    case TypeKind::BoundGenericStruct:
    case TypeKind::BuiltinTuple: {
      GenericTypeDecl *Decl;
      if (auto typeAlias = dyn_cast<TypeAliasType>(type.getPointer()))
        Decl = typeAlias->getDecl();
      else
        Decl = type->getAnyGeneric();
      if (shouldMangleAsGeneric(type)) {
        // Try to mangle the entire name as a substitution.
        if (tryMangleTypeSubstitution(tybase, sig))
          return;

        if (Decl->isStdlibDecl() && Decl->getName().str() == "Optional") {
          auto GenArgs = type->castTo<BoundGenericType>()->getGenericArgs();
          assert(GenArgs.size() == 1);
          appendType(GenArgs[0], sig, forDecl);
          appendOperator("Sg");
        } else {
          appendAnyGenericType(Decl);
          bool isFirstArgList = true;
          appendBoundGenericArgs(type, sig, isFirstArgList, forDecl);
          appendRetroactiveConformances(type, sig);
          appendOperator("G");
        }
        addTypeSubstitution(type, sig);
        return;
      }
      appendAnyGenericType(type->getAnyGeneric());
      return;
    }

    case TypeKind::SILFunction:
      return appendImplFunctionType(cast<SILFunctionType>(tybase), sig,
                                    forDecl);

      // type ::= archetype
    case TypeKind::PrimaryArchetype:
    case TypeKind::PackArchetype:
    case TypeKind::ElementArchetype:
    case TypeKind::OpenedArchetype:
      llvm_unreachable("Cannot mangle free-standing archetypes");

    case TypeKind::OpaqueTypeArchetype: {
      auto opaqueType = cast<OpaqueTypeArchetypeType>(tybase);
      auto opaqueDecl = opaqueType->getDecl();
      return appendOpaqueTypeArchetype(
          opaqueType, opaqueDecl, opaqueType->getSubstitutions(), sig, forDecl);
    }
      
    case TypeKind::DynamicSelf: {
      auto dynamicSelf = cast<DynamicSelfType>(tybase);
      if (dynamicSelf->getSelfType()->getAnyNominal()) {
        appendType(dynamicSelf->getSelfType(), sig, forDecl);
        return appendOperator("XD");
      }
      return appendType(dynamicSelf->getSelfType(), sig, forDecl);
    }

    case TypeKind::GenericFunction: {
      auto genFunc = cast<GenericFunctionType>(tybase);
      appendFunctionType(genFunc, genFunc->getGenericSignature(),
                         /*autoclosure*/ false, forDecl);
      appendGenericSignature(genFunc->getGenericSignature());
      appendOperator("u");
      return;
    }

    case TypeKind::GenericTypeParam: {
      auto paramTy = cast<GenericTypeParamType>(tybase);
      // If this assertion fires, it probably means the type being mangled here
      // didn't go through getTypeForDWARFMangling().
      assert(paramTy->getDecl() == nullptr &&
             "cannot mangle non-canonical generic parameter");
      // A special mangling for the very first generic parameter. This shows up
      // frequently because it corresponds to 'Self' in protocol requirement
      // generic signatures.
      if (paramTy->getDepth() == 0 && paramTy->getIndex() == 0)
        return appendOperator("x");

      return appendOpWithGenericParamIndex("q", paramTy);
    }

    case TypeKind::DependentMember: {
      auto *DepTy = cast<DependentMemberType>(tybase);
      if (tryMangleTypeSubstitution(DepTy, sig))
        return;

      bool isAssocTypeAtDepth = false;
      if (GenericTypeParamType *gpBase = appendAssocType(DepTy, sig,
                                                         isAssocTypeAtDepth)) {
        if (gpBase->getDepth() == 0 && gpBase->getIndex() == 0) {
          appendOperator(isAssocTypeAtDepth ? "QZ" : "Qz");
        } else {
          appendOpWithGenericParamIndex(isAssocTypeAtDepth ? "QY" : "Qy",
                                        gpBase);
        }
      } else {
        // Dependent members of non-generic-param types are not canonical, but
        // we may still want to mangle them for debugging or indexing purposes.
        appendType(DepTy->getBase(), sig, forDecl);
        appendIdentifier(DepTy->getName().str());
        appendOperator("Qa");
      }
      addTypeSubstitution(DepTy, sig);
      return;
    }
      
    case TypeKind::Function:
      appendFunctionType(cast<FunctionType>(tybase), sig,
                         /*autoclosure*/ false,
                         forDecl);
      return;
      
    case TypeKind::SILBox: {
      auto box = cast<SILBoxType>(tybase);
      auto layout = box->getLayout();
      bool firstField = true;
      for (auto &field : layout->getFields()) {
        appendType(field.getLoweredType(), sig, forDecl);
        if (field.isMutable()) {
          // Use the `inout` mangling to represent a mutable field.
          appendOperator("z");
        }
        appendListSeparator(firstField);
      }
      if (firstField)
        appendOperator("y");

      if (auto sig = layout->getGenericSignature()) {
        bool firstType = true;
        for (Type type : box->getSubstitutions().getReplacementTypes()) {
          appendType(type, sig, forDecl);
          appendListSeparator(firstType);
        }
        if (firstType)
          appendOperator("y");

        appendGenericSignature(sig);
        appendOperator("XX");
      } else {
        appendOperator("Xx");
      }

      return;
    }
    case TypeKind::SILMoveOnlyWrapped:
      // If we hit this, we just mangle the underlying name and move on.
      llvm_unreachable("should never be mangled?");
    case TypeKind::SILBlockStorage:
      llvm_unreachable("should never be mangled");
  }
  llvm_unreachable("bad type kind");
}

GenericTypeParamType *ASTMangler::appendAssocType(DependentMemberType *DepTy,
                                                  GenericSignature sig,
                                                  bool &isAssocTypeAtDepth) {
  auto base = DepTy->getBase()->getCanonicalType();
  // 't_0_0.Member'
  if (auto gpBase = dyn_cast<GenericTypeParamType>(base)) {
    appendAssociatedTypeName(DepTy, sig);
    isAssocTypeAtDepth = false;
    return gpBase;
  }

  // 't_0_0.Member.Member...'
  SmallVector<DependentMemberType*, 2> path;
  path.push_back(DepTy);
  while (auto dmBase = dyn_cast<DependentMemberType>(base)) {
    path.push_back(dmBase);
    base = dmBase.getBase();
  }
  if (auto gpRoot = dyn_cast<GenericTypeParamType>(base)) {
    bool first = true;
    for (auto *member : llvm::reverse(path)) {
      appendAssociatedTypeName(member, sig);
      appendListSeparator(first);
    }
    isAssocTypeAtDepth = true;
    return gpRoot;
  }
  return nullptr;
}

void ASTMangler::appendOpWithGenericParamIndex(
    StringRef Op, const GenericTypeParamType *paramTy,
    bool baseIsProtocolSelf) {
  llvm::SmallVector<char, 8> OpBuf(Op.begin(), Op.end());
  if (paramTy->getDepth() > 0) {
    OpBuf.push_back('d');
    return appendOperator(StringRef(OpBuf.data(), OpBuf.size()),
                          Index(paramTy->getDepth() - 1),
                          Index(paramTy->getIndex()));
  }
  if (paramTy->getIndex() == 0) {
    if (baseIsProtocolSelf) {
      OpBuf.push_back('s');
    } else {
      OpBuf.push_back('z');
    }
    return appendOperator(StringRef(OpBuf.data(), OpBuf.size()));
  }
  appendOperator(Op, Index(paramTy->getIndex() - 1));
}

void ASTMangler::appendFlatGenericArgs(SubstitutionMap subs,
                                       GenericSignature sig,
                                       const ValueDecl *forDecl) {
  appendOperator("y");

  for (auto replacement : subs.getReplacementTypes()) {
    if (replacement->hasArchetype())
      replacement = replacement->mapTypeOutOfContext();
    appendType(replacement, sig, forDecl);
  }
}

unsigned ASTMangler::appendBoundGenericArgs(DeclContext *dc,
                                            GenericSignature sig,
                                            SubstitutionMap subs,
                                            bool &isFirstArgList,
                                            const ValueDecl *forDecl) {
  auto decl = dc->getInnermostDeclarationDeclContext();
  if (!decl) return 0;

  // For a non-protocol extension declaration, use the nominal type declaration
  // instead.
  //
  // This is important when extending a nested type, because the generic
  // parameters will line up with the (semantic) nesting of the nominal type.
  if (auto ext = dyn_cast<ExtensionDecl>(decl))
    decl = ext->getSelfNominalTypeDecl();

  // Handle the generic arguments of the parent.
  unsigned currentGenericParamIdx =
    appendBoundGenericArgs(decl->getDeclContext(), sig, subs, isFirstArgList,
                           forDecl);

  // If this is potentially a generic context, emit a generic argument list.
  if (auto genericContext = decl->getAsGenericContext()) {
    if (isFirstArgList) {
      appendOperator("y");
      isFirstArgList = false;
    } else {
      appendOperator("_");
    }

    // If we are generic at this level, emit all of the replacements at
    // this level.
    bool treatAsGeneric;
    if (auto opaque = dyn_cast<OpaqueTypeDecl>(decl)) {
      // For opaque type declarations, the generic parameters of the opaque
      // type declaration are not part of the mangling, so check whether the
      // naming declaration has generic parameters.
      auto namedGenericContext = opaque->getNamingDecl()->getAsGenericContext();
      treatAsGeneric = namedGenericContext && namedGenericContext->isGeneric();
    } else {
      treatAsGeneric = genericContext->isGeneric();
    }
    if (treatAsGeneric) {
      auto genericParams = subs.getGenericSignature().getGenericParams();
      unsigned depth = genericParams[currentGenericParamIdx]->getDepth();
      auto replacements = subs.getReplacementTypes();
      for (unsigned lastGenericParamIdx = genericParams.size();
           (currentGenericParamIdx != lastGenericParamIdx &&
            genericParams[currentGenericParamIdx]->getDepth() == depth);
           ++currentGenericParamIdx) {
        Type replacementType = replacements[currentGenericParamIdx];
        if (replacementType->hasArchetype())
          replacementType = replacementType->mapTypeOutOfContext();

        appendType(replacementType, sig, forDecl);
      }
    }
  }

  return currentGenericParamIdx;
}

void ASTMangler::appendBoundGenericArgs(Type type, GenericSignature sig,
                                        bool &isFirstArgList,
                                        const ValueDecl *forDecl) {
  TypeBase *typePtr = type.getPointer();
  ArrayRef<Type> genericArgs;
  if (auto *typeAlias = dyn_cast<TypeAliasType>(typePtr)) {
    appendBoundGenericArgs(typeAlias->getDecl(), sig,
                           typeAlias->getSubstitutionMap(),
                           isFirstArgList, forDecl);
    return;
  }

  if (auto *unboundType = dyn_cast<UnboundGenericType>(typePtr)) {
    if (Type parent = unboundType->getParent())
      appendBoundGenericArgs(parent->getDesugaredType(), sig, isFirstArgList,
                             forDecl);
  } else if (auto *nominalType = dyn_cast<NominalType>(typePtr)) {
    if (Type parent = nominalType->getParent())
      appendBoundGenericArgs(parent->getDesugaredType(), sig, isFirstArgList,
                             forDecl);
  } else {
    auto boundType = cast<BoundGenericType>(typePtr);
    genericArgs = boundType->getGenericArgs();
    if (Type parent = boundType->getParent()) {
      GenericTypeDecl *decl = boundType->getAnyGeneric();
      if (!getSpecialManglingContext(decl, UseObjCRuntimeNames))
        appendBoundGenericArgs(parent->getDesugaredType(), sig, isFirstArgList,
                               forDecl);
    }
  }
  if (isFirstArgList) {
    appendOperator("y");
    isFirstArgList = false;
  } else {
    appendOperator("_");
  }
  for (Type arg : genericArgs) {
    appendType(arg, sig, forDecl);
  }
}

static bool conformanceHasIdentity(const RootProtocolConformance *root) {
  auto conformance = dyn_cast<NormalProtocolConformance>(root);
  if (!conformance) {
    assert(isa<SelfProtocolConformance>(root) ||
           isa<BuiltinProtocolConformance>(root));
    return true;
  }

  // Synthesized conformances can have multiple copies, so they don't
  // provide identity.
  if (conformance->isSynthesized())
    return false;

  // Objective-C protocol conformances are checked by the ObjC runtime.
  if (conformance->getProtocol()->isObjC())
    return false;

  return true;
}

/// Determine whether the given protocol conformance is itself retroactive,
/// meaning that there might be multiple conflicting conformances of the
/// same type to the same protocol.
static bool isRetroactiveConformance(const RootProtocolConformance *root) {
  auto conformance = dyn_cast<NormalProtocolConformance>(root);
  if (!conformance) {
    assert(isa<SelfProtocolConformance>(root) ||
           isa<BuiltinProtocolConformance>(root));
    return false; // self-conformances are never retroactive. nor are builtin.
  }

  // Don't consider marker protocols at all.
  if (conformance->getProtocol()->isMarkerProtocol())
    return false;

  return conformance->isRetroactive();
}

/// Determine whether the given protocol conformance contains a retroactive
/// protocol conformance anywhere in it.
static bool containsRetroactiveConformance(
                                      const ProtocolConformance *conformance,
                                      ModuleDecl *module) {
  // If the root conformance is retroactive, it's retroactive.
  const RootProtocolConformance *rootConformance =
      conformance->getRootConformance();
  if (isRetroactiveConformance(rootConformance) &&
      conformanceHasIdentity(rootConformance))
    return true;

  // If the conformance is conditional and any of the substitutions used to
  // satisfy the conditions are retroactive, it's retroactive.
  auto subMap = conformance->getSubstitutionMap();
  for (auto requirement : rootConformance->getConditionalRequirements()) {
    if (requirement.getKind() != RequirementKind::Conformance)
      continue;
    ProtocolDecl *proto = requirement.getProtocolDecl();
    auto conformance = subMap.lookupConformance(
        requirement.getFirstType()->getCanonicalType(), proto);
    if (conformance.isInvalid()) {
      // This should only happen when mangling invalid ASTs, but that happens
      // for indexing purposes.
      continue;
    }
    if (conformance.isConcrete() &&
        containsRetroactiveConformance(conformance.getConcrete(), module)) {
      return true;
    }
  }

  return false;
}

void ASTMangler::appendRetroactiveConformances(SubstitutionMap subMap,
                                               GenericSignature sig,
                                               ModuleDecl *fromModule) {
  if (subMap.empty()) return;

  unsigned numProtocolRequirements = 0;
  for (auto conformance : subMap.getConformances()) {
    if (conformance.isInvalid())
      continue;

    if (conformance.getRequirement()->isMarkerProtocol())
      continue;

    SWIFT_DEFER {
      ++numProtocolRequirements;
    };

    // Ignore abstract conformances.
    if (!conformance.isConcrete())
      continue;

    // Skip non-retroactive conformances.
    if (!containsRetroactiveConformance(conformance.getConcrete(), fromModule))
      continue;

    appendConcreteProtocolConformance(conformance.getConcrete(), sig);
    appendOperator("g", Index(numProtocolRequirements));
  }
}

void ASTMangler::appendRetroactiveConformances(Type type, GenericSignature sig) {
  // Dig out the substitution map to use.
  SubstitutionMap subMap;
  ModuleDecl *module;
  if (auto typeAlias = dyn_cast<TypeAliasType>(type.getPointer())) {
    module = Mod ? Mod : typeAlias->getDecl()->getModuleContext();
    subMap = typeAlias->getSubstitutionMap();
  } else {
    if (type->hasUnboundGenericType())
      return;

    auto nominal = type->getAnyNominal();
    if (!nominal) return;

    module = Mod ? Mod : nominal->getModuleContext();
    subMap = type->getContextSubstitutionMap(module, nominal);
  }

  appendRetroactiveConformances(subMap, sig, module);
}

void ASTMangler::appendSymbolicExtendedExistentialType(
                                             SymbolicReferent shapeReferent,
                                             Type type,
                                             GenericSignature sig,
                                             const ValueDecl *forDecl) {
  assert(shapeReferent.getKind() ==
           SymbolicReferent::ExtendedExistentialTypeShape);
  assert(canSymbolicReference(shapeReferent));
  assert(type->isAnyExistentialType());

  // type ::= symbolic-extended-existential-type-shape
  //          type* retroactive-conformance* 'Xj'

  appendSymbolicReference(shapeReferent);

  auto genInfo = ExistentialTypeGeneralization::get(type);
  if (genInfo.Generalization) {
    for (auto argType : genInfo.Generalization.getReplacementTypes())
      appendType(argType, sig, forDecl);

    // What module should be used here?  The existential isn't anchored
    // to any given module; we should just treat conformances as
    // retroactive if they're "objectively" retroactive.
    appendRetroactiveConformances(genInfo.Generalization, sig,
                                  /*from module*/ nullptr);
  }

  appendOperator("Xj");
}

static std::optional<char>
getParamDifferentiability(SILParameterInfo::Options options) {
  if (options.contains(SILParameterInfo::NotDifferentiable))
    return 'w';
  return {};
}

static char getResultConvention(ResultConvention conv) {
  switch (conv) {
    case ResultConvention::Indirect: return 'r';
    case ResultConvention::Owned: return 'o';
    case ResultConvention::Unowned: return 'd';
    case ResultConvention::UnownedInnerPointer: return 'u';
    case ResultConvention::Autoreleased: return 'a';
    case ResultConvention::Pack: return 'k';
  }
  llvm_unreachable("bad result convention");
}

static std::optional<char>
getResultDifferentiability(SILResultInfo::Options options) {
  if (options.contains(SILResultInfo::NotDifferentiable))
    return 'w';
  return {};
}

void ASTMangler::appendImplFunctionType(SILFunctionType *fn,
                                        GenericSignature outerGenericSig,
                                        const ValueDecl *forDecl) {

  llvm::SmallVector<char, 32> OpArgs;

  if (fn->getPatternSubstitutions()) {
    OpArgs.push_back('s');
  }
  if (fn->getInvocationSubstitutions()) {
    OpArgs.push_back('I');
  }
  
  if (fn->isPolymorphic() && fn->isPseudogeneric())
    OpArgs.push_back('P');

  if (!fn->isNoEscape())
    OpArgs.push_back('e');

  switch (fn->getIsolation()) {
  case SILFunctionTypeIsolation::Unknown:
    break;
  case SILFunctionTypeIsolation::Erased:
    OpArgs.push_back('A');
    break;
  }

  // Differentiability kind.
  auto diffKind = fn->getExtInfo().getDifferentiabilityKind();
  if (diffKind != DifferentiabilityKind::NonDifferentiable) {
    OpArgs.push_back((char)getMangledDifferentiabilityKind(diffKind));
  }

  // <impl-callee-convention>
  if (fn->getExtInfo().hasContext()) {
    OpArgs.push_back(getParamConvention(fn->getCalleeConvention()));
  } else {
    OpArgs.push_back('t');
  }

  bool mangleClangType = fn->getASTContext().LangOpts.UseClangFunctionTypes &&
                         fn->hasNonDerivableClangType();

  auto appendClangTypeToVec = [this, fn](auto &Vec) {
    llvm::raw_svector_ostream OpArgsOS(Vec);
    appendClangType(fn, OpArgsOS);
  };

  switch (fn->getRepresentation()) {
    case SILFunctionTypeRepresentation::Thick:
    case SILFunctionTypeRepresentation::Thin:
      break;
    case SILFunctionTypeRepresentation::Block:
      if (!mangleClangType) {
        OpArgs.push_back('B');
        break;
      }
      OpArgs.push_back('z');
      OpArgs.push_back('B');
      appendClangTypeToVec(OpArgs);
      break;
    case SILFunctionTypeRepresentation::CXXMethod:
    case SILFunctionTypeRepresentation::CFunctionPointer:
      if (!mangleClangType) {
        OpArgs.push_back('C');
        break;
      }
      OpArgs.push_back('z');
      OpArgs.push_back('C');
      appendClangTypeToVec(OpArgs);
      break;
    case SILFunctionTypeRepresentation::ObjCMethod:
      OpArgs.push_back('O');
      break;
    case SILFunctionTypeRepresentation::Method:
      OpArgs.push_back('M');
      break;
    case SILFunctionTypeRepresentation::Closure:
      OpArgs.push_back('K');
      break;
    case SILFunctionTypeRepresentation::WitnessMethod:
      OpArgs.push_back('W');
      break;
    case SILFunctionTypeRepresentation::KeyPathAccessorGetter:
    case SILFunctionTypeRepresentation::KeyPathAccessorSetter:
    case SILFunctionTypeRepresentation::KeyPathAccessorEquals:
    case SILFunctionTypeRepresentation::KeyPathAccessorHash:
      // KeyPath accessors are mangled separately based on their index types
      // by mangleKeyPathGetterThunkHelper, and so on.
      llvm_unreachable("key path accessors should not mangle its function type");
  }

  // Coroutine kind.  This is mangled in all pointer auth modes.
  switch (fn->getCoroutineKind()) {
  case SILCoroutineKind::None:
    break;
  case SILCoroutineKind::YieldOnce:
    OpArgs.push_back('A');
    break;
  case SILCoroutineKind::YieldMany:
    OpArgs.push_back('G');
    break;
  }

  // Concurrent functions.
  if (fn->isSendable()) {
    OpArgs.push_back('h');
  }

  // Asynchronous functions.
  if (fn->isAsync()) {
    OpArgs.push_back('H');
  }

  GenericSignature sig = fn->getSubstGenericSignature();
  
  // Mangle the parameters.
  for (auto param : fn->getParameters()) {
    OpArgs.push_back(getParamConvention(param.getConvention()));
    if (param.hasOption(SILParameterInfo::Transferring))
      OpArgs.push_back('T');
    if (auto diffKind = getParamDifferentiability(param.getOptions()))
      OpArgs.push_back(*diffKind);
    appendType(param.getInterfaceType(), sig, forDecl);
  }

  // Mangle if we have a transferring result.
  if (fn->hasTransferringResult())
    OpArgs.push_back('T');

  // Mangle the results.
  for (auto result : fn->getResults()) {
    OpArgs.push_back(getResultConvention(result.getConvention()));
    if (auto diffKind = getResultDifferentiability(result.getOptions()))
      OpArgs.push_back(*diffKind);
    appendType(result.getInterfaceType(), sig, forDecl);
  }

  // Mangle the yields.
  for (auto yield : fn->getYields()) {
    OpArgs.push_back('Y');
    OpArgs.push_back(getParamConvention(yield.getConvention()));
    appendType(yield.getInterfaceType(), sig, forDecl);
  }

  // Mangle the error result if present.
  if (fn->hasErrorResult()) {
    auto error = fn->getErrorResult();
    OpArgs.push_back('z');
    OpArgs.push_back(getResultConvention(error.getConvention()));
    appendType(error.getInterfaceType(), sig, forDecl);
  }

  if (auto invocationSig = fn->getInvocationGenericSignature()) {
    appendGenericSignature(invocationSig);
    sig = outerGenericSig;
  }
  if (auto subs = fn->getInvocationSubstitutions()) {
    appendFlatGenericArgs(subs, sig, forDecl);
    appendRetroactiveConformances(subs, sig, Mod);
  }
  if (auto subs = fn->getPatternSubstitutions()) {
    appendGenericSignature(subs.getGenericSignature());
    sig =
      fn->getInvocationGenericSignature()
        ? fn->getInvocationGenericSignature()
        : outerGenericSig;
    appendFlatGenericArgs(subs, sig, forDecl);
    appendRetroactiveConformances(subs, sig, Mod);
  }

  OpArgs.push_back('_');

  appendOperator("I", StringRef(OpArgs.data(), OpArgs.size()));
}

void ASTMangler::appendOpaqueTypeArchetype(ArchetypeType *archetype,
                                           OpaqueTypeDecl *opaqueDecl,
                                           SubstitutionMap subs,
                                           GenericSignature sig,
                                           const ValueDecl *forDecl) {
  Type interfaceType = archetype->getInterfaceType();
  auto genericParam = interfaceType->getAs<GenericTypeParamType>();

  // If this is the opaque return type of the declaration currently being
  // mangled, use a short mangling to represent it.
  if (genericParam && opaqueDecl->getNamingDecl() == forDecl) {
    assert(subs.isIdentity());
    if (genericParam->getIndex() == 0)
      return appendOperator("Qr");

    return appendOperator("QR", Index(genericParam->getIndex() - 1));
  }

  // Otherwise, try to substitute it.
  if (tryMangleTypeSubstitution(Type(archetype), sig))
    return;

  // Mangling at the root, described by a generic parameter.
  if (genericParam) {
    // Use the fully elaborated explicit mangling.
    appendOpaqueDeclName(opaqueDecl);
    bool isFirstArgList = true;
    appendBoundGenericArgs(opaqueDecl, sig, subs, isFirstArgList, forDecl);
    appendRetroactiveConformances(subs, sig, opaqueDecl->getParentModule());

    appendOperator("Qo", Index(genericParam->getIndex()));
  } else {
    // Mangle associated types of opaque archetypes like dependent member
    // types, so that they can be accurately demangled at runtime.
    appendType(Type(archetype->getRoot()), sig, forDecl);
    bool isAssocTypeAtDepth = false;
    appendAssocType(
        archetype->getInterfaceType()->castTo<DependentMemberType>(),
        sig, isAssocTypeAtDepth);
    appendOperator(isAssocTypeAtDepth ? "QX" : "Qx");
  }

  addTypeSubstitution(Type(archetype), sig);
}

std::optional<ASTMangler::SpecialContext>
ASTMangler::getSpecialManglingContext(const ValueDecl *decl,
                                      bool useObjCProtocolNames) {
  // Declarations provided by a C module have a special context mangling.
  //   known-context ::= 'So'
  //
  // Also handle top-level imported declarations that don't have corresponding
  // Clang decls. Check getKind() directly to avoid a layering dependency.
  //   known-context ::= 'SC'
  if (auto file = dyn_cast<FileUnit>(decl->getDeclContext())) {
    if (file->getKind() == FileUnitKind::ClangModule ||
        file->getKind() == FileUnitKind::DWARFModule) {
      if (decl->getClangDecl())
        return ASTMangler::ObjCContext;
      return ASTMangler::ClangImporterContext;
    }
  }

  // If @objc Swift protocols should be mangled as Objective-C protocols,
  // they are defined in the Objective-C context.
  if (getOverriddenSwiftProtocolObjCName(decl, useObjCProtocolNames))
    return ASTMangler::ObjCContext;

  // Nested types imported from C should also get use the special "So" context.
  if (isa<TypeDecl>(decl)) {
    if (auto *clangDecl = cast_or_null<clang::NamedDecl>(decl->getClangDecl())){
      bool hasNameForLinkage;
      if (auto *tagDecl = dyn_cast<clang::TagDecl>(clangDecl))
        // Clang does not always populate the fields that determine if a tag
        // decl has a linkage name. This is particularly the case for the
        // C++ definition of CF_OPTIONS in the sdk. However, we use the
        // name of the backing typedef as a linkage name, despite
        // the enum itself not having one.
        hasNameForLinkage =
            tagDecl->hasNameForLinkage() || isCXXCFOptionsDefinition(decl);
      else
        hasNameForLinkage = !clangDecl->getDeclName().isEmpty();
      if (hasNameForLinkage) {
        auto *clangDC = clangDecl->getDeclContext();
        // In C, "nested" structs, unions, enums, etc. will become siblings:
        //   struct Foo { struct Bar { }; }; -> struct Foo { }; struct Bar { };
        // Whereas in C++, nested records will actually be nested. So if this is
        // a C++ record, simply treat it like a namespace and exit early.
        if (isa<clang::NamespaceDecl>(clangDC) ||
            isa<clang::CXXRecordDecl>(clangDC))
          return std::nullopt;
        assert(clangDC->getRedeclContext()->isTranslationUnit() &&
               "non-top-level Clang types not supported yet");
        return ASTMangler::ObjCContext;
      }
    }

    // Types apparently defined in the Builtin module are actually
    // synthetic declarations for types defined in the runtime,
    // and they should be mangled as C-namespace entities; see e.g.
    // IRGenModule::getObjCRuntimeBaseClass.
    if (decl->getModuleContext()->isBuiltinModule())
      return ASTMangler::ObjCContext;
  }

  // Importer-synthesized types should always be mangled in the
  // ClangImporterContext, even if an __attribute__((swift_name())) nests them
  // inside a Swift type syntactically.
  if (decl->getAttrs().hasAttribute<ClangImporterSynthesizedTypeAttr>())
    return ASTMangler::ClangImporterContext;

  return std::nullopt;
}

/// Mangle the context of the given declaration as a <context.
/// This is the top-level entrypoint for mangling <context>.
void ASTMangler::appendContextOf(const ValueDecl *decl,
                                 BaseEntitySignature &base) {
  // Check for a special mangling context.
  if (auto context = getSpecialManglingContext(decl, UseObjCRuntimeNames)) {
    switch (*context) {
    case ClangImporterContext:
      return appendOperator("SC");
    case ObjCContext:
      return appendOperator("So");
    }
  }

  // Mangle the decl's DC.
  appendContext(decl->getDeclContext(), base, decl->getAlternateModuleName());
}

namespace {
  class FindFirstVariable :
    public PatternVisitor<FindFirstVariable, VarDecl *> {
  public:
    VarDecl *visitNamedPattern(NamedPattern *P) {
      return P->getDecl();
    }

    VarDecl *visitTuplePattern(TuplePattern *P) {
      for (auto &elt : P->getElements()) {
        VarDecl *var = visit(elt.getPattern());
        if (var) return var;
      }
      return nullptr;
    }

    VarDecl *visitParenPattern(ParenPattern *P) {
      return visit(P->getSubPattern());
    }
    VarDecl *visitBindingPattern(BindingPattern *P) {
      return visit(P->getSubPattern());
    }
    VarDecl *visitTypedPattern(TypedPattern *P) {
      return visit(P->getSubPattern());
    }
    VarDecl *visitAnyPattern(AnyPattern *P) {
      return nullptr;
    }

    // Refutable patterns shouldn't ever come up.
#define REFUTABLE_PATTERN(ID, BASE)                                        \
    VarDecl *visit##ID##Pattern(ID##Pattern *P) {                          \
      llvm_unreachable("shouldn't be visiting a refutable pattern here!"); \
    }
#define PATTERN(ID, BASE)
#include "swift/AST/PatternNodes.def"
  };
} // end anonymous namespace

/// Find the first identifier bound by the given binding.  This
/// assumes that field and global-variable bindings always bind at
/// least one name, which is probably a reasonable assumption but may
/// not be adequately enforced.
static std::optional<VarDecl *> findFirstVariable(PatternBindingDecl *binding) {
  for (auto idx : range(binding->getNumPatternEntries())) {
    auto var = FindFirstVariable().visit(binding->getPattern(idx));
    if (var)
      return var;
  }
  // Pattern-binding bound without variables exists in erroneous code, e.g.
  // during code completion.
  return std::nullopt;
}

void ASTMangler::appendContext(const DeclContext *ctx,
                               BaseEntitySignature &base,
                               StringRef useModuleName) {
  switch (ctx->getContextKind()) {
  case DeclContextKind::Package:
    return;
  case DeclContextKind::Module:
    return appendModule(cast<ModuleDecl>(ctx), useModuleName);

  case DeclContextKind::FileUnit:
    assert(!isa<BuiltinUnit>(ctx) && "mangling member of builtin module!");
    appendContext(ctx->getParent(), base, useModuleName);
    return;

  case DeclContextKind::GenericTypeDecl: {
    auto gtd = cast<GenericTypeDecl>(ctx);
    bool innermost = base.reachedInnermostTypeDecl();
    appendAnyGenericType(gtd, base);
    if (innermost)
      appendContextualInverses(gtd, base, ctx->getParentModule(), useModuleName);
    return;
  }

  case DeclContextKind::ExtensionDecl:
    appendExtension(cast<ExtensionDecl>(ctx), base, useModuleName);
    return;

  case DeclContextKind::AbstractClosureExpr:
    return appendClosureEntity(cast<AbstractClosureExpr>(ctx));

  case DeclContextKind::SerializedAbstractClosure:
    return appendClosureEntity(cast<SerializedAbstractClosureExpr>(ctx));

  case DeclContextKind::AbstractFunctionDecl: {
    auto fn = cast<AbstractFunctionDecl>(ctx);
    // Constructors and destructors as contexts are always mangled
    // using the non-(de)allocating variants.
    if (auto ctor = dyn_cast<ConstructorDecl>(fn)) {
      return appendConstructorEntity(ctor, /*allocating*/ false);
    }
    
    if (auto dtor = dyn_cast<DestructorDecl>(fn))
      return appendDestructorEntity(dtor, /*deallocating*/ false);
    
    return appendEntity(fn);
  }

  case DeclContextKind::EnumElementDecl: {
    auto eed = cast<EnumElementDecl>(ctx);
    return appendEntity(eed);
  }

  case DeclContextKind::SubscriptDecl: {
    auto sd = cast<SubscriptDecl>(ctx);
    return appendEntity(sd);
  }
      
  case DeclContextKind::Initializer: {
    switch (cast<Initializer>(ctx)->getInitializerKind()) {
    case InitializerKind::DefaultArgument: {
      auto argInit = cast<DefaultArgumentInitializer>(ctx);
      return appendDefaultArgumentEntity(ctx->getParent(), argInit->getIndex());
    }

    case InitializerKind::PatternBinding: {
      auto patternInit = cast<PatternBindingInitializer>(ctx);
      if (auto var = findFirstVariable(patternInit->getBinding())) {
        appendInitializerEntity(var.value());
      } else {
        BaseEntitySignature nullBase(nullptr);
        // This is incorrect in that it does not produce a /unique/ mangling,
        // but it will at least produce a /valid/ mangling.
        appendContext(ctx->getParent(), nullBase, useModuleName);
      }
      return;
    }

    case InitializerKind::PropertyWrapper: {
      auto wrapperInit = cast<PropertyWrapperInitializer>(ctx);
      switch (wrapperInit->getKind()) {
      case PropertyWrapperInitializer::Kind::WrappedValue:
        appendBackingInitializerEntity(wrapperInit->getWrappedVar());
        break;
      case PropertyWrapperInitializer::Kind::ProjectedValue:
        appendInitFromProjectedValueEntity(wrapperInit->getWrappedVar());
        break;
      }
      return;
    }
    }
    llvm_unreachable("bad initializer kind");
    }

  case DeclContextKind::TopLevelCodeDecl:
  case DeclContextKind::SerializedTopLevelCodeDecl:
    // Mangle the containing module context.
    return appendContext(ctx->getParent(), base, useModuleName);

  case DeclContextKind::MacroDecl:
    return appendContext(ctx->getParent(), base, useModuleName);
  }

  llvm_unreachable("bad decl context");
}

void ASTMangler::appendModule(const ModuleDecl *module,
                              StringRef useModuleName) {
  assert(!module->getParent() && "cannot mangle nested modules!");

  // Use the module real name in mangling; this is the physical name
  // of the module on-disk, which can be different if -module-alias is
  // used.
  //
  // For example, if a module Foo has 'import Bar', and '-module-alias Bar=Baz'
  // was passed, the name 'Baz' will be used for mangling besides loading.
  StringRef ModName = module->getRealName().str();
  if (RespectOriginallyDefinedIn &&
      module->getABIName() != module->getName()) { // check if the ABI name is set
    ModName = module->getABIName().str();
  }

  // Try the special 'swift' substitution.
  if (ModName == STDLIB_NAME) {
    if (useModuleName.empty()) {
      appendOperator("s");
    } else if (!RespectOriginallyDefinedIn) {
      appendOperator("s");
    } else {
      appendIdentifier(useModuleName);
    }
    return;
  }

  if (ModName == MANGLING_MODULE_OBJC) {
    assert(useModuleName.empty());
    return appendOperator("So");
  }
  if (ModName == MANGLING_MODULE_CLANG_IMPORTER) {
    assert(useModuleName.empty());
    return appendOperator("SC");
  }

  // Disabling RespectOriginallyDefinedIn indicate the mangled names are not part
  // of the ABI, probably used by the debugger or IDE (USR). These mangled names
  // will not be demangled successfully if we use the original module name instead
  // of the actual module name.
  if (!useModuleName.empty() && RespectOriginallyDefinedIn)
    appendIdentifier(useModuleName);
  else
    appendIdentifier(ModName);
}

/// Mangle the name of a protocol as a substitution candidate.
void ASTMangler::appendProtocolName(const ProtocolDecl *protocol,
                                    bool allowStandardSubstitution) {
  assert(!protocol->getInvertibleProtocolKind() &&
          "only inverse requirements are mangled");
  assert(AllowMarkerProtocols || !protocol->isMarkerProtocol());

  if (allowStandardSubstitution && tryAppendStandardSubstitution(protocol))
    return;

  // We can use a symbolic reference if they're allowed in this context.
  if (canSymbolicReference(protocol)) {
    // Try to use a symbolic reference substitution.
    if (tryMangleSubstitution(protocol))
      return;
  
    appendSymbolicReference(protocol);
    // Substitutions can refer back to the symbolic reference.
    addSubstitution(protocol);
    return;
  }

  BaseEntitySignature base(protocol);
  appendContextOf(protocol, base);
  auto *clangDecl = protocol->getClangDecl();
  auto clangProto = cast_or_null<clang::ObjCProtocolDecl>(clangDecl);
  if (clangProto && UseObjCRuntimeNames)
    appendIdentifier(clangProto->getObjCRuntimeNameAsString());
  else if (clangProto)
    appendIdentifier(clangProto->getName());
  else
    appendDeclName(protocol);
}

bool ASTMangler::isCXXCFOptionsDefinition(const ValueDecl *decl) {
  return getTypeDefForCXXCFOptionsDefinition(decl);
}

const clang::TypedefType *
ASTMangler::getTypeDefForCXXCFOptionsDefinition(const ValueDecl *decl) {
  const clang::Decl *clangDecl = decl->getClangDecl();
  if (!clangDecl)
    return nullptr;

  const auto &clangModuleLoader = decl->getASTContext().getClangModuleLoader();
  return clangModuleLoader->getTypeDefForCXXCFOptionsDefinition(clangDecl);
}

const clang::NamedDecl *
ASTMangler::getClangDeclForMangling(const ValueDecl *vd) {
  auto namedDecl = dyn_cast_or_null<clang::NamedDecl>(vd->getClangDecl());
  if (!namedDecl)
    return nullptr;

  // Use an anonymous enum's enclosing typedef for the mangled name, if
  // present. This matches C++'s rules for linkage names of tag declarations.
  if (namedDecl->getDeclName().isEmpty())
    if (auto *tagDecl = dyn_cast<clang::TagDecl>(namedDecl))
      if (auto *typedefDecl = tagDecl->getTypedefNameForAnonDecl())
        namedDecl = typedefDecl;

  if (namedDecl->getDeclName().isEmpty())
    return nullptr;

  return namedDecl;
}

void ASTMangler::appendSymbolicReference(SymbolicReferent referent) {
  // Drop in a placeholder. The real reference value has to be filled in during
  // lowering to IR.
  auto offset = Buffer.str().size();
  Buffer << StringRef("\0\0\0\0\0", 5);
  SymbolicReferences.emplace_back(referent, offset);
}

// Canonicalizes a list of inverse requirements for the entity in a few ways:
//
// - Filters out inverse requirements that were eliminated by the entity's
//   generic signature because that nested signature introduced a conformance
//   requirement.
//
// - Filters out inverse requirements that were already mangled into the context
//
// - Sorts the inverse requirements in a canonical way.
static void reconcileInverses(
           SmallVector<InverseRequirement, 2> &inverses,
           GenericSignature sig,
           std::optional<unsigned> inversesAlreadyMangledDepth) {
  CanGenericSignature baseSig;
  if (sig)
    baseSig = sig.getCanonicalSignature();

  if (baseSig || inversesAlreadyMangledDepth)
    llvm::erase_if(inverses, [&](InverseRequirement const& inv) -> bool {
      // Drop inverses that aren't applicable in the nested / child signature,
      // because of an added requirement.
      if (baseSig && baseSig->requiresProtocol(inv.subject, inv.protocol))
        return true;

      auto gp = inv.subject->castTo<GenericTypeParamType>();

      // Remove inverses that were either already mangled for this entity,
      // or chosen not to be included in the output.
      if (auto limit = inversesAlreadyMangledDepth)
        if (gp->getDepth() <= limit)
          return true;

      return false;
    });

  // Sort inverse requirements for stability.
  llvm::array_pod_sort(
      inverses.begin(), inverses.end(),
    [](const InverseRequirement *lhs, const InverseRequirement *rhs) -> int {
      return lhs->compare(*rhs);
    });
}

// If we're mangling an entity in a `nominal-type` context and it has inverse
// requirements, then after appending the `nominal-type` context, we follow it
// with the mangling of a constrained extension. For example, if we've appended
// a context consisting of just a nominal-type:
//
//    context ::= entity
//    entity ::= nominal-type
//
// Then this function `appendContextualInverses` will tack-on extension mangling
// with a generic signature containing the inverses for that nominal-type's
// generic parameters:
//
//    context ::= entity module generic-signature? 'E'
//
// If there are no inverses, then we do not append extension mangling.
//
// The end goal is that we mangle members of a nominal type, where the nominal
// has inverse requirements in its signature, as though the members are in an
// extension with a generic signature with those inverse requirements:
//
//     struct X<Y: ~Copyable> {
//       func foo<Z: ~Copyable>() {} // has the same mangling as the `foo` below
//     }
//
//     extension X where Y: ~Copyable {
//       func foo<Z: ~Copyable>() {}
//     }
//
// Thus, this function appends the remaining piece to an existing context to
// make it look as if the context is an extension:
//
//     context ::= context* nominal-type module generic-signature? 'E'
//                                       ^~~~~~~~~~~~~~~~~~~~~~~~~~~~~
//                                         this piece will be appended
//
// Only the inverse requirements from the given signature will be included!
void ASTMangler::appendContextualInverses(const GenericTypeDecl *contextDecl,
                                          BaseEntitySignature &base,
                                          const ModuleDecl *module,
                                          StringRef alternateModuleName) {
  // If we are nested within a real extension, don't append inverses.
  if (base.reachedExtension())
    return;

  // Only append for contexts non-protocol nominals that support extensions.
  if (!isa<ClassDecl, EnumDecl, StructDecl>(contextDecl))
    return;

  GenericSignature sig = contextDecl->getGenericSignature();
  GenericSignatureParts parts;
  gatherGenericSignatureParts(contextDecl->getGenericSignature(),
                              /*contextSig=*/nullptr,
                              base,
                              parts);

  if (parts.inverses.empty())
    return;

  // Ignore normal requirements.
  parts.requirements.clear();

  // Pretend we're an extension, and `sig` is the nominal type decl's signature
  // that we're extending.

  // There are no generic parameters in this extension itself.
  parts.params = std::nullopt;

  // The depth of parameters for this extension is +1 of the extended signature.
  parts.initialParamDepth = sig.getGenericParams().back()->getDepth() + 1;

  appendModule(module, alternateModuleName);
  appendGenericSignatureParts(sig, parts);
  return appendOperator("E");
}

void ASTMangler::appendExtension(const ExtensionDecl* ext,
                                 BaseEntitySignature &base,
                                 StringRef useModuleName) {
  auto decl = ext->getExtendedNominal();
  // Recover from erroneous extension.
  if (!decl)
    return appendContext(ext->getDeclContext(), base, useModuleName);

  auto nominalSig = ext->getSelfNominalTypeDecl()
                       ->getGenericSignatureOfContext();
  auto sig = ext->getGenericSignature();
  base.setReachedExtension();

  // Determine what parts of this extension's generic signature actually needs
  // to be mangled
  GenericSignatureParts sigParts;
  gatherGenericSignatureParts(sig, nominalSig, base, sigParts);

  // Mangle the extension unless:
  // 1. the extension is defined in the same module as the original
  //   nominal type decl, and
  // 2. the extension is unconstrained, and
  // 3. the extension is not for a protocol.
  // FIXME: In a world where protocol extensions are dynamically dispatched,
  // "extension is to a protocol" would no longer be a reason to use the
  // extension mangling, because an extension method implementation could be
  // resiliently moved into the original protocol itself.
  if (ext->isInSameDefiningModule() // case 1
        && !sigParts.hasRequirements() // case 2
        && !ext->getDeclaredInterfaceType()->isExistentialType()) { // case 3
    // skip extension mangling
    return appendAnyGenericType(decl);
  }

  // Perform extension mangling
  appendAnyGenericType(decl);
  appendModule(ext->getParentModule(), useModuleName);
  // If the extension is constrained, mangle the generic signature that
  // constrains it.
  if (!sigParts.isNull()) {
    Mod = ext->getModuleContext();
    appendGenericSignatureParts(sig, sigParts);
  }
  return appendOperator("E");
}

void ASTMangler::appendAnyGenericType(const GenericTypeDecl *decl) {
  BaseEntitySignature base(decl);
  appendAnyGenericType(decl, base);
}

void ASTMangler::appendAnyGenericType(const GenericTypeDecl *decl,
                                      BaseEntitySignature &base) {
  auto *nominal = dyn_cast<NominalTypeDecl>(decl);

  if (nominal && isa<BuiltinTupleDecl>(nominal))
    return appendOperator("BT");

  // Check for certain standard types.
  if (tryAppendStandardSubstitution(decl))
    return;

  // Mangle opaque type names.
  if (auto opaque = dyn_cast<OpaqueTypeDecl>(decl)) {
    appendOpaqueDeclName(opaque);
    return;
  }

  // For generic types, this uses the unbound type.
  if (nominal) {
    if (tryMangleTypeSubstitution(nominal->getDeclaredType(), nullptr))
      return;
  } else {
    if (tryMangleSubstitution(cast<TypeAliasDecl>(decl)))
      return;
  }
  
  // Try to mangle a symbolic reference for a nominal type.
  if (nominal && canSymbolicReference(nominal)) {
    appendSymbolicReference(nominal);
    // Substitutions can refer back to the symbolic reference.
    addTypeSubstitution(nominal->getDeclaredType(), nullptr);
    return;
  }

  appendContextOf(decl, base);

  // Always use Clang names for imported Clang declarations, unless they don't
  // have one.
  auto tryAppendClangName = [this, decl]() -> bool {
    auto *nominal = dyn_cast<NominalTypeDecl>(decl);
    auto namedDecl = getClangDeclForMangling(decl);
    if (!namedDecl) {
      if (auto typedefType = getTypeDefForCXXCFOptionsDefinition(decl)) {
        // To make sure the C++ definition of CF_OPTIONS mangles the
        // same way as the Objective-C definition, we mangle using the
        // name of the backing typedef, but pretend as if it was an enum.
        // See CFAvailability.h to understand how the definitions differ
        // in C++ and Objective-C
        appendIdentifier(typedefType->getDecl()->getName());
        appendOperator("V");
        return true;
      }

      return false;
    }

    // Mangle ObjC classes using their runtime names.
    auto interface = dyn_cast<clang::ObjCInterfaceDecl>(namedDecl);
    auto protocol = dyn_cast<clang::ObjCProtocolDecl>(namedDecl);
    
    if (UseObjCRuntimeNames && interface) {
      appendIdentifier(interface->getObjCRuntimeNameAsString());
    } else if (UseObjCRuntimeNames && protocol) {
      appendIdentifier(protocol->getObjCRuntimeNameAsString());
    } else if (auto ctsd = dyn_cast<clang::ClassTemplateSpecializationDecl>(namedDecl)) {
      // If this is a `ClassTemplateSpecializationDecl`, it was
      // imported as a Swift decl with `__CxxTemplateInst...` name.
      // `ClassTemplateSpecializationDecl`'s name does not include information about
      // template arguments, and in order to prevent name clashes we use the
      // name of the Swift decl which does include template arguments.
      appendIdentifier(nominal->getName().str());
    } else {
      appendIdentifier(namedDecl->getName());
    }

    // The important distinctions to maintain here are Objective-C's various
    // namespaces: protocols, tags (struct/enum/union), and unqualified names.
    // We continue to mangle "class" the standard Swift way because it feels
    // weird to call that an alias, but they're really in the same namespace.
    if (interface) {
      appendOperator("C");
    } else if (protocol) {
      appendOperator("P");
    } else if (isa<clang::TagDecl>(namedDecl)) {
      // Note: This includes enums, but that's okay. A Clang enum is not always
      // imported as a Swift enum.
      appendOperator("V");
    } else if (isa<clang::TypedefNameDecl>(namedDecl) ||
               isa<clang::ObjCCompatibleAliasDecl>(namedDecl)) {
      appendOperator("a");
    } else if (isa<clang::NamespaceDecl>(namedDecl)) {
      // Note: Namespaces are not really enums, but since namespaces are
      // imported as enums, be consistent.
      appendOperator("O");
    } else if (isa<clang::ClassTemplateDecl>(namedDecl)) {
      appendIdentifier(nominal->getName().str());
    } else {
      llvm_unreachable("unknown imported Clang type");
    }

    return true;
  };

  if (!tryAppendClangName()) {
    appendDeclName(decl);

    switch (decl->getKind()) {
    default:
      llvm_unreachable("not a nominal type");

    case DeclKind::TypeAlias:
      appendOperator("a");
      break;
    case DeclKind::Protocol:
      assert(AllowMarkerProtocols ||
             !cast<ProtocolDecl>(decl)->isMarkerProtocol());
      appendOperator("P");
      break;
    case DeclKind::Class:
      appendOperator("C");
      break;
    case DeclKind::Enum:
      appendOperator("O");
      break;
    case DeclKind::Struct:
      appendOperator("V");
      break;
    case DeclKind::BuiltinTuple:
      llvm_unreachable("Not implemented");
    }
  }

  if (nominal)
    addTypeSubstitution(nominal->getDeclaredType(), nullptr);
  else
    addSubstitution(cast<TypeAliasDecl>(decl));
}

void ASTMangler::appendFunction(AnyFunctionType *fn, GenericSignature sig,
                                FunctionManglingKind functionMangling,
                                const ValueDecl *forDecl) {
  // Append parameter labels right before the signature/type.
  auto parameters = fn->getParams();
  auto firstLabel = std::find_if(
                  parameters.begin(), parameters.end(),
                  [&](AnyFunctionType::Param param) { return param.hasLabel(); });

  if (firstLabel != parameters.end()) {
    for (auto param : parameters) {
      auto label = param.getLabel();
      if (!label.empty())
        appendIdentifier(label.str());
      else
        appendOperator("_");
    }
  } else if (!parameters.empty()) {
    appendOperator("y");
  }

  if (functionMangling != NoFunctionMangling) {
    appendFunctionSignature(fn, sig, forDecl, functionMangling);
  } else {
    appendFunctionType(fn, sig, /*autoclosure*/ false, forDecl);
  }
}

void ASTMangler::appendFunctionType(AnyFunctionType *fn, GenericSignature sig,
                                    bool isAutoClosure,
                                    const ValueDecl *forDecl) {
  assert((DWARFMangling || fn->isCanonical()) &&
         "expecting canonical types when not mangling for the debugger");

  appendFunctionSignature(fn, sig, forDecl, NoFunctionMangling);

  bool mangleClangType = fn->getASTContext().LangOpts.UseClangFunctionTypes &&
                         fn->hasNonDerivableClangType();

  // Note that we do not currently use thin representations in the AST
  // for the types of function decls.  This may need to change at some
  // point, in which case the uncurry logic can probably migrate to that
  // case.
  //
  // It would have been cleverer if we'd used 'f' for thin functions
  // and something else for uncurried functions, but oh well.
  //
  // Or maybe we can change the mangling at the same time we make
  // changes to better support thin functions.
  switch (fn->getRepresentation()) {
  case AnyFunctionType::Representation::Block:
    if (mangleClangType) {
      appendOperator("XzB");
      return appendClangType(fn);
    }
    // We distinguish escaping and non-escaping blocks, but only in the DWARF
    // mangling, because the ABI is already set.
    if (!fn->isNoEscape() && DWARFMangling)
      return appendOperator("XL");
    return appendOperator("XB");
  case AnyFunctionType::Representation::Thin:
    return appendOperator("Xf");
  case AnyFunctionType::Representation::Swift:
    if (isAutoClosure) {
      if (fn->isNoEscape())
        return appendOperator("XK");
      else
        return appendOperator("XA");
    } else if (fn->isNoEscape()) {
      return appendOperator("XE");
    }
    return appendOperator("c");

  case AnyFunctionType::Representation::CFunctionPointer:
    if (mangleClangType) {
      appendOperator("XzC");
      return appendClangType(fn);
    }
    return appendOperator("XC");
  }
}

template <typename FnType>
void ASTMangler::appendClangType(FnType *fn, llvm::raw_svector_ostream &out) {
  auto clangType = fn->getClangTypeInfo().getType();
  SmallString<64> scratch;
  llvm::raw_svector_ostream scratchOS(scratch);
  clang::ASTContext &clangCtx =
      fn->getASTContext().getClangModuleLoader()->getClangASTContext();
  std::unique_ptr<clang::ItaniumMangleContext> mangler{
      clang::ItaniumMangleContext::create(clangCtx, clangCtx.getDiagnostics())};
  mangler->mangleTypeName(clang::QualType(clangType, 0), scratchOS);
  out << scratchOS.str().size() << scratchOS.str();
}

void ASTMangler::appendClangType(AnyFunctionType *fn) {
  appendClangType(fn, Buffer);
}

void ASTMangler::appendFunctionSignature(AnyFunctionType *fn,
                                         GenericSignature sig,
                                         const ValueDecl *forDecl,
                                         FunctionManglingKind functionMangling) {
  appendFunctionResultType(fn->getResult(), sig, forDecl);
  appendFunctionInputType(fn->getParams(), fn->getLifetimeDependenceInfo(), sig,
                          forDecl);
  if (fn->isAsync())
    appendOperator("Ya");
  if (fn->isSendable())
    appendOperator("Yb");
  if (auto thrownError = fn->getEffectiveThrownErrorType()) {
    if ((*thrownError)->isEqual(fn->getASTContext().getErrorExistentialType())){
      appendOperator("K");
    } else {
      appendType(*thrownError, sig);
      appendOperator("YK");
    }
  }
  switch (auto diffKind = fn->getDifferentiabilityKind()) {
  case DifferentiabilityKind::NonDifferentiable:
    break;
  case DifferentiabilityKind::Forward:
    appendOperator("Yjf");
    break;
  case DifferentiabilityKind::Reverse:
    appendOperator("Yjr");
    break;
  case DifferentiabilityKind::Normal:
    appendOperator("Yjd");
    break;
  case DifferentiabilityKind::Linear:
    appendOperator("Yjl");
    break;
  }

  auto isolation = fn->getIsolation();
  switch (isolation.getKind()) {
  case FunctionTypeIsolation::Kind::NonIsolated:
    break;
  case FunctionTypeIsolation::Kind::Parameter:
    // Parameter isolation is already mangled in the parameters.
    break;
  case FunctionTypeIsolation::Kind::GlobalActor:
    appendType(isolation.getGlobalActorType(), sig);
    appendOperator("Yc");
    break;
  case FunctionTypeIsolation::Kind::Erased:
    appendOperator("YA");
    break;
  }

  if (fn->hasTransferringResult()) {
    appendOperator("YT");
  }

  if (auto *afd = dyn_cast_or_null<AbstractFunctionDecl>(forDecl)) {
    if (afd->hasImplicitSelfDecl()) {
      auto lifetimeDependenceKind =
          fn->getLifetimeDependenceInfo().getLifetimeDependenceOnParam(
              /*paramIndex*/ 0);
      if (lifetimeDependenceKind) {
        appendLifetimeDependenceKind(*lifetimeDependenceKind,
                                     /*isSelfDependence*/ true);
      }
    }
  }
}

static ParamSpecifier
getDefaultOwnership(const ValueDecl *forDecl) {
  // `consuming` is the default ownership for initializers and setters.
  // Everything else defaults to borrowing.
  if (!forDecl) {
    return ParamSpecifier::Borrowing;
  }
  auto forFuncDecl = dyn_cast<AbstractFunctionDecl>(forDecl);
  if (!forFuncDecl) {
    return ParamSpecifier::Borrowing;
  }
  
  if (isa<ConstructorDecl>(forFuncDecl)) {
    return ParamSpecifier::Consuming;
  } else if (auto accessor = dyn_cast<AccessorDecl>(forFuncDecl)) {
    switch (accessor->getAccessorKind()) {
    case AccessorKind::Modify:
    case AccessorKind::Set:
      return ParamSpecifier::Consuming;
    default:
      return ParamSpecifier::Borrowing;
    }
  }
  
  return ParamSpecifier::Borrowing;
}

static ParameterTypeFlags
getParameterFlagsForMangling(ParameterTypeFlags flags,
                             ParamSpecifier defaultSpecifier) {
  switch (auto specifier = flags.getOwnershipSpecifier()) {
  // If no parameter specifier was provided, mangle as-is, because we are by
  // definition using the default convention.
  case ParamSpecifier::Default:
  // If the legacy `__shared` or `__owned` modifier was provided, mangle as-is,
  // because we need to maintain compatibility with their existing behavior.
  case ParamSpecifier::LegacyShared:
  case ParamSpecifier::LegacyOwned:
  // `inout` should already be specified in the flags.
  case ParamSpecifier::InOut:
    return flags;

  case ParamSpecifier::ImplicitlyCopyableConsuming:
  case ParamSpecifier::Consuming:
  case ParamSpecifier::Borrowing:
    // Only mangle the ownership if it diverges from the default.
    if (specifier == defaultSpecifier) {
      flags = flags.withOwnershipSpecifier(ParamSpecifier::Default);
    }
    return flags;
  }
}

void ASTMangler::appendFunctionInputType(
    ArrayRef<AnyFunctionType::Param> params,
    LifetimeDependenceInfo lifetimeDependenceInfo, GenericSignature sig,
    const ValueDecl *forDecl) {
  auto defaultSpecifier = getDefaultOwnership(forDecl);
  
  switch (params.size()) {
  case 0:
    appendOperator("y");
    break;

  case 1: {
    const auto &param = params.front();
    auto type = param.getPlainType();

    // If the sole unlabeled parameter has a non-tuple type, encode
    // the parameter list as a single type.
    if (!param.hasLabel() && !param.isVariadic() &&
        !isa<TupleType>(type.getPointer())) {
      // Note that we pass `nullptr` as the `forDecl` argument, since the type
      // of the input is no longer directly the type of the declaration, so we
      // don't want it to pick up contextual behavior, such as default ownership,
      // from the top-level declaration type.
      appendParameterTypeListElement(
          Identifier(), type,
          getParameterFlagsForMangling(param.getParameterFlags(),
                                       defaultSpecifier),
          lifetimeDependenceInfo.getLifetimeDependenceOnParam(/*paramIndex*/ 1),
          sig, nullptr);
      break;
    }

    // If this is a tuple type with a single labeled element
    // let's handle it as a general case.
    LLVM_FALLTHROUGH;
  }

  default:
    bool isFirstParam = true;
    unsigned paramIndex = 1; /* 0 is reserved for self*/
    for (auto &param : params) {
      // Note that we pass `nullptr` as the `forDecl` argument, since the type
      // of the input is no longer directly the type of the declaration, so we
      // don't want it to pick up contextual behavior, such as default ownership,
      // from the top-level declaration type.
      appendParameterTypeListElement(
          Identifier(), param.getPlainType(),
          getParameterFlagsForMangling(param.getParameterFlags(),
                                       defaultSpecifier),
          lifetimeDependenceInfo.getLifetimeDependenceOnParam(paramIndex), sig,
          nullptr);
      appendListSeparator(isFirstParam);
      paramIndex++;
    }
    appendOperator("t");
    break;
  }
}

void ASTMangler::appendFunctionResultType(Type resultType, GenericSignature sig,
                                          const ValueDecl *forDecl) {
  return resultType->isVoid() ? appendOperator("y")
                              : appendType(resultType, sig, forDecl);
}

void ASTMangler::appendTypeList(Type listTy, GenericSignature sig,
                                const ValueDecl *forDecl) {
  if (TupleType *tuple = listTy->getAs<TupleType>()) {
    if (tuple->getNumElements() == 0)
      return appendOperator("y");
    bool firstField = true;
    for (auto &field : tuple->getElements()) {
      appendTupleTypeListElement(field.getName(), field.getType(), sig,
                                 forDecl);
      appendListSeparator(firstField);
    }
  } else {
    appendType(listTy, sig, forDecl);
    appendListSeparator();
  }
}

void ASTMangler::appendParameterTypeListElement(
    Identifier name, Type elementType, ParameterTypeFlags flags,
    std::optional<LifetimeDependenceKind> lifetimeDependenceKind,
    GenericSignature sig, const ValueDecl *forDecl) {
  if (auto *fnType = elementType->getAs<FunctionType>())
    appendFunctionType(fnType, sig, flags.isAutoClosure(), forDecl);
  else
    appendType(elementType, sig, forDecl);

  if (flags.isNoDerivative()) {
    appendOperator("Yk");
  }
  switch (flags.getValueOwnership()) {
  case ValueOwnership::Default:
    /* nothing */
    break;
  case ValueOwnership::InOut:
    appendOperator("z");
    break;
  case ValueOwnership::Shared:
    appendOperator("h");
    break;
  case ValueOwnership::Owned:
    appendOperator("n");
    break;
  }
  if (flags.isIsolated())
    appendOperator("Yi");
  if (flags.isTransferring())
    appendOperator("Yu");
  if (flags.isCompileTimeConst())
    appendOperator("Yt");

  if (lifetimeDependenceKind) {
    appendLifetimeDependenceKind(*lifetimeDependenceKind,
                                 /*isSelfDependence*/ false);
  }

  if (!name.empty())
    appendIdentifier(name.str());
  if (flags.isVariadic())
    appendOperator("d");
}

void ASTMangler::appendLifetimeDependenceKind(LifetimeDependenceKind kind,
                                              bool isSelfDependence) {
  // If we converge on dependsOn(borrowed: paramName)/dependsOn(paramName)
  // syntax, this can be a single case value check.
  if (kind == LifetimeDependenceKind::Borrow ||
      kind == LifetimeDependenceKind::Mutate) {
    if (isSelfDependence) {
      appendOperator("YLs");
    } else {
      appendOperator("Yls");
    }
  } else {
    // If we converge on dependsOn(borrowed: paramName)/dependsOn(paramName)
    // syntax, this can be a single case value check.
    assert(kind == LifetimeDependenceKind::Copy ||
           kind == LifetimeDependenceKind::Consume);
    if (isSelfDependence) {
      appendOperator("YLi");
    } else {
      appendOperator("Yli");
    }
  }
}

void ASTMangler::appendTupleTypeListElement(Identifier name, Type elementType,
                                            GenericSignature sig,
                                            const ValueDecl *forDecl) {
  if (auto *fnType = elementType->getAs<FunctionType>())
    appendFunctionType(fnType, sig, /*isAutoClosure*/ false, forDecl);
  else
    appendType(elementType, sig, forDecl);

  if (!name.empty())
    appendIdentifier(name.str());
}

bool ASTMangler::GenericSignatureParts::isNull() const {
  return params.empty() && !hasRequirements();
}

bool ASTMangler::GenericSignatureParts::hasRequirements() const {
  return !requirements.empty() || !inverses.empty();
}

void ASTMangler::GenericSignatureParts::clear() {
  params = std::nullopt;
  requirements.clear();
  inverses.clear();
  initialParamDepth = 0;
}

bool ASTMangler::appendGenericSignature(GenericSignature sig) {
  BaseEntitySignature nullBase(nullptr);
  return appendGenericSignature(sig, /*contextSig=*/nullptr, nullBase);
}

bool ASTMangler::appendGenericSignature(GenericSignature sig,
                                        GenericSignature contextSig,
                                        BaseEntitySignature &base) {
  GenericSignatureParts parts;
  gatherGenericSignatureParts(sig, contextSig, base, parts);

  if (parts.isNull())
    return false;

  appendGenericSignatureParts(sig, parts);
  return true;
}

template<typename T>
bool same(ArrayRef<T> as, ArrayRef<T> bs) {
  if (as.size() != bs.size())
    return false;

  for (size_t i = 0; i < as.size(); ++i) {
    if (as[i] != bs[i])
      return false;
  }
  return true;
}

void ASTMangler::gatherGenericSignatureParts(GenericSignature sig,
                                             GenericSignature contextSig,
                                             BaseEntitySignature &base,
                                             GenericSignatureParts &parts) {
  assert(parts.isNull());

  // No signature, parts.
  if (!sig)
    return;

  auto canSig = sig.getCanonicalSignature();

  // Separate requirements and inverses.
  auto &reqs = parts.requirements;
  auto &inverseReqs = parts.inverses;
  canSig->getRequirementsWithInverses(reqs, inverseReqs);

  // Process inverses relative to the base entity's signature.
  if (AllowInverses) {
    // Simplify and canonicalize inverses.
    reconcileInverses(inverseReqs, base.getSignature(), base.getDepth());
  } else {
    inverseReqs.clear();
  }
  base.setDepth(canSig.getGenericParams().back()->getDepth());

  unsigned &initialParamDepth = parts.initialParamDepth;
  auto &genericParams = parts.params;

  if (!contextSig) {
    // Use the complete canonical signature.
    initialParamDepth = 0;
    genericParams = canSig.getGenericParams();
    return;
  }

  auto canContextSig = contextSig.getCanonicalSignature();
  SmallVector<Requirement, 2> contextReqs;
  {
    SmallVector<InverseRequirement, 2> __ignored;
    canContextSig->getRequirementsWithInverses(contextReqs, __ignored);
  }

  // The signature depth starts above the depth of the context signature.
  if (!contextSig.getGenericParams().empty()) {
    initialParamDepth = contextSig.getGenericParams().back()->getDepth() + 1;
  }

  // If both signatures have exactly the same requirements, ignoring
  // conformances for invertible protocols, and the same generic parameters,
  // and there's no inverses to mangle, then there's nothing to do.
  if (inverseReqs.empty()
      && same(canContextSig.getGenericParams(), canSig.getGenericParams())
      && same(llvm::ArrayRef(contextReqs), llvm::ArrayRef(reqs))) {
    parts.clear();
    return;
  }

  // Find the parameters at this depth (or greater).
  genericParams = canSig.getGenericParams();
  unsigned firstParam = genericParams.size();
  while (firstParam > 1 &&
         genericParams[firstParam-1]->getDepth() >= initialParamDepth)
    --firstParam;
  genericParams = genericParams.slice(firstParam);

  // Special case: if we would be mangling zero generic parameters, but
  // the context signature is a single, unconstrained generic parameter,
  // it's better to mangle the complete canonical signature because we
  // have a special-case mangling for that.
  if (genericParams.empty() &&
      contextSig.getGenericParams().size() == 1 &&
      contextReqs.empty() &&
      inverseReqs.empty()) {
    initialParamDepth = 0;
    genericParams = canSig.getGenericParams();
  } else {
    llvm::erase_if(reqs, [&](Requirement req) {
      return contextSig->isRequirementSatisfied(req);
    });
  }
}

void ASTMangler::appendRequirement(const Requirement &reqt,
                                   GenericSignature sig,
                                   bool lhsBaseIsProtocolSelf) {

  Type FirstTy = reqt.getFirstType()->getCanonicalType();

  switch (reqt.getKind()) {
  case RequirementKind::Layout:
    break;
  case RequirementKind::Conformance: {
    // If we don't allow marker protocols but we have one here, skip it.
    if (!AllowMarkerProtocols &&
        reqt.getProtocolDecl()->isMarkerProtocol())
      return;

    appendProtocolName(reqt.getProtocolDecl());
  } break;
  case RequirementKind::Superclass:
  case RequirementKind::SameType:
  case RequirementKind::SameShape: {
    Type SecondTy = reqt.getSecondType();
    appendType(SecondTy->getCanonicalType(), sig);
    break;
  }
  }

  if (auto *DT = FirstTy->getAs<DependentMemberType>()) {
    if (tryMangleTypeSubstitution(DT, sig)) {
      switch (reqt.getKind()) {
        case RequirementKind::SameShape:
          llvm_unreachable("Same-shape requirement with dependent member type?");
        case RequirementKind::Conformance:
          return appendOperator("RQ");
        case RequirementKind::Layout:
          appendOperator("RL");
          appendOpParamForLayoutConstraint(reqt.getLayoutConstraint());
          return;
        case RequirementKind::Superclass:
          return appendOperator("RB");
        case RequirementKind::SameType:
          return appendOperator("RS");
      }
      llvm_unreachable("bad requirement type");
    }
    bool isAssocTypeAtDepth = false;
    GenericTypeParamType *gpBase = appendAssocType(DT, sig,
                                                   isAssocTypeAtDepth);
    addTypeSubstitution(DT, sig);
    assert(gpBase);
    switch (reqt.getKind()) {
      case RequirementKind::SameShape:
        llvm_unreachable("Same-shape requirement with a dependent member type?");
      case RequirementKind::Conformance:
        return appendOpWithGenericParamIndex(isAssocTypeAtDepth ? "RP" : "Rp",
                                             gpBase, lhsBaseIsProtocolSelf);
      case RequirementKind::Layout:
        appendOpWithGenericParamIndex(isAssocTypeAtDepth ? "RM" : "Rm", gpBase,
                                      lhsBaseIsProtocolSelf);
        appendOpParamForLayoutConstraint(reqt.getLayoutConstraint());
        return;
      case RequirementKind::Superclass:
        return appendOpWithGenericParamIndex(isAssocTypeAtDepth ? "RC" : "Rc",
                                             gpBase, lhsBaseIsProtocolSelf);
      case RequirementKind::SameType:
        return appendOpWithGenericParamIndex(isAssocTypeAtDepth ? "RT" : "Rt",
                                             gpBase, lhsBaseIsProtocolSelf);
    }
    llvm_unreachable("bad requirement type");
  }
  GenericTypeParamType *gpBase = FirstTy->castTo<GenericTypeParamType>();
  switch (reqt.getKind()) {
    case RequirementKind::Conformance:
      return appendOpWithGenericParamIndex("R", gpBase);
    case RequirementKind::Layout:
      appendOpWithGenericParamIndex("Rl", gpBase);
      appendOpParamForLayoutConstraint(reqt.getLayoutConstraint());
      return;
    case RequirementKind::Superclass:
      return appendOpWithGenericParamIndex("Rb", gpBase);
    case RequirementKind::SameType:
      return appendOpWithGenericParamIndex("Rs", gpBase);
    case RequirementKind::SameShape:
      return appendOpWithGenericParamIndex("Rh", gpBase);
  }
  llvm_unreachable("bad requirement type");
}

void ASTMangler::appendInverseRequirement(const InverseRequirement &req,
                                          GenericSignature sig,
                                          bool lhsBaseIsProtocolSelf) {
  appendOperator("Ri");

  switch (req.getKind()) {
  case InvertibleProtocolKind::Copyable:
    appendOperator("c");
    break;
  case InvertibleProtocolKind::Escapable:
    appendOperator("e");
    break;
  }

  auto firstType = req.subject->getCanonicalType();
  auto gpBase = firstType->castTo<GenericTypeParamType>();
  return appendOpWithGenericParamIndex("", gpBase, lhsBaseIsProtocolSelf);
}

void ASTMangler::appendGenericSignatureParts(
                                     GenericSignature sig,
                                     GenericSignatureParts const& parts) {
  assert(!parts.isNull());
  ArrayRef<CanGenericTypeParamType> params = parts.params;
  unsigned initialParamDepth = parts.initialParamDepth;
  ArrayRef<Requirement> requirements = parts.requirements;
  ArrayRef<InverseRequirement> inverseRequirements = parts.inverses;

  // Mangle which generic parameters are pack parameters.
  for (auto param : params) {
    if (param->isParameterPack())
      appendOpWithGenericParamIndex("Rv", param);
  }

  // Mangle the requirements.
  for (const Requirement &reqt : requirements) {
    appendRequirement(reqt, sig);
  }

  // Mangle the inverse requirements.
  for (auto inverseReq : inverseRequirements) {
    appendInverseRequirement(inverseReq, sig);
  }

  if (params.size() == 1 && params[0]->getDepth() == initialParamDepth)
    return appendOperator("l");

  llvm::SmallVector<char, 16> OpStorage;
  llvm::raw_svector_ostream OpBuffer(OpStorage);

  // Mangle the number of parameters.
  unsigned depth = 0;
  unsigned count = 0;
  
  // Since it's unlikely (but not impossible) to have zero generic parameters
  // at a depth, encode indexes starting from 1, and use a special mangling
  // for zero.
  auto mangleGenericParamCount = [&](unsigned depth, unsigned count) {
    if (depth < initialParamDepth)
      return;
    if (count == 0)
      OpBuffer << 'z';
    else
      OpBuffer << Index(count - 1);
  };
  
  // As a special case, mangle nothing if there's a single generic parameter
  // at the initial depth.
  for (auto param : params) {
    if (param->getDepth() != depth) {
      assert(param->getDepth() > depth && "generic params not ordered");
      while (depth < param->getDepth()) {
        mangleGenericParamCount(depth, count);
        ++depth;
        count = 0;
      }
    }
    assert(param->getIndex() == count && "generic params not ordered");
    ++count;
  }
  mangleGenericParamCount(depth, count);
  OpBuffer << 'l';

  appendOperator("r", StringRef(OpStorage.data(), OpStorage.size()));
}

/// Determine whether an associated type reference into the given set of
/// protocols is unambiguous.
static bool associatedTypeRefIsUnambiguous(GenericSignature sig, Type t) {
  // FIXME: This should be an assertion.
  if (!sig->isValidTypeParameter(t))
    return false;

  unsigned numProtocols = 0;
  for (auto proto : sig->getRequiredProtocols(t)) {
    // Skip marker protocols, which cannot have associated types.
    if (proto->isMarkerProtocol())
      continue;

    ++numProtocols;
  }

  return numProtocols <= 1;
}

// If the base type is known to have a single protocol conformance
// in the current generic context, then we don't need to disambiguate the
// associated type name by protocol.
DependentMemberType *
ASTMangler::dropProtocolFromAssociatedType(DependentMemberType *dmt,
                                           GenericSignature sig) {
  auto baseTy = dmt->getBase();
  bool unambiguous =
      (!dmt->getAssocType() ||
       associatedTypeRefIsUnambiguous(sig, baseTy));

  if (auto *baseDMT = baseTy->getAs<DependentMemberType>())
    baseTy = dropProtocolFromAssociatedType(baseDMT, sig);

  if (unambiguous)
    return DependentMemberType::get(baseTy, dmt->getName());

  return DependentMemberType::get(baseTy, dmt->getAssocType());
}

Type
ASTMangler::dropProtocolsFromAssociatedTypes(Type type,
                                             GenericSignature sig) {
  if (!OptimizeProtocolNames || !sig)
    return type;

  if (!type->hasDependentMember())
    return type;

  return type.transform([&](Type t) -> Type {
    if (auto *dmt = dyn_cast<DependentMemberType>(t.getPointer()))
      return dropProtocolFromAssociatedType(dmt, sig);
    return t;
  });
}

void ASTMangler::appendAssociatedTypeName(DependentMemberType *dmt,
                                          GenericSignature sig) {
  if (auto assocTy = dmt->getAssocType()) {
    appendIdentifier(assocTy->getName().str());

    // If the base type is known to have a single protocol conformance
    // in the current generic context, then we don't need to disambiguate the
    // associated type name by protocol.
    if (!OptimizeProtocolNames || !sig ||
        !associatedTypeRefIsUnambiguous(
            sig, dmt->getBase())) {
      BaseEntitySignature base(assocTy);
      appendAnyGenericType(assocTy->getProtocol(), base);
    }
    return;
  }

  appendIdentifier(dmt->getName().str());
}

void ASTMangler::appendClosureEntity(
                              const SerializedAbstractClosureExpr *closure) {
  appendClosureComponents(closure->getType(), closure->getDiscriminator(),
                          closure->isImplicit(), closure->getParent());
}

void ASTMangler::appendClosureEntity(const AbstractClosureExpr *closure) {
  appendClosureComponents(closure->getType(), closure->getDiscriminator(),
                          isa<AutoClosureExpr>(closure), closure->getParent());
}

void ASTMangler::appendClosureComponents(Type Ty, unsigned discriminator,
                                         bool isImplicit,
                                         const DeclContext *parentContext) {
  assert(discriminator != AbstractClosureExpr::InvalidDiscriminator
         && "closure must be marked correctly with discriminator");

  BaseEntitySignature base(parentContext->getInnermostDeclarationDeclContext());
  appendContext(parentContext, base, StringRef());

  if (!Ty)
    Ty = ErrorType::get(parentContext->getASTContext());

  auto Sig = parentContext->getGenericSignatureOfContext();
  Ty = Ty->mapTypeOutOfContext();
  appendType(Ty->getCanonicalType(), Sig);
  appendOperator(isImplicit ? "fu" : "fU", Index(discriminator));
}

void ASTMangler::appendDefaultArgumentEntity(const DeclContext *func,
                                             unsigned index) {
  BaseEntitySignature base(func->getInnermostDeclarationDeclContext());
  appendContext(func, base, StringRef());
  appendOperator("fA", Index(index));
}

void ASTMangler::appendInitializerEntity(const VarDecl *var) {
  llvm::SaveAndRestore X(AllowInverses, inversesAllowed(var));
  BaseEntitySignature base(var);
  appendEntity(var, base, "vp", var->isStatic());
  appendOperator("fi");
}

void ASTMangler::appendBackingInitializerEntity(const VarDecl *var) {
  llvm::SaveAndRestore X(AllowInverses, inversesAllowed(var));
  BaseEntitySignature base(var);
  appendEntity(var, base, "vp", var->isStatic());
  appendOperator("fP");
}

void ASTMangler::appendInitFromProjectedValueEntity(const VarDecl *var) {
  llvm::SaveAndRestore X(AllowInverses, inversesAllowed(var));
  BaseEntitySignature base(var);
  appendEntity(var, base, "vp", var->isStatic());
  appendOperator("fW");
}

/// Is this declaration a method for mangling purposes? If so, we'll leave the
/// Self type out of its mangling.
static bool isMethodDecl(const Decl *decl) {
  return isa<AbstractFunctionDecl>(decl)
    && decl->getDeclContext()->isTypeContext();
}

CanType ASTMangler::getDeclTypeForMangling(
                                       const ValueDecl *decl,
                                       GenericSignature &genericSig,
                                       GenericSignature &parentGenericSig) {
  genericSig = GenericSignature();
  parentGenericSig = GenericSignature();

  auto &C = decl->getASTContext();
  if (decl->isInvalid()) {
    if (isa<AbstractFunctionDecl>(decl)) {
      // FIXME: Verify ExtInfo state is correct, not working by accident.
      CanFunctionType::ExtInfo info;
      return CanFunctionType::get({AnyFunctionType::Param(C.TheErrorType)},
                                  C.TheErrorType, info);
    }
    return C.TheErrorType;
  }

  Type ty = decl->getInterfaceType()->getReferenceStorageReferent();

  // If this declaration predates concurrency, adjust its type to not
  // contain type features that were not available pre-concurrency. This
  // cannot alter the ABI in any way.
  if (decl->preconcurrency()) {
    ty = ty->stripConcurrency(/*recurse=*/true, /*dropGlobalActor=*/true);
  }

  auto canTy = ty->getCanonicalType();

  if (auto gft = dyn_cast<GenericFunctionType>(canTy)) {
    genericSig = gft.getGenericSignature();

    canTy = CanFunctionType::get(gft.getParams(), gft.getResult(),
                                 gft->getExtInfo());
  }

  if (!canTy->hasError()) {
    // Shed the 'self' type and generic requirements from method manglings.
    if (isMethodDecl(decl)) {
      // Drop the Self argument clause from the type.
      canTy = cast<AnyFunctionType>(canTy).getResult();
    }

    if (isMethodDecl(decl) || isa<SubscriptDecl>(decl))
      parentGenericSig = decl->getDeclContext()->getGenericSignatureOfContext();
  }

  return canTy;
}

void ASTMangler::appendDeclType(const ValueDecl *decl,
                                BaseEntitySignature &base,
                                FunctionManglingKind functionMangling) {
  Mod = decl->getModuleContext();
  GenericSignature genericSig;
  GenericSignature parentGenericSig;
  auto type = getDeclTypeForMangling(decl, genericSig, parentGenericSig);

  auto sig = (genericSig
              ? genericSig
              : decl->getDeclContext()->getGenericSignatureOfContext());

  if (AnyFunctionType *FuncTy = type->getAs<AnyFunctionType>()) {
    appendFunction(FuncTy, sig, functionMangling, decl);
  } else {
    appendType(type, sig, decl);
  }
  
  // Mangle the generic signature, if any.
  if (genericSig
      && appendGenericSignature(genericSig, parentGenericSig, base)) {
    // The 'F' function mangling doesn't need a 'u' for its generic signature.
    if (functionMangling == NoFunctionMangling)
      appendOperator("u");
  }
}

bool ASTMangler::tryAppendStandardSubstitution(const GenericTypeDecl *decl) {
  // Bail out if our parent isn't the swift standard library.
  auto dc = decl->getDeclContext();
  if (!dc->isModuleScopeContext() ||
      !dc->getParentModule()->hasStandardSubstitutions())
    return false;

  if (!AllowStandardSubstitutions)
    return false;

  if (isa<NominalTypeDecl>(decl)) {
    if (auto Subst = getStandardTypeSubst(
            decl->getName().str(), AllowConcurrencyStandardSubstitutions)) {
      if (!SubstMerging.tryMergeSubst(*this, *Subst, /*isStandardSubst*/ true)){
        appendOperator("S", *Subst);
      }
      return true;
    }
  }
  return false;
}

void ASTMangler::appendConstructorEntity(const ConstructorDecl *ctor,
                                         bool isAllocating) {
  BaseEntitySignature base(ctor);
  appendContextOf(ctor, base);
  appendDeclType(ctor, base);
  StringRef privateDiscriminator = getPrivateDiscriminatorIfNecessary(ctor);
  if (!privateDiscriminator.empty()) {
    appendIdentifier(privateDiscriminator);
    appendOperator("Ll");
  }
  appendOperator(isAllocating ? "fC" : "fc");
}

void ASTMangler::appendDestructorEntity(const DestructorDecl *dtor,
                                        bool isDeallocating) {
  BaseEntitySignature base(dtor);
  appendContextOf(dtor, base);
  appendOperator(isDeallocating ? "fD" : "fd");
}

void ASTMangler::appendAccessorEntity(StringRef accessorKindCode,
                                      const AbstractStorageDecl *decl,
                                      bool isStatic) {
  BaseEntitySignature base(decl);
  appendContextOf(decl, base);
  if (auto *varDecl = dyn_cast<VarDecl>(decl)) {
    appendDeclName(decl);
    appendDeclType(decl, base);
    appendOperator("v", accessorKindCode);
  } else if (auto *subscriptDecl = dyn_cast<SubscriptDecl>(decl)) {
    appendDeclType(decl, base);

    StringRef privateDiscriminator = getPrivateDiscriminatorIfNecessary(decl);
    if (!privateDiscriminator.empty()) {
      appendIdentifier(privateDiscriminator);
      appendOperator("Ll");
    }

    appendOperator("i", accessorKindCode);
  } else {
    llvm_unreachable("Unknown type of AbstractStorageDecl");
  }
  if (isStatic)
    appendOperator("Z");
}

void ASTMangler::appendEntity(const ValueDecl *decl,
                              BaseEntitySignature &base,
                              StringRef EntityOp,
                              bool isStatic) {
  appendContextOf(decl, base);
  appendDeclName(decl);
  appendDeclType(decl, base);
  appendOperator(EntityOp);
  if (isStatic)
    appendOperator("Z");
}

void ASTMangler::appendEntity(const ValueDecl *decl) {
  assert(!isa<ConstructorDecl>(decl));
  assert(!isa<DestructorDecl>(decl));
  
  // Handle accessors specially, they are mangled as modifiers on the accessed
  // declaration.
  if (auto accessor = dyn_cast<AccessorDecl>(decl)) {
    return appendAccessorEntity(
        getCodeForAccessorKind(accessor->getAccessorKind()),
        accessor->getStorage(), accessor->isStatic());
  }

  if (auto storageDecl = dyn_cast<AbstractStorageDecl>(decl))
    return appendAccessorEntity("p", storageDecl, decl->isStatic());

  if (isa<GenericTypeParamDecl>(decl)) {
    BaseEntitySignature base(decl);
    return appendEntity(decl, base, "fp", decl->isStatic());
  }

  if (auto macro = dyn_cast<MacroDecl>(decl)) {
    BaseEntitySignature base(macro);
    return appendEntity(decl, base, "fm", false);
  }

  if (auto expansion = dyn_cast<MacroExpansionDecl>(decl)) {
    appendMacroExpansionContext(
        expansion->getLoc(), expansion->getDeclContext());
    appendMacroExpansionOperator(
        expansion->getMacroName().getBaseName().userFacingName(),
        MacroRole::Declaration,
        expansion->getDiscriminator());
    return;
  }

  assert(isa<AbstractFunctionDecl>(decl) || isa<EnumElementDecl>(decl));

  BaseEntitySignature base(decl);
  appendContextOf(decl, base);
  appendDeclName(decl);
  appendDeclType(decl, base, FunctionMangling);
  appendOperator("F");
  if (decl->isStatic())
    appendOperator("Z");
}

void
ASTMangler::appendProtocolConformance(const ProtocolConformance *conformance) {
  auto topLevelSubcontext =
      conformance->getDeclContext()->getModuleScopeContext();
  Mod = topLevelSubcontext->getParentModule();

  auto conformingType = conformance->getType();
  appendType(conformingType->getCanonicalType(), nullptr);

  appendProtocolName(conformance->getProtocol());

  bool needsModule = true;
  if (auto *file = dyn_cast<FileUnit>(topLevelSubcontext)) {
    if (file->getKind() == FileUnitKind::ClangModule ||
        file->getKind() == FileUnitKind::DWARFModule) {
      if (conformance->getProtocol()->hasClangNode())
        appendOperator("So");
      else
        appendOperator("SC");
      needsModule = false;
    }
  }
  if (needsModule) {
    auto *DC = conformance->getDeclContext();
    assert(DC->getAsDecl());
    appendModule(Mod, DC->getAsDecl()->getAlternateModuleName());
  }

  // If this is a non-nominal type, we're done.
  if (!conformingType->getAnyNominal())
    return;

  auto contextSig =
    conformingType->getAnyNominal()->getGenericSignatureOfContext();

  if (GenericSignature Sig = conformance->getGenericSignature()) {
    BaseEntitySignature nullBase(nullptr);
    appendGenericSignature(Sig, contextSig, nullBase);
  }
}

void ASTMangler::appendProtocolConformanceRef(
                                const RootProtocolConformance *conformance) {
  // FIXME: Symbolic reference to the protocol conformance descriptor.
  appendProtocolName(conformance->getProtocol());

  // For retroactive conformances, add a reference to the module in which the
  // conformance resides. Otherwise, use an operator to indicate which known
  // module it's associated with.
  if (!conformanceHasIdentity(conformance)) {
    // Same as "conformance module matches type", below.
    appendOperator("HP");
  } else if (isRetroactiveConformance(conformance)) {
    auto *DC = conformance->getDeclContext();
    assert(DC->getAsDecl());
    appendModule(conformance->getDeclContext()->getParentModule(),
                 DC->getAsDecl()->getAlternateModuleName());
  // Builtin conformances are always from the Swift module.
  } else if (isa<BuiltinProtocolConformance>(conformance)) {
    appendOperator("HP");
  } else if (conformance->getDeclContext()->getParentModule() ==
               conformance->getType()->getAnyNominal()->getParentModule()) {
    appendOperator("HP");
  } else {
    appendOperator("Hp");
  }
}

/// Retrieve the index of the conformance requirement indicated by the
/// conformance path entry within the given set of requirements.
static unsigned conformanceRequirementIndex(
                                      const ConformancePath::Entry &entry,
                                      ArrayRef<Requirement> requirements) {
  unsigned result = 0;
  for (const auto &req : requirements) {
    if (req.getKind() != RequirementKind::Conformance)
      continue;

    // This is an ABI compatibility hack for noncopyable generics.
    // We should have really been skipping marker protocols here all along,
    // but it's too late now, so skip Copyable and Escapable specifically.
    if (req.getProtocolDecl()->getInvertibleProtocolKind())
      continue;

    if (req.getFirstType()->isEqual(entry.first) &&
        req.getProtocolDecl() == entry.second)
      return result;

    ++result;
  }

  llvm::errs() <<"Conformance access path step is missing from requirements";
  abort();
}

void ASTMangler::appendDependentProtocolConformance(
                                            const ConformancePath &path,
                                            GenericSignature sig) {
  ProtocolDecl *currentProtocol = nullptr;
  for (const auto &entry : path) {
    // After each step, update the current protocol to refer to where we
    // are.
    SWIFT_DEFER {
      currentProtocol = entry.second;
      sig = currentProtocol->getGenericSignature();
    };

    // The first entry is the "root". Find this requirement in the generic
    // signature.
    if (!currentProtocol) {
      appendType(entry.first, sig);
      appendProtocolName(entry.second);
      auto index =
        conformanceRequirementIndex(entry,
                                    sig.getRequirements());
      // This is never an unknown index and so must be adjusted by 2 per ABI.
      appendOperator("HD", Index(index + 2));
      continue;
    }

    // Conformances are relative to the current protocol's requirement
    // signature.
    auto reqs = currentProtocol->getRequirementSignature().getRequirements();
    auto index = conformanceRequirementIndex(entry, reqs);

    // Inherited conformance.
    bool isInheritedConformance =
      entry.first->isEqual(currentProtocol->getSelfInterfaceType());
    if (isInheritedConformance) {
      appendProtocolName(entry.second);
      // For now, this is never an unknown index and so must be adjusted by 2.
      appendOperator("HI", Index(index + 2));
      continue;
    }

    // Associated conformance.
    // FIXME: Symbolic reference.
    appendType(entry.first, sig);
    appendProtocolName(entry.second);

    // For resilient protocols, the index is unknown, so we use the special
    // value 1; otherwise we adjust by 2.
    bool isResilient =
      currentProtocol->isResilient(Mod, ResilienceExpansion::Maximal);
    appendOperator("HA", Index(isResilient ? 1 : index + 2));
  }
}

void ASTMangler::appendAnyProtocolConformance(
                                           GenericSignature genericSig,
                                           CanType conformingType,
                                           ProtocolConformanceRef conformance) {
  // If we have a conformance to a marker protocol but we aren't allowed to
  // emit marker protocols, skip it.
  if (!AllowMarkerProtocols &&
      conformance.getRequirement()->isMarkerProtocol())
    return;

  if (conformingType->isTypeParameter()) {
    assert(genericSig && "Need a generic signature to resolve conformance");
    auto path = genericSig->getConformancePath(conformingType,
                                               conformance.getAbstract());
    appendDependentProtocolConformance(path, genericSig);
  } else if (auto opaqueType = conformingType->getAs<OpaqueTypeArchetypeType>()) {
    GenericSignature opaqueSignature =
        opaqueType->getDecl()->getOpaqueInterfaceGenericSignature();
    ConformancePath conformancePath =
        opaqueSignature->getConformancePath(
          opaqueType->getInterfaceType(),
          conformance.getAbstract());

    // Append the conformance path with the signature of the opaque type.
    appendDependentProtocolConformance(conformancePath, opaqueSignature);
    appendType(conformingType, genericSig);
    appendOperator("HO");
  } else {
    appendConcreteProtocolConformance(conformance.getConcrete(), genericSig);
  }
}

void ASTMangler::appendConcreteProtocolConformance(
                                      const ProtocolConformance *conformance,
                                      GenericSignature sig) {
  auto module = conformance->getDeclContext()->getParentModule();

  // Conforming type.
  Type conformingType = conformance->getType();
  if (conformingType->hasArchetype())
    conformingType = conformingType->mapTypeOutOfContext();
  appendType(conformingType->getCanonicalType(), sig);

  // Protocol conformance reference.
  appendProtocolConformanceRef(conformance->getRootConformance());

  // Conditional conformance requirements.
  bool firstRequirement = true;
  for (const auto &conditionalReq : conformance->getConditionalRequirements()) {
    switch (conditionalReq.getKind()) {
    case RequirementKind::SameShape:
      llvm_unreachable("Same-shape requirement not supported here");
    case RequirementKind::Layout:
    case RequirementKind::SameType:
    case RequirementKind::Superclass:
      continue;

    case RequirementKind::Conformance: {
      auto type = conditionalReq.getFirstType();
      if (type->hasArchetype())
        type = type->mapTypeOutOfContext();
      CanType canType = type->getReducedType(sig);
      auto proto = conditionalReq.getProtocolDecl();
      
      ProtocolConformanceRef conformance;
      
      if (canType->isTypeParameter() || canType->is<OpaqueTypeArchetypeType>()){
        conformance = ProtocolConformanceRef(proto);
      } else {
        conformance = module->lookupConformance(canType, proto);
      }
      appendAnyProtocolConformance(sig, canType, conformance);
      appendListSeparator(firstRequirement);
      break;
    }
    }
  }
  if (firstRequirement)
    appendOperator("y");

  appendOperator("HC");
}

void ASTMangler::appendOpParamForLayoutConstraint(LayoutConstraint layout) {
  assert(layout);
  switch (layout->getKind()) {
  case LayoutConstraintKind::UnknownLayout:
    appendOperatorParam("U");
    break;
  case LayoutConstraintKind::RefCountedObject:
    appendOperatorParam("R");
    break;
  case LayoutConstraintKind::NativeRefCountedObject:
    appendOperatorParam("N");
    break;
  case LayoutConstraintKind::Class:
    appendOperatorParam("C");
    break;
  case LayoutConstraintKind::NativeClass:
    appendOperatorParam("D");
    break;
  case LayoutConstraintKind::Trivial:
    appendOperatorParam("T");
    break;
  case LayoutConstraintKind::TrivialOfExactSize:
    if (!layout->getAlignmentInBits())
      appendOperatorParam("e", Index(layout->getTrivialSizeInBits()));
    else
      appendOperatorParam("E", Index(layout->getTrivialSizeInBits()),
                          Index(layout->getAlignmentInBits()));
    break;
  case LayoutConstraintKind::TrivialOfAtMostSize:
    if (!layout->getAlignmentInBits())
      appendOperatorParam("m", Index(layout->getTrivialSizeInBits()));
    else
      appendOperatorParam("M", Index(layout->getTrivialSizeInBits()),
                          Index(layout->getAlignmentInBits()));
    break;
  case LayoutConstraintKind::BridgeObject:
    appendOperatorParam("B");
    break;
  case LayoutConstraintKind::TrivialStride:
    appendOperatorParam("S", Index(layout->getTrivialSizeInBits()));
    break;
  }
}

std::string ASTMangler::mangleOpaqueTypeDescriptor(const OpaqueTypeDecl *decl) {
  beginMangling();
  appendOpaqueDeclName(decl);
  appendOperator("MQ");
  return finalize();
}

std::string
ASTMangler::mangleOpaqueTypeDescriptorRecord(const OpaqueTypeDecl *decl) {
  beginMangling();
  appendOpaqueDeclName(decl);
  appendOperator("Ho");
  return finalize();
}

void ASTMangler::appendDistributedThunk(
    const AbstractFunctionDecl *thunk, bool asReference) {
  // Marker protocols cannot be checked at runtime, so there is no point
  // in recording them for distributed thunks.
  llvm::SaveAndRestore<bool> savedAllowMarkerProtocols(AllowMarkerProtocols,
                                                       false);
  // TODO: add a flag to skip class/struct information from parameter types

  BaseEntitySignature base(thunk);

  // Since computed property SILDeclRef's refer to the "originator"
  // of the thunk, we need to mangle distributed thunks of accessors
  // specially.
  if (auto *accessor = dyn_cast<AccessorDecl>(thunk)) {
    // TODO: This needs to use accessor type instead of
    //       distributed thunk after all SILDeclRefs are switched
    //       to use "originator" instead of the thunk itself.
    //
    // ```
    // beginMangling();
    // appendContextOf(thunk);
    // appendDeclName(accessor->getStorage());
    // appendDeclType(accessor, FunctionMangling);
    // appendOperator("F");
    // appendSymbolKind(SymbolKind::DistributedThunk);
    // return finalize();
    // ```
    auto *storage = accessor->getStorage();
    thunk = storage->getDistributedThunk();
    assert(thunk);
  }
  assert(isa<AbstractFunctionDecl>(thunk) &&
         "distributed thunk to mangle must be function decl");
  assert(thunk->getContextKind() == DeclContextKind::AbstractFunctionDecl);

  auto referenceInProtocolContextOrRequirement =
      [&thunk, asReference]() -> ProtocolDecl * {
    auto *DC = thunk->getDeclContext();
    if (!asReference)
      return dyn_cast_or_null<ProtocolDecl>(DC);

    if (auto extension = dyn_cast<ExtensionDecl>(DC))
      return dyn_cast_or_null<ProtocolDecl>(extension->getExtendedNominal());

    return nullptr;
  };

<<<<<<< HEAD
  if (auto *P = referenceInProtocolContextOrRequirement()) {
    appendContext(P->getDeclContext(), thunk->getAlternateModuleName());
    appendIdentifier(Twine("$", P->getNameStr()).str());
=======
  if (auto type = inProtocolExtensionMangleAsReference()) {
    appendContext(type->getDeclContext(), base,
                  thunk->getAlternateModuleName());
    auto baseName = type->getBaseName();
    appendIdentifier(Twine("$", baseName.getIdentifier().str()).str());
>>>>>>> 943e7f1d
    appendOperator("C"); // necessary for roundtrip, though we don't use it
  } else {
    appendContextOf(thunk, base);
  }

  appendIdentifier(thunk->getBaseName().getIdentifier().str());
  appendDeclType(thunk, base, FunctionMangling);
  appendOperator("F");
  appendSymbolKind(SymbolKind::DistributedThunk);
}

std::string ASTMangler::mangleDistributedThunkRef(const AbstractFunctionDecl *thunk) {
  beginMangling();
  appendDistributedThunk(thunk, /*asReference=*/true);
  return finalize();
}
std::string ASTMangler::mangleDistributedThunkRecord(const AbstractFunctionDecl *thunk) {
  beginMangling();
  appendDistributedThunk(thunk, /*asReference=*/true);
  appendSymbolKind(SymbolKind::AccessibleFunctionRecord);
  return finalize();
}
std::string ASTMangler::mangleDistributedThunk(const AbstractFunctionDecl *thunk) {
  beginMangling();
  appendDistributedThunk(thunk, /*asReference=*/false);
  return finalize();
}

void ASTMangler::appendMacroExpansionContext(
    SourceLoc loc, DeclContext *origDC
) {
  origDC = MacroDiscriminatorContext::getInnermostMacroContext(origDC);
  BaseEntitySignature nullBase(nullptr);

  if (loc.isInvalid())
    return appendContext(origDC, nullBase, StringRef());

  ASTContext &ctx = origDC->getASTContext();
  SourceManager &sourceMgr = ctx.SourceMgr;

  auto bufferID = sourceMgr.findBufferContainingLoc(loc);
  auto generatedSourceInfo = sourceMgr.getGeneratedSourceInfo(bufferID);
  if (!generatedSourceInfo)
    return appendContext(origDC, nullBase, StringRef());

  SourceLoc outerExpansionLoc;
  DeclContext *outerExpansionDC;
  DeclBaseName baseName;
  unsigned discriminator;

  // Determine the macro role.
  MacroRole role;
  switch (generatedSourceInfo->kind) {
#define MACRO_ROLE(Name, Description)               \
  case GeneratedSourceInfo::Name##MacroExpansion: \
    role = MacroRole::Name;                       \
    break;
#include "swift/Basic/MacroRoles.def"

  case GeneratedSourceInfo::PrettyPrinted:
  case GeneratedSourceInfo::ReplacedFunctionBody:
  case GeneratedSourceInfo::DefaultArgument:
    return appendContext(origDC, nullBase, StringRef());
  }
  
  switch (generatedSourceInfo->kind) {
  // Freestanding macros
#define FREESTANDING_MACRO_ROLE(Name, Description) \
  case GeneratedSourceInfo::Name##MacroExpansion:
#define ATTACHED_MACRO_ROLE(Name, Description, MangledChar)
#include "swift/Basic/MacroRoles.def"
  {
    auto parent = ASTNode::getFromOpaqueValue(generatedSourceInfo->astNode);
    if (auto expr =
            cast_or_null<MacroExpansionExpr>(parent.dyn_cast<Expr *>())) {
      outerExpansionLoc = expr->getLoc();
      baseName = expr->getMacroName().getBaseName();
      discriminator = expr->getDiscriminator();
      outerExpansionDC = expr->getDeclContext();
    } else {
      auto decl = cast<MacroExpansionDecl>(parent.get<Decl *>());
      outerExpansionLoc = decl->getLoc();
      baseName = decl->getMacroName().getBaseName();
      discriminator = decl->getDiscriminator();
      outerExpansionDC = decl->getDeclContext();
    }
    break;
  }

  // Attached macros
#define FREESTANDING_MACRO_ROLE(Name, Description)
#define ATTACHED_MACRO_ROLE(Name, Description, MangledChar)      \
    case GeneratedSourceInfo::Name##MacroExpansion:
#include "swift/Basic/MacroRoles.def"
  {
    auto decl = ASTNode::getFromOpaqueValue(generatedSourceInfo->astNode)
      .get<Decl *>();
    auto attr = generatedSourceInfo->attachedMacroCustomAttr;
    outerExpansionLoc = decl->getLoc();
    outerExpansionDC = decl->getDeclContext();

    if (auto *macroDecl = decl->getResolvedMacro(attr))
      baseName = macroDecl->getBaseName();
    else
      baseName = ctx.getIdentifier("__unknown_macro__");

    discriminator = decl->getAttachedMacroDiscriminator(baseName, role, attr);
    break;
  }

  case GeneratedSourceInfo::PrettyPrinted:
  case GeneratedSourceInfo::ReplacedFunctionBody:
  case GeneratedSourceInfo::DefaultArgument:
    llvm_unreachable("Exited above");
  }

  // If we hit the point where the structure is represented as a DeclContext,
  // we're done.
  if (origDC->isChildContextOf(outerExpansionDC))
    return appendContext(origDC, nullBase, StringRef());

  // Append our own context and discriminator.
  appendMacroExpansionContext(outerExpansionLoc, origDC);
  appendMacroExpansionOperator(
      baseName.userFacingName(), role, discriminator);
}

void ASTMangler::appendMacroExpansionOperator(
    StringRef macroName, MacroRole role, unsigned discriminator
) {
  appendIdentifier(macroName);

  switch (role) {
#define FREESTANDING_MACRO_ROLE(Name, Description) case MacroRole::Name:
#define ATTACHED_MACRO_ROLE(Name, Description, MangledChar)
#include "swift/Basic/MacroRoles.def"
    appendOperator("fMf", Index(discriminator));
    break;

#define FREESTANDING_MACRO_ROLE(Name, Description)
#define ATTACHED_MACRO_ROLE(Name, Description, MangledChar) \
  case MacroRole::Name:                                     \
    appendOperator("fM" MangledChar, Index(discriminator)); \
    break;
#include "swift/Basic/MacroRoles.def"
  }
}

static StringRef getPrivateDiscriminatorIfNecessary(
      const MacroExpansionExpr *expansion) {
  auto dc = MacroDiscriminatorContext::getInnermostMacroContext(
      expansion->getDeclContext());
  auto decl = dc->getAsDecl();
  if (decl && !decl->isOutermostPrivateOrFilePrivateScope())
    return StringRef();

  // Mangle non-local private declarations with a textual discriminator
  // based on their enclosing file.
  auto topLevelSubcontext = dc->getModuleScopeContext();
  SourceFile *sf = dyn_cast<SourceFile>(topLevelSubcontext);
  if (!sf)
    return StringRef();

  Identifier discriminator =
      sf->getPrivateDiscriminator(/*createIfMissing=*/true);
  assert(!discriminator.empty());
  assert(!isNonAscii(discriminator.str()) &&
         "discriminator contains non-ASCII characters");
  (void)&isNonAscii;
  assert(!clang::isDigit(discriminator.str().front()) &&
         "not a valid identifier");
  return discriminator.str();
}

static StringRef getPrivateDiscriminatorIfNecessary(
    const FreestandingMacroExpansion *expansion) {
  switch (expansion->getFreestandingMacroKind()) {
  case FreestandingMacroKind::Expr:
    return getPrivateDiscriminatorIfNecessary(
        cast<MacroExpansionExpr>(expansion));
  case FreestandingMacroKind::Decl:
    return getPrivateDiscriminatorIfNecessary(
        cast<Decl>(cast<MacroExpansionDecl>(expansion)));
  }
}

std::string
ASTMangler::mangleMacroExpansion(const FreestandingMacroExpansion *expansion) {
  beginMangling();
  appendMacroExpansionContext(expansion->getPoundLoc(),
                              expansion->getDeclContext());
  auto privateDiscriminator = getPrivateDiscriminatorIfNecessary(expansion);
  if (!privateDiscriminator.empty()) {
    appendIdentifier(privateDiscriminator);
    appendOperator("Ll");
  }
  appendMacroExpansionOperator(
      expansion->getMacroName().getBaseName().userFacingName(),
      MacroRole::Declaration,
      expansion->getDiscriminator());
  return finalize();
}

std::string ASTMangler::mangleAttachedMacroExpansion(
    const Decl *decl, CustomAttr *attr, MacroRole role) {
  // FIXME(kavon): using the decl causes a cycle. Is a null base fine?
  BaseEntitySignature nullBase(nullptr);

  beginMangling();

  // Append the context and name of the declaration.
  // We don't mangle the declaration itself because doing so requires semantic
  // information (e.g., its interface type), which introduces cyclic
  // dependencies.
  const Decl *attachedTo = decl;
  DeclBaseName attachedToName;
  if (auto accessor = dyn_cast<AccessorDecl>(decl)) {
    auto storage = accessor->getStorage();
    appendContextOf(storage, nullBase);

    // Introduce an identifier mangling that includes var/subscript, accessor
    // kind, and static.
    // FIXME: THIS IS A HACK. We need something different.
    {
      llvm::SmallString<16> name;
      {
        llvm::raw_svector_ostream out(name);
        out << storage->getName().getBaseName().userFacingName()
            << "__";
        if (isa<VarDecl>(storage)) {
          out << "v";
        } else {
          assert(isa<SubscriptDecl>(storage));
          out << "i";
        }

        out << getCodeForAccessorKind(accessor->getAccessorKind());
        if (storage->isStatic())
          out << "Z";
      }

      attachedToName = decl->getASTContext().getIdentifier(name);
    }

    appendDeclName(storage, attachedToName);

    // For member attribute macros, the attribute is attached to the enclosing
    // declaration.
    if (role == MacroRole::MemberAttribute) {
      attachedTo = storage->getDeclContext()->getAsDecl();
    }
  } else if (auto valueDecl = dyn_cast<ValueDecl>(decl)) {
    appendContextOf(valueDecl, nullBase);

    // Mangle the name, replacing special names with their user-facing names.
    attachedToName = valueDecl->getName().getBaseName();
    if (attachedToName.isSpecial()) {
      attachedToName =
          decl->getASTContext().getIdentifier(attachedToName.userFacingName());
    }
    appendDeclName(valueDecl, attachedToName);

    // For member attribute macros, the attribute is attached to the enclosing
    // declaration.
    if (role == MacroRole::MemberAttribute) {
      attachedTo = decl->getDeclContext()->getAsDecl();
    }
  } else {
    appendContext(decl->getDeclContext(), nullBase, "");
    appendIdentifier("_");
  }

  // Determine the name of the macro.
  DeclBaseName macroName;
  if (auto *macroDecl = attachedTo->getResolvedMacro(attr)) {
    macroName = macroDecl->getName().getBaseName();
  } else {
    macroName = decl->getASTContext().getIdentifier("__unknown_macro__");
  }

  // FIXME: attached macro discriminators should take attachedToName into
  // account.
  appendMacroExpansionOperator(
      macroName.userFacingName(), role,
      decl->getAttachedMacroDiscriminator(macroName, role, attr));
  return finalize();
}

static void gatherExistentialRequirements(SmallVectorImpl<Requirement> &reqs,
                                          ParameterizedProtocolType *PPT) {
  auto protoTy = PPT->getBaseType();
  PPT->getRequirements(protoTy->getDecl()->getSelfInterfaceType(), reqs);
}

/// Extracts a list of inverse requirements from a PCT serving as the constraint
/// type of an existential.
static void extractExistentialInverseRequirements(
                                SmallVectorImpl<InverseRequirement> &inverses,
                                ProtocolCompositionType *PCT) {
  if (!PCT->hasInverse())
    return;

  auto &ctx = PCT->getASTContext();

  // Form a parameter referring to the existential's Self.
  auto existentialSelf =
      GenericTypeParamType::get(/*isParameterPack=*/false,
                                /*depth=*/0, /*index=*/0, ctx);

  for (auto ip : PCT->getInverses()) {
    auto *proto = ctx.getProtocol(getKnownProtocolKind(ip));
    assert(proto);
    inverses.push_back({existentialSelf, proto, SourceLoc()});
  }
}

void ASTMangler::appendConstrainedExistential(Type base, GenericSignature sig,
                                              const ValueDecl *forDecl) {
  auto layout = base->getExistentialLayout();
  appendExistentialLayout(layout, sig, forDecl);
  SmallVector<Requirement, 4> requirements;
  SmallVector<InverseRequirement, NumInvertibleProtocols> inverses;
  assert(!base->is<ProtocolType>() &&
         "plain protocol type constraint has no generalization structure");
  if (auto *PCT = base->getAs<ProtocolCompositionType>()) {
    for (auto memberTy : PCT->getMembers()) {
      if (auto *PPT = memberTy->getAs<ParameterizedProtocolType>())
        gatherExistentialRequirements(requirements, PPT);
    }

    if (AllowInverses)
      extractExistentialInverseRequirements(inverses, PCT);

  } else {
    auto *PPT = base->castTo<ParameterizedProtocolType>();
    gatherExistentialRequirements(requirements, PPT);
  }

  assert(requirements.size() + inverses.size() > 0
          && "Unconstrained existential?");
  // Sort the requirements to canonicalize their order.
  llvm::array_pod_sort(
      requirements.begin(), requirements.end(),
      [](const Requirement *lhs, const Requirement *rhs) -> int {
        return lhs->compare(*rhs);
      });
  llvm::array_pod_sort(
      inverses.begin(), inverses.end(),
      [](const InverseRequirement *lhs, const InverseRequirement *rhs) -> int {
        return lhs->compare(*rhs);
      });

  bool firstRequirement = true;
  for (const auto &reqt : requirements) {
    switch (reqt.getKind()) {
    case RequirementKind::SameShape:
      llvm_unreachable("Same-shape requirement not supported here");
    case RequirementKind::Layout:
    case RequirementKind::Conformance:
    case RequirementKind::Superclass:
      // The surface language cannot express these requirements yet, so
      // we have no mangling for them.
      assert(false && "Unexpected requirement in constrained existential!");
      continue;

    case RequirementKind::SameType: {
      break;
    }
    }

    appendRequirement(reqt, sig, /*baseIsProtocolSelf*/ true);
    appendListSeparator(firstRequirement);
  }

  for (const auto invReq : inverses) {
    appendInverseRequirement(invReq, sig, /*baseIsProtocolSelf*/ true);
    appendListSeparator(firstRequirement);
  }

  return appendOperator("XP");
}

ASTMangler::BaseEntitySignature::BaseEntitySignature(const Decl *decl)
    : sig(nullptr), innermostTypeDecl(true), extension(false),
      mangledDepth(std::nullopt) {
  if (decl) {
    switch (decl->getKind()) {
    case DeclKind::Var:
    case DeclKind::Subscript:
    case DeclKind::Constructor:
    case DeclKind::Destructor:
    case DeclKind::Func:
    case DeclKind::Accessor:
    case DeclKind::Enum:
    case DeclKind::Struct:
    case DeclKind::Class:
      sig = decl->getInnermostDeclContext()->getGenericSignatureOfContext();
      break;

    case DeclKind::TypeAlias: // FIXME: is this right? typealiases have a generic signature!
    case DeclKind::PatternBinding:
    case DeclKind::Protocol:
    case DeclKind::BuiltinTuple:
    case DeclKind::OpaqueType:
    case DeclKind::GenericTypeParam:
    case DeclKind::AssociatedType:
    case DeclKind::Module:
    case DeclKind::Param:
    case DeclKind::Macro:
    case DeclKind::EnumElement:
    case DeclKind::Extension:
    case DeclKind::TopLevelCode:
    case DeclKind::Import:
    case DeclKind::IfConfig:
    case DeclKind::PoundDiagnostic:
    case DeclKind::PrecedenceGroup:
    case DeclKind::Missing:
    case DeclKind::MissingMember:
    case DeclKind::EnumCase:
    case DeclKind::InfixOperator:
    case DeclKind::PrefixOperator:
    case DeclKind::PostfixOperator:
    case DeclKind::MacroExpansion:
      break;
    };
  }
}<|MERGE_RESOLUTION|>--- conflicted
+++ resolved
@@ -4258,17 +4258,9 @@
     return nullptr;
   };
 
-<<<<<<< HEAD
   if (auto *P = referenceInProtocolContextOrRequirement()) {
     appendContext(P->getDeclContext(), thunk->getAlternateModuleName());
     appendIdentifier(Twine("$", P->getNameStr()).str());
-=======
-  if (auto type = inProtocolExtensionMangleAsReference()) {
-    appendContext(type->getDeclContext(), base,
-                  thunk->getAlternateModuleName());
-    auto baseName = type->getBaseName();
-    appendIdentifier(Twine("$", baseName.getIdentifier().str()).str());
->>>>>>> 943e7f1d
     appendOperator("C"); // necessary for roundtrip, though we don't use it
   } else {
     appendContextOf(thunk, base);
