//===--- ASTScopeLookup.cpp - Swift Object-Oriented AST Scope -------------===//
//
// This source file is part of the Swift.org open source project
//
// Copyright (c) 2014 - 2017 Apple Inc. and the Swift project authors
// Licensed under Apache License v2.0 with Runtime Library Exception
//
// See https://swift.org/LICENSE.txt for license information
// See https://swift.org/CONTRIBUTORS.txt for the list of Swift project authors
//
//===----------------------------------------------------------------------===//
///
/// This file implements the lookup functionality of the ASTScopeImpl ontology.
///
//===----------------------------------------------------------------------===//
#include "swift/AST/ASTScope.h"

#include "swift/AST/ASTContext.h"
#include "swift/AST/ASTWalker.h"
#include "swift/AST/Decl.h"
#include "swift/AST/Expr.h"
#include "swift/AST/Initializer.h"
#include "swift/AST/LazyResolver.h"
#include "swift/AST/Module.h"
#include "swift/AST/NameLookup.h"
#include "swift/AST/ParameterList.h"
#include "swift/AST/Pattern.h"
#include "swift/AST/SourceFile.h"
#include "swift/AST/Stmt.h"
#include "swift/AST/TypeRepr.h"
#include "swift/Basic/STLExtras.h"
#include "llvm/Support/Compiler.h"
#include <algorithm>

using namespace swift;
using namespace namelookup;
using namespace ast_scope;

static bool isLocWithinAnInactiveClause(const SourceLoc loc, SourceFile *SF);

llvm::SmallVector<const ASTScopeImpl *, 0> ASTScopeImpl::unqualifiedLookup(
    SourceFile *sourceFile, const DeclNameRef name, const SourceLoc loc,
    const DeclContext *const startingContext, DeclConsumer consumer) {
  SmallVector<const ASTScopeImpl *, 0> history;
  const auto *start =
      findStartingScopeForLookup(sourceFile, name, loc, startingContext);
  if (start)
    start->lookup(history, nullptr, nullptr, consumer);
  return history;
}

const ASTScopeImpl *ASTScopeImpl::findStartingScopeForLookup(
    SourceFile *sourceFile, const DeclNameRef name, const SourceLoc loc,
    const DeclContext *const startingContext) {
  // At present, use legacy code in unqualifiedLookup.cpp to handle module-level
  // lookups
  // TODO: implement module scope someday
  if (startingContext->getContextKind() == DeclContextKind::Module)
    return nullptr;

  auto *const fileScope = sourceFile->getScope().impl;
  // Parser may have added decls to source file, since previous lookup
  if (name.isOperator())
    return fileScope; // operators always at file scope

  const auto *innermost = fileScope->findInnermostEnclosingScope(loc, nullptr);
  ASTScopeAssert(innermost->getWasExpanded(),
                 "If looking in a scope, it must have been expanded.");

  // The legacy lookup code gets passed both a SourceLoc and a starting context.
  // However, our ultimate intent is for clients to not have to pass in a
  // DeclContext at all, since the SourceLoc should be enough. While we are
  // debugging the new ASTScope lookup code, we can catch bugs by comparing the
  // DeclContext of the ASTScope found from the desired SourceLoc to the
  // DeclContext passed in by the client.

  const auto *startingScope = innermost;
  for (; startingScope &&
         !startingScope->doesContextMatchStartingContext(startingContext);
       startingScope = startingScope->getParent().getPtrOrNull()) {
  }
  // Someday, just use the assertion below. For now, print out lots of info for
  // debugging.
  if (!startingScope) {
    llvm::errs() << "ASTScopeImpl: resorting to startingScope hack, file: "
                 << sourceFile->getFilename() << "\n";
    // The check is costly, and inactive lookups will end up here, so don't
    // do the check unless we can't find the startingScope.
    const bool isInInactiveClause =
        isLocWithinAnInactiveClause(loc, sourceFile);
    if (isInInactiveClause)
      llvm::errs() << "  because location is within an inactive clause\n";
    llvm::errs() << "'";
    name.print(llvm::errs());
    llvm::errs() << "' ";
    llvm::errs() << "loc: ";
    loc.print(llvm::errs(), sourceFile->getASTContext().SourceMgr);
    llvm::errs() << "\nstarting context:\n ";
    startingContext->printContext(llvm::errs());
    //    llvm::errs() << "\ninnermost: ";
    //    innermost->dump();
    //    llvm::errs() << "in: \n";
    //    fileScope->dump();
    llvm::errs() << "\n\n";

    // Might distort things
    //    if (fileScope->crossCheckWithAST())
    //      llvm::errs() << "Tree creation missed some DeclContexts.\n";

    // Crash compilation even if NDEBUG
    if (isInInactiveClause)
      llvm::report_fatal_error(
          "A lookup was attempted into an inactive clause");
  }

  ASTScopeAssert(startingScope, "ASTScopeImpl: could not find startingScope");
  return startingScope;
}

ASTScopeImpl *
ASTScopeImpl::findInnermostEnclosingScope(SourceLoc loc,
                                          NullablePtr<raw_ostream> os) {
  return findInnermostEnclosingScopeImpl(loc, os, getSourceManager(),
                                         getScopeCreator());
}

ASTScopeImpl *ASTScopeImpl::findInnermostEnclosingScopeImpl(
    SourceLoc loc, NullablePtr<raw_ostream> os, SourceManager &sourceMgr,
    ScopeCreator &scopeCreator) {
  expandAndBeCurrentDetectingRecursion(scopeCreator);
  auto child = findChildContaining(loc, sourceMgr);
  if (!child)
    return this;
  return child.get()->findInnermostEnclosingScopeImpl(loc, os, sourceMgr,
                                                      scopeCreator);
}

bool ASTScopeImpl::checkSourceRangeOfThisASTNode() const {
  const auto r = getSourceRangeOfThisASTNode();
  (void)r;
  ASTScopeAssert(!getSourceManager().isBeforeInBuffer(r.End, r.Start),
                 "Range is backwards.");
  return true;
}

NullablePtr<ASTScopeImpl>
ASTScopeImpl::findChildContaining(SourceLoc loc,
                                  SourceManager &sourceMgr) const {
  // Use binary search to find the child that contains this location.
  struct CompareLocs {
    SourceManager &sourceMgr;

    bool operator()(const ASTScopeImpl *scope, SourceLoc loc) {
      ASTScopeAssert(scope->checkSourceRangeOfThisASTNode(), "Bad range.");
      return -1 == ASTScopeImpl::compare(scope->getSourceRangeOfScope(), loc,
                                         sourceMgr,
                                         /*ensureDisjoint=*/false);
    }
    bool operator()(SourceLoc loc, const ASTScopeImpl *scope) {
      ASTScopeAssert(scope->checkSourceRangeOfThisASTNode(), "Bad range.");
      // Alternatively, we could check that loc < start-of-scope
      return 0 >= ASTScopeImpl::compare(loc, scope->getSourceRangeOfScope(),
                                        sourceMgr,
                                        /*ensureDisjoint=*/false);
    }
  };
  auto *const *child = std::lower_bound(
      getChildren().begin(), getChildren().end(), loc, CompareLocs{sourceMgr});

  if (child != getChildren().end() &&
      sourceMgr.rangeContainsTokenLoc((*child)->getSourceRangeOfScope(), loc))
    return *child;

  return nullptr;
}

#pragma mark doesContextMatchStartingContext
// Match existing UnqualifiedLookupBehavior

bool ASTScopeImpl::doesContextMatchStartingContext(
    const DeclContext *context) const {
  // Why are we not checking the loc for this--because already did binary search
  // on loc to find the start First, try MY DeclContext
  if (auto myDCForL = getDeclContext())
    return myDCForL == context;
  // If I don't have one, ask my parent.
  // (Choose innermost scope with matching loc & context.)
  if (auto p = getParent())
    return p.get()->doesContextMatchStartingContext(context);
  // Topmost scope always has a context, the SourceFile.
  ASTScope_unreachable("topmost scope always has a context, the SourceFile");
}

// For a SubscriptDecl with generic parameters, the call tries to do lookups
// with startingContext equal to either the get or set subscript
// AbstractFunctionDecls. Since the generic parameters are in the
// SubScriptDeclScope, and not the AbstractFunctionDecl scopes (after all how
// could one parameter be in two scopes?), GenericParamScoped intercepts the
// match query here and tests against the accessor DeclContexts.
bool GenericParamScope::doesContextMatchStartingContext(
    const DeclContext *context) const {
  if (auto *asd = dyn_cast<AbstractStorageDecl>(holder)) {
    for (auto accessor : asd->getAllAccessors()) {
      if (up_cast<DeclContext>(accessor) == context)
        return true;
    }
  }
  return false;
}

<<<<<<< HEAD
// SWIFT_ENABLE_TENSORFLOW
=======
>>>>>>> 0405cb56
bool DifferentiableAttributeScope::doesContextMatchStartingContext(
    const DeclContext *context) const {
  // Need special logic to handle case where `attributedDeclaration` is an
  // `AbstractStorageDecl` (`SubscriptDecl` or `VarDecl`). The initial starting
  // context in `ASTScopeImpl::findStartingScopeForLookup` will be an accessor
  // of the `attributedDeclaration`.
  if (auto *asd = dyn_cast<AbstractStorageDecl>(attributedDeclaration))
    for (auto accessor : asd->getAllAccessors())
      if (up_cast<DeclContext>(accessor) == context)
        return true;
  return false;
}
<<<<<<< HEAD
// SWIFT_ENABLE_TENSORFLOW END
=======
>>>>>>> 0405cb56

#pragma mark lookup methods that run once per scope

void ASTScopeImpl::lookup(SmallVectorImpl<const ASTScopeImpl *> &history,
                          const NullablePtr<const ASTScopeImpl> limit,
                          NullablePtr<const GenericParamList> lastListSearched,
                          DeclConsumer consumer) const {

  history.push_back(this);

#ifndef NDEBUG
  consumer.startingNextLookupStep();
#endif

  // Certain illegal nestings, e.g. protocol nestled inside a struct,
  // require that lookup stop at the outer scope.
  if (this == limit.getPtrOrNull()) {
#ifndef NDEBUG
    consumer.finishingLookup("limit return");
#endif
    return;
  }

  // Look for generics before members in violation of lexical ordering because
  // you can say "self.name" to get a name shadowed by a generic but you
  // can't do the opposite to get a generic shadowed by a name.
  const auto doneAndListSearched =
      lookInMyGenericParameters(lastListSearched, consumer);
  if (doneAndListSearched.first)
    return;

  if (lookupLocalsOrMembers(history, consumer))
    return;

  const auto *const lookupParent = getLookupParent().getPtrOrNull();
  if (!lookupParent) {
#ifndef NDEBUG
    consumer.finishingLookup("Finished lookup; no parent");
#endif
    return;
  }

  // If there is no limit and this scope induces one, pass that on.
  const NullablePtr<const ASTScopeImpl> limitForParent =
      limit ? limit : getLookupLimit();

  return lookupParent->lookup(history, limitForParent, lastListSearched,
                              consumer);
}

#pragma mark genericParams()

NullablePtr<const GenericParamList> ASTScopeImpl::genericParams() const {
  return nullptr;
}
NullablePtr<const GenericParamList>
AbstractFunctionDeclScope::genericParams() const {
  return decl->getGenericParams();
}
NullablePtr<const GenericParamList> SubscriptDeclScope::genericParams() const {
  return decl->getGenericParams();
}
NullablePtr<const GenericParamList> GenericTypeScope::genericParams() const {
  // For Decls:
  // WAIT, WHAT?! Isn't this covered by the GenericParamScope
  // lookupLocalsOrMembers? No, that's for use of generics in the body. This is
  // for generic restrictions.

  // For Bodies:
  // Sigh... These must be here so that from body, we search generics before
  // members. But they also must be on the Decl scope for lookups starting from
  // generic parameters, where clauses, etc.
  return getGenericContext()->getGenericParams();
}
NullablePtr<const GenericParamList> ExtensionScope::genericParams() const {
  return decl->getGenericParams();
}

#pragma mark lookInMyGenericParameters

std::pair<bool, NullablePtr<const GenericParamList>>
ASTScopeImpl::lookInMyGenericParameters(
    NullablePtr<const GenericParamList> formerListSearched,
    ASTScopeImpl::DeclConsumer consumer) const {
  auto listToSearch = genericParams();
  if (listToSearch == formerListSearched)
    return std::make_pair(false, formerListSearched);

  // For extensions of nested types, must check outer parameters
  for (auto *params = listToSearch.getPtrOrNull(); params;
       params = params->getOuterParameters()) {
    if (lookInGenericParametersOf(params, consumer))
      return std::make_pair(true, listToSearch);
  }
  return std::make_pair(false, listToSearch);
}

bool ASTScopeImpl::lookInGenericParametersOf(
    const NullablePtr<const GenericParamList> paramList,
    ASTScopeImpl::DeclConsumer consumer) {
  if (!paramList)
    return false;
  SmallVector<ValueDecl *, 32> bindings;
  for (auto *param : paramList.get()->getParams())
    bindings.push_back(param);
  if (consumer.consume(bindings, DeclVisibilityKind::GenericParameter))
    return true;
  return false;
}

#pragma mark looking in locals or members - members

bool ASTScopeImpl::lookupLocalsOrMembers(ArrayRef<const ASTScopeImpl *>,
                                         DeclConsumer) const {
  return false; // many kinds of scopes have none
}

bool GenericTypeOrExtensionScope::lookupLocalsOrMembers(
    ArrayRef<const ASTScopeImpl *> history,
    ASTScopeImpl::DeclConsumer consumer) const {
  // isCascadingUseArg must have already been resolved, for a real lookup
  // but may be \c None for dumping.
  return portion->lookupMembersOf(this, history, consumer);
}

bool Portion::lookupMembersOf(const GenericTypeOrExtensionScope *,
                              ArrayRef<const ASTScopeImpl *>,
                              ASTScopeImpl::DeclConsumer) const {
  return false;
}

bool GenericTypeOrExtensionWhereOrBodyPortion::lookupMembersOf(
    const GenericTypeOrExtensionScope *scope,
    ArrayRef<const ASTScopeImpl *> history,
    ASTScopeImpl::DeclConsumer consumer) const {
  auto nt = scope->getCorrespondingNominalTypeDecl().getPtrOrNull();
  if (!nt)
    return false;
  auto selfDC = computeSelfDC(history);
  return consumer.lookInMembers(selfDC, scope->getDeclContext().get(), nt,
                                [&](Optional<bool> initialIsCascadingUse) {
                                  return ASTScopeImpl::computeIsCascadingUse(
                                             history, initialIsCascadingUse)
                                      .getValueOr(true);
                                });
}

#pragma mark looking in locals or members - locals

bool GenericParamScope::lookupLocalsOrMembers(ArrayRef<const ASTScopeImpl *>,
                                              DeclConsumer consumer) const {
  auto *param = paramList->getParams()[index];
  return consumer.consume({param}, DeclVisibilityKind::GenericParameter);
}

bool PatternEntryDeclScope::lookupLocalsOrMembers(
    ArrayRef<const ASTScopeImpl *>, DeclConsumer consumer) const {
  if (vis != DeclVisibilityKind::LocalVariable)
    return false; // look in self type will find this later
  return lookupLocalBindingsInPattern(getPattern(), vis, consumer);
}

bool ForEachPatternScope::lookupLocalsOrMembers(ArrayRef<const ASTScopeImpl *>,
                                                DeclConsumer consumer) const {
  return lookupLocalBindingsInPattern(
      stmt->getPattern(), DeclVisibilityKind::LocalVariable, consumer);
}

bool CatchStmtScope::lookupLocalsOrMembers(ArrayRef<const ASTScopeImpl *>,
                                           DeclConsumer consumer) const {
  return lookupLocalBindingsInPattern(
      stmt->getErrorPattern(), DeclVisibilityKind::LocalVariable, consumer);
}

bool CaseStmtScope::lookupLocalsOrMembers(ArrayRef<const ASTScopeImpl *>,
                                          DeclConsumer consumer) const {
  for (auto &item : stmt->getMutableCaseLabelItems())
    if (lookupLocalBindingsInPattern(
            item.getPattern(), DeclVisibilityKind::LocalVariable, consumer))
      return true;
  return false;
}

bool AbstractFunctionBodyScope::lookupLocalsOrMembers(
    ArrayRef<const ASTScopeImpl *>, DeclConsumer consumer) const {
  if (auto *paramList = decl->getParameters()) {
    for (auto *paramDecl : *paramList)
      if (consumer.consume({paramDecl}, DeclVisibilityKind::FunctionParameter))
        return true;
  }
  return false;
}

bool MethodBodyScope::lookupLocalsOrMembers(
    ArrayRef<const ASTScopeImpl *> history, DeclConsumer consumer) const {
  ASTScopeAssert(isAMethod(decl), "Asking for members of a non-method.");
  if (AbstractFunctionBodyScope::lookupLocalsOrMembers(history, consumer))
    return true;
  return consumer.consume({decl->getImplicitSelfDecl()},
                          DeclVisibilityKind::FunctionParameter);
}

bool PureFunctionBodyScope::lookupLocalsOrMembers(
    ArrayRef<const ASTScopeImpl *> history, DeclConsumer consumer) const {
  ASTScopeAssert(
      !isAMethod(decl),
      "Should have called lookupLocalsOrMembers instead of this function.");
  if (AbstractFunctionBodyScope::lookupLocalsOrMembers(history, consumer))
    return true;

  // Consider \c var t: T { (did/will/)get/set { ... t }}
  // Lookup needs to find t, but if the var is inside of a type the baseDC needs
  // to be set. It all works fine, except: if the var is not inside of a type,
  // then t needs to be found as a local binding:
  if (auto *accessor = dyn_cast<AccessorDecl>(decl)) {
    if (auto *storage = accessor->getStorage())
      if (consumer.consume({storage}, DeclVisibilityKind::LocalVariable))
        return true;
  }
  return false;
}

bool SpecializeAttributeScope::lookupLocalsOrMembers(
    ArrayRef<const ASTScopeImpl *>, DeclConsumer consumer) const {
  if (auto *params = whatWasSpecialized->getGenericParams())
    for (auto *param : params->getParams())
      if (consumer.consume({param}, DeclVisibilityKind::GenericParameter))
        return true;
  return false;
}

<<<<<<< HEAD
// SWIFT_ENABLE_TENSORFLOW
=======
>>>>>>> 0405cb56
bool DifferentiableAttributeScope::lookupLocalsOrMembers(
    ArrayRef<const ASTScopeImpl *>, DeclConsumer consumer) const {
  auto visitAbstractFunctionDecl = [&](AbstractFunctionDecl *afd) {
    if (auto *params = afd->getGenericParams())
      for (auto *param : params->getParams())
        if (consumer.consume({param}, DeclVisibilityKind::GenericParameter))
          return true;
    return false;
  };
  if (auto *afd = dyn_cast<AbstractFunctionDecl>(attributedDeclaration)) {
    return visitAbstractFunctionDecl(afd);
  } else if (auto *asd = dyn_cast<AbstractStorageDecl>(attributedDeclaration)) {
    for (auto *accessor : asd->getAllAccessors())
      if (visitAbstractFunctionDecl(accessor))
        return true;
  }
  return false;
}
<<<<<<< HEAD
// SWIFT_ENABLE_TENSORFLOW END
=======
>>>>>>> 0405cb56

bool BraceStmtScope::lookupLocalsOrMembers(ArrayRef<const ASTScopeImpl *>,
                                           DeclConsumer consumer) const {
  // All types and functions are visible anywhere within a brace statement
  // scope. When ordering matters (i.e. var decl) we will have split the brace
  // statement into nested scopes.
  //
  // Don't stop at the first one, there may be local funcs with same base name
  // and want them all.
  SmallVector<ValueDecl *, 32> localBindings;
  for (auto braceElement : stmt->getElements()) {
    if (auto localBinding = braceElement.dyn_cast<Decl *>()) {
      if (auto *vd = dyn_cast<ValueDecl>(localBinding))
        localBindings.push_back(vd);
    }
  }
  return consumer.consume(localBindings, DeclVisibilityKind::LocalVariable);
}

bool PatternEntryInitializerScope::lookupLocalsOrMembers(
    ArrayRef<const ASTScopeImpl *>, DeclConsumer consumer) const {
  // 'self' is available within the pattern initializer of a 'lazy' variable.
  auto *initContext = cast_or_null<PatternBindingInitializer>(
      decl->getInitContext(0));
  if (initContext) {
    if (auto *selfParam = initContext->getImplicitSelfDecl()) {
      return consumer.consume({selfParam},
                              DeclVisibilityKind::FunctionParameter);
    }
  }
  return false;
}

bool ClosureParametersScope::lookupLocalsOrMembers(
    ArrayRef<const ASTScopeImpl *>, DeclConsumer consumer) const {
  if (auto *cl = captureList.getPtrOrNull()) {
    CaptureListExpr *mutableCL =
        const_cast<CaptureListExpr *>(captureList.get());
    for (auto &e : mutableCL->getCaptureList()) {
      if (consumer.consume(
              {e.Var},
              DeclVisibilityKind::LocalVariable)) // or FunctionParameter??
        return true;
    }
  }
  for (auto param : *closureExpr->getParameters())
    if (consumer.consume({param}, DeclVisibilityKind::FunctionParameter))
      return true;
  return false;
}

bool ConditionalClausePatternUseScope::lookupLocalsOrMembers(
    ArrayRef<const ASTScopeImpl *>, DeclConsumer consumer) const {
  return lookupLocalBindingsInPattern(
      pattern, DeclVisibilityKind::LocalVariable, consumer);
}

bool ASTScopeImpl::lookupLocalBindingsInPattern(Pattern *p,
                                                DeclVisibilityKind vis,
                                                DeclConsumer consumer) {
  if (!p)
    return false;
  bool isDone = false;
  p->forEachVariable([&](VarDecl *var) {
    if (!isDone)
      isDone = consumer.consume({var}, vis);
  });
  return isDone;
}

#pragma mark computeSelfDC

NullablePtr<DeclContext>
GenericTypeOrExtensionWhereOrBodyPortion::computeSelfDC(
    ArrayRef<const ASTScopeImpl *> history) {
  ASTScopeAssert(history.size() != 0, "includes current scope");
  size_t i = history.size() - 1; // skip last entry (this scope)
  while (i != 0) {
    Optional<NullablePtr<DeclContext>> maybeSelfDC =
        history[--i]->computeSelfDCForParent();
    if (maybeSelfDC) {
      // If we've found a selfDC, we'll definitely be returning something.
      // However, we may have captured 'self' somewhere down the tree, so we
      // can't return outright without checking the nested scopes.
      NullablePtr<DeclContext> nestedCapturedSelfDC =
          checkNestedScopesForSelfCapture(history, i);
      return nestedCapturedSelfDC ? nestedCapturedSelfDC : *maybeSelfDC;
    }
  }
  return nullptr;
}

#pragma mark checkNestedScopesForSelfCapture

NullablePtr<DeclContext>
GenericTypeOrExtensionWhereOrBodyPortion::checkNestedScopesForSelfCapture(
    ArrayRef<const ASTScopeImpl *> history, size_t start) {
  NullablePtr<DeclContext> innerCapturedSelfDC;
  // Start with the next scope down the tree.
  size_t j = start;

  // Note: even though having this loop nested inside the while loop from
  // GenericTypeOrExtensionWhereOrBodyPortion::computeSelfDC may appear to
  // result in quadratic blowup, complexity actually remains linear with respect
  // to the size of history. This relies on the fact that
  // GenericTypeOrExtensionScope::computeSelfDCForParent returns a null pointer,
  // which will cause this method to bail out of the search early. Thus, this
  // method is called once per type body in the lookup history, and will not
  // end up re-checking the bodies of nested types that have already been
  // covered by earlier calls, so the total impact of this method across all
  // calls in a single lookup is O(n).
  while (j != 0) {
      auto *entry = history[--j];
    Optional<NullablePtr<DeclContext>> selfDCForParent =
      entry->computeSelfDCForParent();

    // If we encounter a scope that should cause us to forget the self
    // context (such as a nested type), bail out and use whatever the
    // the last inner captured context was.
    if (selfDCForParent && (*selfDCForParent).isNull())
      break;

    // Otherwise, if we have a captured self context for this scope, then
    // remember it since it is now the innermost scope we have encountered.
    NullablePtr<DeclContext> capturedSelfDC = entry->capturedSelfDC();
    if (!capturedSelfDC.isNull())
      innerCapturedSelfDC = entry->capturedSelfDC();

    // Continue searching in the next scope down.
  }
  return innerCapturedSelfDC;
}

#pragma mark compute isCascadingUse

Optional<bool> ASTScopeImpl::computeIsCascadingUse(
    ArrayRef<const ASTScopeImpl *> history,
    const Optional<bool> initialIsCascadingUse) {
  Optional<bool> isCascadingUse = initialIsCascadingUse;
  for (const auto *scope : history)
    isCascadingUse = scope->resolveIsCascadingUseForThisScope(isCascadingUse);
  return isCascadingUse;
}

#pragma mark getLookupLimit

NullablePtr<const ASTScopeImpl> ASTScopeImpl::getLookupLimit() const {
  return nullptr;
}

NullablePtr<const ASTScopeImpl>
GenericTypeOrExtensionScope::getLookupLimit() const {
  return portion->getLookupLimitFor(this);
}

NullablePtr<const ASTScopeImpl>
Portion::getLookupLimitFor(const GenericTypeOrExtensionScope *) const {
  return nullptr;
}
NullablePtr<const ASTScopeImpl>
GenericTypeOrExtensionWholePortion::getLookupLimitFor(
    const GenericTypeOrExtensionScope *scope) const {
  return scope->getLookupLimitForDecl();
}

NullablePtr<const ASTScopeImpl>
GenericTypeOrExtensionScope::getLookupLimitForDecl() const {
  return nullptr;
}

NullablePtr<const ASTScopeImpl>
NominalTypeScope::getLookupLimitForDecl() const {
  if (isa<ProtocolDecl>(decl)) {
    // ProtocolDecl can only be legally nested in a SourceFile,
    // so any other kind of Decl is illegal
    return parentIfNotChildOfTopScope();
  }
  // AFAICT, a struct, decl, or enum can be nested inside anything
  // but a ProtocolDecl.
  return ancestorWithDeclSatisfying(
      [&](const Decl *const d) { return isa<ProtocolDecl>(d); });
}

NullablePtr<const ASTScopeImpl> ExtensionScope::getLookupLimitForDecl() const {
  // Extensions can only be legally nested in a SourceFile,
  // so any other kind of Decl is illegal
  return parentIfNotChildOfTopScope();
}

NullablePtr<const ASTScopeImpl> ASTScopeImpl::ancestorWithDeclSatisfying(
    function_ref<bool(const Decl *)> predicate) const {
  for (NullablePtr<const ASTScopeImpl> s = getParent(); s;
       s = s.get()->getParent()) {
    if (Decl *d = s.get()->getDeclIfAny().getPtrOrNull()) {
      if (predicate(d))
        return s;
    }
  }
  return nullptr;
}

#pragma mark computeSelfDCForParent

// If the lookup depends on implicit self, selfDC is its context.
// (Names in extensions never depend on self.)
// Lookup can propagate it up from, say a method to the enclosing type body.

// By default, propagate the selfDC up to a NomExt decl, body,
// or where clause
Optional<NullablePtr<DeclContext>>
ASTScopeImpl::computeSelfDCForParent() const {
  return None;
}

// Forget the "self" declaration:
Optional<NullablePtr<DeclContext>>
GenericTypeOrExtensionScope::computeSelfDCForParent() const {
  return NullablePtr<DeclContext>();
}

Optional<NullablePtr<DeclContext>>
PatternEntryInitializerScope::computeSelfDCForParent() const {
  // Pattern binding initializers are only interesting insofar as they
  // affect lookup in an enclosing nominal type or extension thereof.
  if (auto *ic = getPatternEntry().getInitContext()) {
    if (auto *bindingInit = dyn_cast<PatternBindingInitializer>(ic)) {
      // Lazy variable initializer contexts have a 'self' parameter for
      // instance member lookup.
      if (bindingInit->getImplicitSelfDecl()) {
        return NullablePtr<DeclContext>(bindingInit);
      }
    }
  }
  return None;
}

Optional<NullablePtr<DeclContext>>
MethodBodyScope::computeSelfDCForParent() const {
  return NullablePtr<DeclContext>(decl);
}

#pragma mark capturedSelfDC

// Closures may explicitly capture the self param, in which case the lookup
// should use the closure as the context for implicit self lookups.

// By default, there is no such context to return.
NullablePtr<DeclContext> ASTScopeImpl::capturedSelfDC() const {
  return NullablePtr<DeclContext>();
}

// Closures track this information explicitly.
NullablePtr<DeclContext> ClosureParametersScope::capturedSelfDC() const {
  if (closureExpr->capturesSelfEnablingImplictSelf())
    return NullablePtr<DeclContext>(closureExpr);
  return NullablePtr<DeclContext>();
}

#pragma mark ifUnknownIsCascadingUseAccordingTo

static bool isCascadingUseAccordingTo(const DeclContext *const dc) {
  return dc->isCascadingContextForLookup(false);
}

static bool ifUnknownIsCascadingUseAccordingTo(Optional<bool> isCascadingUse,
                                               const DeclContext *const dc) {
  return isCascadingUse.getValueOr(isCascadingUseAccordingTo(dc));
}

#pragma mark resolveIsCascadingUseForThisScope

Optional<bool> ASTScopeImpl::resolveIsCascadingUseForThisScope(
    Optional<bool> isCascadingUse) const {
  return isCascadingUse;
}

Optional<bool> GenericParamScope::resolveIsCascadingUseForThisScope(
    Optional<bool> isCascadingUse) const {
  if (auto *dc = getDeclContext().getPtrOrNull())
    return ifUnknownIsCascadingUseAccordingTo(isCascadingUse, dc);
  ASTScope_unreachable("generic what?");
}

Optional<bool> AbstractFunctionDeclScope::resolveIsCascadingUseForThisScope(
    Optional<bool> isCascadingUse) const {
  return decl->isCascadingContextForLookup(false) &&
         isCascadingUse.getValueOr(true);
}

Optional<bool> AbstractFunctionBodyScope::resolveIsCascadingUseForThisScope(
    Optional<bool> isCascadingUse) const {
  return false;
}

Optional<bool> GenericTypeOrExtensionScope::resolveIsCascadingUseForThisScope(
    Optional<bool> isCascadingUse) const {
  // Could override for ExtensionScope and just return true
  return ifUnknownIsCascadingUseAccordingTo(isCascadingUse,
                                            getDeclContext().get());
}

Optional<bool>
DefaultArgumentInitializerScope::resolveIsCascadingUseForThisScope(
    Optional<bool>) const {
  return false;
}

Optional<bool> ClosureParametersScope::resolveIsCascadingUseForThisScope(
    Optional<bool> isCascadingUse) const {
  return ifUnknownIsCascadingUseAccordingTo(isCascadingUse, closureExpr);
}
Optional<bool> ClosureBodyScope::resolveIsCascadingUseForThisScope(
    Optional<bool> isCascadingUse) const {
  return ifUnknownIsCascadingUseAccordingTo(isCascadingUse, closureExpr);
}

Optional<bool> PatternEntryInitializerScope::resolveIsCascadingUseForThisScope(
    Optional<bool> isCascadingUse) const {
  auto *const initContext = getPatternEntry().getInitContext();
  auto *PBI = cast_or_null<PatternBindingInitializer>(initContext);
  auto *isd = PBI ? PBI->getImplicitSelfDecl() : nullptr;

  // 'self' is available within the pattern initializer of a 'lazy' variable.
  if (isd)
    return ifUnknownIsCascadingUseAccordingTo(isCascadingUse, PBI);

  // initializing stored property of a type
  auto *const patternDeclContext = decl->getDeclContext();
  if (patternDeclContext->isTypeContext())
    return isCascadingUseAccordingTo(PBI->getParent());

  // initializing global or local
  if (PBI)
    return ifUnknownIsCascadingUseAccordingTo(isCascadingUse, PBI);

  return isCascadingUse;
}

bool isLocWithinAnInactiveClause(const SourceLoc loc, SourceFile *SF) {
  class InactiveClauseTester : public ASTWalker {
    const SourceLoc loc;
    const SourceManager &SM;

  public:
    bool wasFoundWithinInactiveClause = false;

    InactiveClauseTester(const SourceLoc loc, const SourceManager &SM)
        : loc(loc), SM(SM) {}

    bool walkToDeclPre(Decl *D) override {
      if (const auto *ifc = dyn_cast<IfConfigDecl>(D)) {
        for (const auto &clause : ifc->getClauses()) {
          if (clause.isActive)
            continue;
          for (const auto n : clause.Elements) {
            SourceRange sr = n.getSourceRange();
            if (sr.isValid() && SM.rangeContainsTokenLoc(sr, loc)) {
              wasFoundWithinInactiveClause = true;
              return false;
            }
          }
        }
      }
      return ASTWalker::walkToDeclPre(D);
    }
  };
  InactiveClauseTester tester(loc, SF->getASTContext().SourceMgr);
  SF->walk(tester);
  return tester.wasFoundWithinInactiveClause;
}<|MERGE_RESOLUTION|>--- conflicted
+++ resolved
@@ -208,10 +208,6 @@
   return false;
 }
 
-<<<<<<< HEAD
-// SWIFT_ENABLE_TENSORFLOW
-=======
->>>>>>> 0405cb56
 bool DifferentiableAttributeScope::doesContextMatchStartingContext(
     const DeclContext *context) const {
   // Need special logic to handle case where `attributedDeclaration` is an
@@ -224,10 +220,6 @@
         return true;
   return false;
 }
-<<<<<<< HEAD
-// SWIFT_ENABLE_TENSORFLOW END
-=======
->>>>>>> 0405cb56
 
 #pragma mark lookup methods that run once per scope
 
@@ -459,10 +451,6 @@
   return false;
 }
 
-<<<<<<< HEAD
-// SWIFT_ENABLE_TENSORFLOW
-=======
->>>>>>> 0405cb56
 bool DifferentiableAttributeScope::lookupLocalsOrMembers(
     ArrayRef<const ASTScopeImpl *>, DeclConsumer consumer) const {
   auto visitAbstractFunctionDecl = [&](AbstractFunctionDecl *afd) {
@@ -481,10 +469,6 @@
   }
   return false;
 }
-<<<<<<< HEAD
-// SWIFT_ENABLE_TENSORFLOW END
-=======
->>>>>>> 0405cb56
 
 bool BraceStmtScope::lookupLocalsOrMembers(ArrayRef<const ASTScopeImpl *>,
                                            DeclConsumer consumer) const {
