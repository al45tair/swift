--- conflicted
+++ resolved
@@ -1531,7 +1531,6 @@
     if (isAutoDiffBuiltinInst(BI))
       checkAutoDiffBuiltinInst(BI);
   }
-<<<<<<< HEAD
 
   // SWIFT_ENABLE_TENSORFLOW
   void checkGraphOperationInst(GraphOperationInst *GI) {
@@ -1543,11 +1542,8 @@
     }
   }
 
-  void checkFunctionRefInst(FunctionRefInst *FRI) {
-=======
   
   void checkFunctionRefBaseInst(FunctionRefBaseInst *FRI) {
->>>>>>> a820992c
     auto fnType = requireObjectType(SILFunctionType, FRI,
                                     "result of function_ref");
     require(!fnType->getExtInfo().hasContext(),
