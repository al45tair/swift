--- conflicted
+++ resolved
@@ -121,17 +121,14 @@
   IGNORED_ATTR(ProjectedValueProperty)
   IGNORED_ATTR(ReferenceOwnership)
   IGNORED_ATTR(OriginallyDefinedIn)
-<<<<<<< HEAD
+  // TODO(TF-830): Upstream `@transpose` attribute type-checking from tensorflow
+  // branch.
+  IGNORED_ATTR(Transpose)
 
   // SWIFT_ENABLE_TENSORFLOW
   // TODO(TF-715): Allow @quoted on more decls.
   IGNORED_ATTR(Quoted)
   // SWIFT_ENABLE_TENSORFLOW END
-=======
-  // TODO(TF-830): Upstream `@transpose` attribute type-checking from tensorflow
-  // branch.
-  IGNORED_ATTR(Transpose)
->>>>>>> 0405cb56
 #undef IGNORED_ATTR
 
   void visitAlignmentAttr(AlignmentAttr *attr) {
@@ -3421,7 +3418,6 @@
   return originalType;
 }
 
-<<<<<<< HEAD
 // Computes the original function type corresponding to the given transpose
 // function type. Used for `@transpose` attribute type-checking.
 static AnyFunctionType *
@@ -3517,7 +3513,8 @@
                                     transposeFnType->getOptGenericSignature());
   }
   return originalType;
-=======
+}
+
 // Finds a derivative function declaration using the given function specifier,
 // original function declaration, expected type, and "is valid" predicate. If no
 // valid derivative function is found, emits diagnostics and returns false.
@@ -4093,7 +4090,6 @@
   // Call `getParameterIndices` to trigger
   // `DifferentiableAttributeTypeCheckRequest`.
   (void)attr->getParameterIndices();
->>>>>>> 0405cb56
 }
 
 /// Typechecks the given derivative attribute `attr` on decl `D`.
