//===--- DeserializeSIL.cpp - Read SIL ------------------------------------===//
//
// This source file is part of the Swift.org open source project
//
// Copyright (c) 2014 - 2017 Apple Inc. and the Swift project authors
// Licensed under Apache License v2.0 with Runtime Library Exception
//
// See https://swift.org/LICENSE.txt for license information
// See https://swift.org/CONTRIBUTORS.txt for the list of Swift project authors
//
//===----------------------------------------------------------------------===//

#define DEBUG_TYPE "deserialize"
#include "DeserializeSIL.h"

#include "DeserializationErrors.h"
#include "SILFormat.h"

#include "swift/Basic/Defer.h"
#include "swift/Basic/PrettyStackTrace.h"
#include "swift/AST/GenericSignature.h"
#include "swift/AST/ProtocolConformance.h"
#include "swift/AST/PrettyStackTrace.h"
#include "swift/Serialization/ModuleFile.h"
#include "swift/SIL/SILArgument.h"
#include "swift/SIL/SILBuilder.h"
#include "swift/SIL/SILDebugScope.h"
#include "swift/SIL/SILModule.h"
#include "swift/SIL/SILUndef.h"
#include "swift/Serialization/BCReadingExtras.h"

#include "llvm/ADT/Statistic.h"
#include "llvm/ADT/StringExtras.h"
#include "llvm/Support/Debug.h"
#include "llvm/Support/DJB.h"
#include "llvm/Support/OnDiskHashTable.h"

#include <type_traits>

using namespace swift;
using namespace swift::serialization;
using namespace swift::serialization::sil_block;
using namespace llvm::support;

const char SILEntityError::ID = '\0';
void SILEntityError::anchor() {}

STATISTIC(NumDeserializedFunc, "Number of deserialized SIL functions");

static Optional<StringLiteralInst::Encoding>
fromStableStringEncoding(unsigned value) {
  switch (value) {
  case SIL_UTF8: return StringLiteralInst::Encoding::UTF8;
  case SIL_UTF16: return StringLiteralInst::Encoding::UTF16;
  case SIL_OBJC_SELECTOR: return StringLiteralInst::Encoding::ObjCSelector;
  default: return None;
  }
}

static Optional<ConstStringLiteralInst::Encoding>
fromStableConstStringEncoding(unsigned value) {
  switch (value) {
  case SIL_UTF8:
    return ConstStringLiteralInst::Encoding::UTF8;
  case SIL_UTF16:
    return ConstStringLiteralInst::Encoding::UTF16;
  default:
    return None;
  }
}

static Optional<SILLinkage>
fromStableSILLinkage(unsigned value) {
  switch (value) {
  case SIL_LINKAGE_PUBLIC: return SILLinkage::Public;
  case SIL_LINKAGE_PUBLIC_NON_ABI: return SILLinkage::PublicNonABI;
  case SIL_LINKAGE_HIDDEN: return SILLinkage::Hidden;
  case SIL_LINKAGE_SHARED: return SILLinkage::Shared;
  case SIL_LINKAGE_PRIVATE: return SILLinkage::Private;
  case SIL_LINKAGE_PUBLIC_EXTERNAL: return SILLinkage::PublicExternal;
  case SIL_LINKAGE_HIDDEN_EXTERNAL: return SILLinkage::HiddenExternal;
  case SIL_LINKAGE_SHARED_EXTERNAL: return SILLinkage::SharedExternal;
  case SIL_LINKAGE_PRIVATE_EXTERNAL: return SILLinkage::PrivateExternal;
  default: return None;
  }
}

static Optional<SILVTable::Entry::Kind>
fromStableVTableEntryKind(unsigned value) {
  switch (value) {
  case SIL_VTABLE_ENTRY_NORMAL: return SILVTable::Entry::Kind::Normal;
  case SIL_VTABLE_ENTRY_INHERITED: return SILVTable::Entry::Kind::Inherited;
  case SIL_VTABLE_ENTRY_OVERRIDE: return SILVTable::Entry::Kind::Override;
  default: return None;
  }
}

/// Used to deserialize entries in the on-disk func hash table.
class SILDeserializer::FuncTableInfo {
public:
  using internal_key_type = StringRef;
  using external_key_type = StringRef;
  using data_type = DeclID;
  using hash_value_type = uint32_t;
  using offset_type = unsigned;

  internal_key_type GetInternalKey(external_key_type ID) { return ID; }

  external_key_type GetExternalKey(internal_key_type ID) { return ID; }

  hash_value_type ComputeHash(internal_key_type key) {
    // FIXME: DJB seed=0, audit whether the default seed could be used.
    return llvm::djbHash(key, 0);
  }

  static bool EqualKey(internal_key_type lhs, internal_key_type rhs) {
    return lhs == rhs;
  }

  static std::pair<unsigned, unsigned> ReadKeyDataLength(const uint8_t *&data) {
    unsigned keyLength = endian::readNext<uint16_t, little, unaligned>(data);
    return { keyLength, sizeof(uint32_t) };
  }

  static internal_key_type ReadKey(const uint8_t *data, unsigned length) {
    return StringRef(reinterpret_cast<const char *>(data), length);
  }

  static data_type ReadData(internal_key_type key, const uint8_t *data,
                            unsigned length) {
    assert(length == sizeof(uint32_t) && "Expect a single DeclID.");
    data_type result = endian::readNext<uint32_t, little, unaligned>(data);
    return result;
  }
};

SILDeserializer::SILDeserializer(ModuleFile *MF, SILModule &M,
                                 SerializedSILLoader::Callback *callback)
    : MF(MF), SILMod(M), Callback(callback) {

  SILCursor = MF->getSILCursor();
  SILIndexCursor = MF->getSILIndexCursor();
  // Early return if either sil block or sil index block does not exist.
  if (SILCursor.AtEndOfStream() || SILIndexCursor.AtEndOfStream())
    return;

  // Load any abbrev records at the start of the block.
  SILCursor.advance();

  llvm::BitstreamCursor cursor = SILIndexCursor;
  // We expect SIL_FUNC_NAMES first, then SIL_VTABLE_NAMES, then
  // SIL_GLOBALVAR_NAMES, then SIL_WITNESS_TABLE_NAMES, and finally
  // SIL_DEFAULT_WITNESS_TABLE_NAMES. But each one can be
  // omitted if no entries exist in the module file.
  unsigned kind = 0;
  while (kind != sil_index_block::SIL_PROPERTY_OFFSETS) {
    auto next = cursor.advance();
    if (next.Kind == llvm::BitstreamEntry::EndBlock)
      return;

    SmallVector<uint64_t, 4> scratch;
    StringRef blobData;
    unsigned prevKind = kind;
    kind = cursor.readRecord(next.ID, scratch, &blobData);
    assert((next.Kind == llvm::BitstreamEntry::Record &&
            kind > prevKind &&
            (kind == sil_index_block::SIL_FUNC_NAMES ||
             kind == sil_index_block::SIL_VTABLE_NAMES ||
             kind == sil_index_block::SIL_GLOBALVAR_NAMES ||
             kind == sil_index_block::SIL_WITNESS_TABLE_NAMES ||
             kind == sil_index_block::SIL_DEFAULT_WITNESS_TABLE_NAMES ||
             kind == sil_index_block::SIL_PROPERTY_OFFSETS)) &&
         "Expect SIL_FUNC_NAMES, SIL_VTABLE_NAMES, SIL_GLOBALVAR_NAMES, \
          SIL_WITNESS_TABLE_NAMES, or SIL_DEFAULT_WITNESS_TABLE_NAMES.");
    (void)prevKind;

    if (kind == sil_index_block::SIL_FUNC_NAMES)
      FuncTable = readFuncTable(scratch, blobData);
    else if (kind == sil_index_block::SIL_VTABLE_NAMES)
      VTableList = readFuncTable(scratch, blobData);
    else if (kind == sil_index_block::SIL_GLOBALVAR_NAMES)
      GlobalVarList = readFuncTable(scratch, blobData);
    else if (kind == sil_index_block::SIL_WITNESS_TABLE_NAMES)
      WitnessTableList = readFuncTable(scratch, blobData);
    else if (kind == sil_index_block::SIL_DEFAULT_WITNESS_TABLE_NAMES)
      DefaultWitnessTableList = readFuncTable(scratch, blobData);
    else if (kind == sil_index_block::SIL_PROPERTY_OFFSETS) {
      // No matching 'names' block for property descriptors needed yet.
      Properties.assign(scratch.begin(), scratch.end());
      return;
    }

    // Read SIL_FUNC|VTABLE|GLOBALVAR_OFFSETS record.
    next = cursor.advance();
    scratch.clear();
    unsigned offKind = cursor.readRecord(next.ID, scratch, &blobData);
    (void)offKind;
    if (kind == sil_index_block::SIL_FUNC_NAMES) {
      assert((next.Kind == llvm::BitstreamEntry::Record &&
              offKind == sil_index_block::SIL_FUNC_OFFSETS) &&
             "Expect a SIL_FUNC_OFFSETS record.");
      Funcs.assign(scratch.begin(), scratch.end());
    } else if (kind == sil_index_block::SIL_VTABLE_NAMES) {
      assert((next.Kind == llvm::BitstreamEntry::Record &&
              offKind == sil_index_block::SIL_VTABLE_OFFSETS) &&
             "Expect a SIL_VTABLE_OFFSETS record.");
      VTables.assign(scratch.begin(), scratch.end());
    } else if (kind == sil_index_block::SIL_GLOBALVAR_NAMES) {
      assert((next.Kind == llvm::BitstreamEntry::Record &&
              offKind == sil_index_block::SIL_GLOBALVAR_OFFSETS) &&
             "Expect a SIL_GLOBALVAR_OFFSETS record.");
      GlobalVars.assign(scratch.begin(), scratch.end());
    } else if (kind == sil_index_block::SIL_WITNESS_TABLE_NAMES) {
      assert((next.Kind == llvm::BitstreamEntry::Record &&
              offKind == sil_index_block::SIL_WITNESS_TABLE_OFFSETS) &&
             "Expect a SIL_WITNESS_TABLE_OFFSETS record.");
      WitnessTables.assign(scratch.begin(), scratch.end());
    } else if (kind == sil_index_block::SIL_DEFAULT_WITNESS_TABLE_NAMES) {
      assert((next.Kind == llvm::BitstreamEntry::Record &&
              offKind == sil_index_block::SIL_DEFAULT_WITNESS_TABLE_OFFSETS) &&
             "Expect a SIL_DEFAULT_WITNESS_TABLE_OFFSETS record.");
      DefaultWitnessTables.assign(scratch.begin(), scratch.end());
    }
  }
}

std::unique_ptr<SILDeserializer::SerializedFuncTable>
SILDeserializer::readFuncTable(ArrayRef<uint64_t> fields, StringRef blobData) {
  uint32_t tableOffset;
  sil_index_block::ListLayout::readRecord(fields, tableOffset);
  auto base = reinterpret_cast<const uint8_t *>(blobData.data());

  using OwnedTable = std::unique_ptr<SerializedFuncTable>;
  return OwnedTable(SerializedFuncTable::Create(base + tableOffset,
                                                base + sizeof(uint32_t), base));
}

/// A high-level overview of how forward references work in serializer and
/// deserializer:
/// In serializer, we pre-assign a value ID in order, to each basic block
/// argument and each SILInstruction that has a value.
/// In deserializer, we use LocalValues to store the definitions and
/// ForwardLocalValues for forward-referenced values (values that are
/// used but not yet defined). LocalValues are updated in setLocalValue where
/// the ID passed in assumes the same ordering as in serializer: in-order
/// for each basic block argument and each SILInstruction that has a value.
/// We update ForwardLocalValues in getLocalValue and when a value is defined
/// in setLocalValue, the corresponding entry in ForwardLocalValues will be
/// erased.
void SILDeserializer::setLocalValue(ValueBase *Value, ValueID Id) {
  ValueBase *&Entry = LocalValues[Id];
  assert(!Entry && "We should not redefine the same value.");

  auto It = ForwardLocalValues.find(Id);
  if (It != ForwardLocalValues.end()) {
    // Take the information about the forward ref out of the map.
    ValueBase *Placeholder = It->second;

    // Remove the entries from the map.
    ForwardLocalValues.erase(It);

    Placeholder->replaceAllUsesWith(Value);
  }

  // Store it in our map.
  Entry = Value;
}

SILValue SILDeserializer::getLocalValue(ValueID Id,
                                        SILType Type) {
  if (Id == 0)
    return SILUndef::get(Type, &SILMod);

  // Check to see if this is already defined.
  ValueBase *Entry = LocalValues.lookup(Id);
  if (Entry) {
    // If this value was already defined, check it to make sure types match.
    assert(Entry->getType() == Type && "Value Type mismatch?");
    return Entry;
  }

  // Otherwise, this is a forward reference.  Create a dummy node to represent
  // it until we see a real definition.
  ValueBase *&Placeholder = ForwardLocalValues[Id];
  if (!Placeholder)
    Placeholder = new (SILMod) GlobalAddrInst(SILDebugLocation(), Type);
  return Placeholder;
}

/// Return the SILBasicBlock of a given ID.
SILBasicBlock *SILDeserializer::getBBForDefinition(SILFunction *Fn,
                                                   SILBasicBlock *Prev,
                                                   unsigned ID) {
  SILBasicBlock *&BB = BlocksByID[ID];
  // If the block has never been named yet, just create it.
  if (BB == nullptr)
    return BB = Fn->createBasicBlock(Prev);

  // If it already exists, it was either a forward reference or a redefinition.
  // The latter should never happen.
  bool wasForwardReferenced = UndefinedBlocks.erase(BB);
  assert(wasForwardReferenced);
  (void)wasForwardReferenced;

  if (Prev)
    BB->moveAfter(Prev);
  return BB;
}

/// Return the SILBasicBlock of a given ID.
SILBasicBlock *SILDeserializer::getBBForReference(SILFunction *Fn,
                                                  unsigned ID) {
  SILBasicBlock *&BB = BlocksByID[ID];
  if (BB != nullptr)
    return BB;

  // Otherwise, create it and remember that this is a forward reference
  BB = Fn->createBasicBlock();
  UndefinedBlocks[BB] = ID;
  return BB;
}

/// Helper function to convert from Type to SILType.
static SILType getSILType(Type Ty, SILValueCategory Category) {
  auto TyLoc = TypeLoc::withoutLoc(Ty);
  return SILType::getPrimitiveType(TyLoc.getType()->getCanonicalType(),
                                   Category);
}

/// Helper function to create a bogus SILFunction to appease error paths.
static SILFunction *createBogusSILFunction(SILModule &M,
                                           StringRef name,
                                           SILType type) {
  SourceLoc loc;
  return M.createFunction(
      SILLinkage::Private, name, type.castTo<SILFunctionType>(), nullptr,
      RegularLocation(loc), IsNotBare, IsNotTransparent, IsNotSerialized,
      ProfileCounter(), IsNotThunk, SubclassScope::NotApplicable);
}

/// Helper function to find a SILFunction, given its name and type.
SILFunction *SILDeserializer::getFuncForReference(StringRef name,
                                                  SILType type) {
  // Check to see if we have a function by this name already.
  SILFunction *fn = SILMod.lookUpFunction(name);
  if (!fn) {
    // Otherwise, look for a function with this name in the module.
    auto iter = FuncTable->find(name);
    if (iter != FuncTable->end()) {
      auto maybeFn = readSILFunctionChecked(*iter, nullptr, name,
                                            /*declarationOnly*/ true);
      if (maybeFn) {
        fn = maybeFn.get();
      } else {
        // Ignore the failure; we'll synthesize a bogus function instead.
        llvm::consumeError(maybeFn.takeError());
      }
    }
  }

  // FIXME: check for matching types.

  // Always return something of the right type.
  if (!fn) fn = createBogusSILFunction(SILMod, name, type);
  return fn;
}

/// Helper function to find a SILFunction, given its name and type.
SILFunction *SILDeserializer::getFuncForReference(StringRef name) {
  // Check to see if we have a function by this name already.
  SILFunction *fn = SILMod.lookUpFunction(name);
  if (fn)
    return fn;

  // Otherwise, look for a function with this name in the module.
  auto iter = FuncTable->find(name);
  if (iter == FuncTable->end())
    return nullptr;

  auto maybeFn = readSILFunctionChecked(*iter, nullptr, name,
                                        /*declarationOnly*/ true);
  if (!maybeFn) {
    // Ignore the failure and just pretend the function doesn't exist
    llvm::consumeError(maybeFn.takeError());
    return nullptr;
  }

  return maybeFn.get();
}

/// Helper function to find a SILGlobalVariable given its name. It first checks
/// in the module. If we cannot find it in the module, we attempt to
/// deserialize it.
SILGlobalVariable *SILDeserializer::getGlobalForReference(StringRef name) {
  // Check to see if we have a global by this name already.
  if (SILGlobalVariable *g = SILMod.lookUpGlobalVariable(name))
    return g;

  // Otherwise, look for a global with this name in the module.
  return readGlobalVar(name);
}

/// Deserialize a SILFunction if it is not already deserialized. The input
/// SILFunction can either be an empty declaration or null. If it is an empty
/// declaration, we fill in the contents. If the input SILFunction is
/// null, we create a SILFunction.
SILFunction *SILDeserializer::readSILFunction(DeclID FID,
                                              SILFunction *existingFn,
                                              StringRef name,
                                              bool declarationOnly,
                                              bool errorIfEmptyBody) {
  llvm::Expected<SILFunction *> deserialized =
      readSILFunctionChecked(FID, existingFn, name, declarationOnly,
                             errorIfEmptyBody);
  if (!deserialized) {
    MF->fatal(deserialized.takeError());
  }
  return deserialized.get();
}

llvm::Expected<SILFunction *>
SILDeserializer::readSILFunctionChecked(DeclID FID, SILFunction *existingFn,
                                        StringRef name, bool declarationOnly,
                                        bool errorIfEmptyBody) {
  // We can't deserialize function bodies after IRGen lowering passes have
  // happened since other definitions in the module will no longer be in
  // canonical SIL form.
  switch (SILMod.getStage()) {
  case SILStage::Raw:
  case SILStage::Canonical:
    break;
    
  case SILStage::Lowered:
    llvm_unreachable("cannot deserialize into a module that has entered "
                     "Lowered stage");
  }
  
  if (FID == 0)
    return nullptr;
  assert(FID <= Funcs.size() && "invalid SILFunction ID");

  PrettyStackTraceStringAction trace("deserializing SIL function", name);

  auto &cacheEntry = Funcs[FID-1];
  if (cacheEntry.isFullyDeserialized() ||
      (cacheEntry.isDeserialized() && declarationOnly))
    return cacheEntry.get();

  BCOffsetRAII restoreOffset(SILCursor);
  SILCursor.JumpToBit(cacheEntry.getOffset());

  auto entry = SILCursor.advance(AF_DontPopBlockAtEnd);
  if (entry.Kind == llvm::BitstreamEntry::Error) {
    LLVM_DEBUG(llvm::dbgs() << "Cursor advance error in readSILFunction.\n");
    MF->error();
    return nullptr;
  }

  SmallVector<uint64_t, 64> scratch;
  StringRef blobData;
  unsigned kind = SILCursor.readRecord(entry.ID, scratch, &blobData);
  assert(kind == SIL_FUNCTION && "expect a sil function");
  (void)kind;

  DeclID clangNodeOwnerID;
  TypeID funcTyID;
  GenericEnvironmentID genericEnvID;
  unsigned rawLinkage, isTransparent, isSerialized, isThunk, isGlobal,
      inlineStrategy, optimizationMode, effect, numSpecAttrs,
      hasQualifiedOwnership, isWeakLinked;
  ArrayRef<uint64_t> SemanticsIDs;
  SILFunctionLayout::readRecord(scratch, rawLinkage, isTransparent, isSerialized,
                                isThunk, isGlobal, inlineStrategy,
                                optimizationMode, effect, numSpecAttrs,
                                hasQualifiedOwnership, isWeakLinked, funcTyID,
                                genericEnvID, clangNodeOwnerID, SemanticsIDs);

  if (funcTyID == 0) {
    LLVM_DEBUG(llvm::dbgs() << "SILFunction typeID is 0.\n");
    MF->error();
    return nullptr;
  }
  auto astType = MF->getTypeChecked(funcTyID);
  if (!astType) {
    if (!existingFn || errorIfEmptyBody) {
      return llvm::make_error<SILEntityError>(
          name, takeErrorInfo(astType.takeError()));
    }
    llvm::consumeError(astType.takeError());
    return existingFn;
  }
  auto ty = getSILType(astType.get(), SILValueCategory::Object);
  if (!ty.is<SILFunctionType>()) {
    LLVM_DEBUG(llvm::dbgs() << "not a function type for SILFunction\n");
    MF->error();
    return nullptr;
  }

  auto linkage = fromStableSILLinkage(rawLinkage);
  if (!linkage) {
    LLVM_DEBUG(llvm::dbgs() << "invalid linkage code " << rawLinkage
                       << " for SILFunction\n");
    MF->error();
    return nullptr;
  }

  ValueDecl *clangNodeOwner = nullptr;
  if (clangNodeOwnerID != 0) {
    clangNodeOwner = dyn_cast_or_null<ValueDecl>(MF->getDecl(clangNodeOwnerID));
    if (!clangNodeOwner) {
      LLVM_DEBUG(llvm::dbgs() << "invalid clang node owner for SILFunction\n");
      MF->error();
      return nullptr;
    }
  }

  // If we weren't handed a function, check for an existing
  // declaration in the output module.
  if (!existingFn) existingFn = SILMod.lookUpFunction(name);
  auto fn = existingFn;

  // TODO: use the correct SILLocation from module.
  SILLocation loc = RegularLocation::getAutoGeneratedLocation();

  // If we've already serialized the module, don't mark the function
  // as serialized, since we no longer need to enforce resilience
  // boundaries.
  if (SILMod.isSerialized())
    isSerialized = IsNotSerialized;

  // If we have an existing function, verify that the types match up.
  if (fn) {
    if (fn->getLoweredType() != ty) {
      LLVM_DEBUG(llvm::dbgs() << "SILFunction type mismatch.\n");
      MF->error();
      return nullptr;
    }

    fn->setSerialized(IsSerialized_t(isSerialized));

    if (SILMod.getOptions().MergePartialModules)
      fn->setLinkage(*linkage);

    // Don't override the transparency or linkage of a function with
    // an existing declaration, except if we deserialized a
    // PublicNonABI function, which has HiddenExternal when
    // referenced as a declaration, and SharedExternal when it has
    // a deserialized body.
    if (fn->getLinkage() == SILLinkage::HiddenExternal &&
        linkage == SILLinkage::PublicNonABI) {
      fn->setLinkage(SILLinkage::SharedExternal);
    }

  // Otherwise, create a new function.
  } else {
    fn = SILMod.createFunction(
        linkage.getValue(), name, ty.castTo<SILFunctionType>(), nullptr, loc,
        IsNotBare, IsTransparent_t(isTransparent == 1),
        IsSerialized_t(isSerialized), ProfileCounter(), IsThunk_t(isThunk),
        SubclassScope::NotApplicable, (Inline_t)inlineStrategy);
    fn->setGlobalInit(isGlobal == 1);
    fn->setEffectsKind((EffectsKind)effect);
    fn->setOptimizationMode((OptimizationMode)optimizationMode);
    fn->setWeakLinked(isWeakLinked);
    if (clangNodeOwner)
      fn->setClangNodeOwner(clangNodeOwner);
    for (auto ID : SemanticsIDs) {
      fn->addSemanticsAttr(MF->getIdentifier(ID).str());
    }

    if (Callback) Callback->didDeserialize(MF->getAssociatedModule(), fn);
  }
  // Mark this function as deserialized. This avoids rerunning diagnostic
  // passes. Certain passes in the madatory pipeline may not work as expected
  // after arbitrary optimization and lowering.
  if (!MF->IsSIB)
    fn->setWasDeserializedCanonical();

  assert(fn->empty() &&
         "SILFunction to be deserialized starts being empty.");

  fn->setBare(IsBare);
  const SILDebugScope *DS = fn->getDebugScope();
  if (!DS) {
    DS = new (SILMod) SILDebugScope(loc, fn);
    fn->setDebugScope(DS);
  }

  // Read and instantiate the specialize attributes.
  while (numSpecAttrs--) {
    auto next = SILCursor.advance(AF_DontPopBlockAtEnd);
    assert(next.Kind == llvm::BitstreamEntry::Record);

    scratch.clear();
    kind = SILCursor.readRecord(next.ID, scratch);
    assert(kind == SIL_SPECIALIZE_ATTR && "Missing specialization attribute");

    unsigned exported;
    unsigned specializationKindVal;
    SILSpecializeAttrLayout::readRecord(scratch, exported, specializationKindVal);
    SILSpecializeAttr::SpecializationKind specializationKind =
        specializationKindVal ? SILSpecializeAttr::SpecializationKind::Partial
                              : SILSpecializeAttr::SpecializationKind::Full;

    SmallVector<Requirement, 8> requirements;
    MF->readGenericRequirements(requirements, SILCursor);

    // Read the substitution list and construct a SILSpecializeAttr.
    fn->addSpecializeAttr(SILSpecializeAttr::create(
        SILMod, requirements, exported != 0, specializationKind));
  }

  GenericEnvironment *genericEnv = nullptr;
  if (!declarationOnly)
    genericEnv = MF->getGenericEnvironment(genericEnvID);

  // If the next entry is the end of the block, then this function has
  // no contents.
  entry = SILCursor.advance(AF_DontPopBlockAtEnd);
  bool isEmptyFunction = (entry.Kind == llvm::BitstreamEntry::EndBlock);
  assert((!isEmptyFunction || !genericEnv) &&
         "generic environment without body?!");

  // Remember this in our cache in case it's a recursive function.
  // Increase the reference count to keep it alive.
  bool isFullyDeserialized = (isEmptyFunction || !declarationOnly);
  if (cacheEntry.isDeserialized()) {
    assert(fn == cacheEntry.get() && "changing SIL function during deserialization!");
  } else {
    fn->incrementRefCount();
  }
  cacheEntry.set(fn, isFullyDeserialized);

  // Stop here if we have nothing else to do.
  if (isEmptyFunction || declarationOnly) {
    return fn;
  }

  if (!hasQualifiedOwnership)
    fn->setUnqualifiedOwnership();

  NumDeserializedFunc++;

  assert(!(fn->getGenericEnvironment() && !fn->empty())
         && "function already has context generic params?!");
  if (genericEnv)
    fn->setGenericEnvironment(genericEnv);

  scratch.clear();
  kind = SILCursor.readRecord(entry.ID, scratch);

  SILBasicBlock *CurrentBB = nullptr;

  // Clear up at the beginning of each SILFunction.
  BasicBlockID = 0;
  BlocksByID.clear();
  UndefinedBlocks.clear();
  LastValueID = 0;
  LocalValues.clear();
  ForwardLocalValues.clear();

  SILOpenedArchetypesTracker OpenedArchetypesTracker(fn);
  SILBuilder Builder(*fn);
  // Track the archetypes just like SILGen. This
  // is required for adding typedef operands to instructions.
  Builder.setOpenedArchetypesTracker(&OpenedArchetypesTracker);

  // Define a callback to be invoked on the deserialized types.
  auto OldDeserializedTypeCallback = MF->DeserializedTypeCallback;
  SWIFT_DEFER {
    MF->DeserializedTypeCallback = OldDeserializedTypeCallback;
  };

  MF->DeserializedTypeCallback = [&OpenedArchetypesTracker] (Type ty) {
    // We can't call getCanonicalType() immediately on everything we
    // deserialize, but fortunately we only need to register opened
    // existentials.
    if (ty->isOpenedExistential())
      OpenedArchetypesTracker.registerUsedOpenedArchetypes(CanType(ty));
  };

  // Another SIL_FUNCTION record means the end of this SILFunction.
  // SIL_VTABLE or SIL_GLOBALVAR or SIL_WITNESS_TABLE record also means the end
  // of this SILFunction.
  while (kind != SIL_FUNCTION && kind != SIL_VTABLE && kind != SIL_GLOBALVAR &&
         kind != SIL_WITNESS_TABLE) {
    if (kind == SIL_BASIC_BLOCK)
      // Handle a SILBasicBlock record.
      CurrentBB = readSILBasicBlock(fn, CurrentBB, scratch);
    else {
      // If CurrentBB is empty, just return fn. The code in readSILInstruction
      // assumes that such a situation means that fn is a declaration. Thus it
      // is using return false to mean two different things, error a failure
      // occurred and this is a declaration. Work around that for now.
      if (!CurrentBB)
        return fn;

      // Handle a SILInstruction record.
      if (readSILInstruction(fn, CurrentBB, Builder, kind, scratch)) {
        LLVM_DEBUG(llvm::dbgs() << "readSILInstruction returns error.\n");
        MF->error();
        return fn;
      }
    }

    // Fetch the next record.
    scratch.clear();
    entry = SILCursor.advance(AF_DontPopBlockAtEnd);

    // EndBlock means the end of this SILFunction.
    if (entry.Kind == llvm::BitstreamEntry::EndBlock)
      break;
    kind = SILCursor.readRecord(entry.ID, scratch);
  }

  // If fn is empty, we failed to deserialize its body. Return nullptr to signal
  // error.
  if (fn->empty() && errorIfEmptyBody)
    return nullptr;

  // Check that there are no unresolved forward definitions of opened
  // archetypes.
  if (OpenedArchetypesTracker.hasUnresolvedOpenedArchetypeDefinitions())
    llvm_unreachable(
        "All forward definitions of opened archetypes should be resolved");

  if (Callback)
    Callback->didDeserializeFunctionBody(MF->getAssociatedModule(), fn);

  return fn;
}

// We put these static asserts here to formalize our assumption that both
// SILValueCategory and ValueOwnershipKind have uint8_t as their underlying
// pointer values.
static_assert(
    std::is_same<std::underlying_type<SILValueCategory>::type, uint8_t>::value,
    "Expected an underlying uint8_t type");
// We put these static asserts here to formalize our assumption that both
// SILValueCategory and ValueOwnershipKind have uint8_t as their underlying
// pointer values.
static_assert(
    std::is_same<std::underlying_type<ValueOwnershipKind::innerty>::type,
                 uint8_t>::value,
    "Expected an underlying uint8_t type");
SILBasicBlock *SILDeserializer::readSILBasicBlock(SILFunction *Fn,
                                                  SILBasicBlock *Prev,
                                    SmallVectorImpl<uint64_t> &scratch) {
  ArrayRef<uint64_t> Args;
  SILBasicBlockLayout::readRecord(scratch, Args);

  // Args should be a list of triples of the following form:
  //
  // 1. A TypeID.
  // 2. A flag of metadata. This currently includes the SILValueCategory and
  //    ValueOwnershipKind. We enforce size constraints of these types above.
  // 3. A ValueID.
  SILBasicBlock *CurrentBB = getBBForDefinition(Fn, Prev, BasicBlockID++);
  bool IsEntry = CurrentBB->isEntry();
  for (unsigned I = 0, E = Args.size(); I < E; I += 3) {
    TypeID TyID = Args[I];
    if (!TyID) return nullptr;
    ValueID ValId = Args[I+2];
    if (!ValId) return nullptr;

    auto ArgTy = MF->getType(TyID);
    SILArgument *Arg;
    auto ValueCategory = SILValueCategory(Args[I + 1] & 0xF);
    SILType SILArgTy = getSILType(ArgTy, ValueCategory);
    if (IsEntry) {
      Arg = CurrentBB->createFunctionArgument(SILArgTy);
    } else {
      auto OwnershipKind = ValueOwnershipKind((Args[I + 1] >> 8) & 0xF);
      Arg = CurrentBB->createPHIArgument(SILArgTy, OwnershipKind);
    }
    LastValueID = LastValueID + 1;
    setLocalValue(Arg, LastValueID);
  }
  return CurrentBB;
}

static CastConsumptionKind getCastConsumptionKind(unsigned attr) {
  switch (attr) {
  case SIL_CAST_CONSUMPTION_TAKE_ALWAYS:
    return CastConsumptionKind::TakeAlways;
  case SIL_CAST_CONSUMPTION_TAKE_ON_SUCCESS:
    return CastConsumptionKind::TakeOnSuccess;
  case SIL_CAST_CONSUMPTION_COPY_ON_SUCCESS:
    return CastConsumptionKind::CopyOnSuccess;
  default:
    llvm_unreachable("not a valid CastConsumptionKind for SIL");
  }
}

/// Construct a SILDeclRef from ListOfValues.
static SILDeclRef getSILDeclRef(ModuleFile *MF,
                                ArrayRef<uint64_t> ListOfValues,
                                unsigned &NextIdx) {
  assert(ListOfValues.size() >= NextIdx+4 &&
         "Expect 4 numbers for SILDeclRef");
  SILDeclRef DRef(cast<ValueDecl>(MF->getDecl(ListOfValues[NextIdx])),
                  (SILDeclRef::Kind)ListOfValues[NextIdx+1],
                  /*isCurried=*/false, ListOfValues[NextIdx+3] > 0);
  if (ListOfValues[NextIdx+2] < DRef.getParameterListCount() - 1)
    DRef = DRef.asCurried();
  NextIdx += 4;
  return DRef;
}

Optional<KeyPathPatternComponent>
SILDeserializer::readKeyPathComponent(ArrayRef<uint64_t> ListOfValues,
                                      unsigned &nextValue) {
  auto kind =
    (KeyPathComponentKindEncoding)ListOfValues[nextValue++];
  
  if (kind == KeyPathComponentKindEncoding::Trivial)
    return None;
  
  auto type = MF->getType(ListOfValues[nextValue++])
    ->getCanonicalType();

  auto handleComputedId =
  [&]() -> KeyPathPatternComponent::ComputedPropertyId {
    auto kind =
      (KeyPathComputedComponentIdKindEncoding)ListOfValues[nextValue++];
    switch (kind) {
    case KeyPathComputedComponentIdKindEncoding::Property:
      return cast<VarDecl>(MF->getDecl(ListOfValues[nextValue++]));
    case KeyPathComputedComponentIdKindEncoding::Function: {
      auto name = MF->getIdentifier(ListOfValues[nextValue++]);
      return getFuncForReference(name.str());
    }
    case KeyPathComputedComponentIdKindEncoding::DeclRef: {
      // read SILDeclRef
      return getSILDeclRef(MF, ListOfValues, nextValue);
    }
    }
  };

  ArrayRef<KeyPathPatternComponent::Index> indices;
  SILFunction *indicesEquals = nullptr;
  SILFunction *indicesHash = nullptr;

  auto handleComputedIndices = [&] {
    SmallVector<KeyPathPatternComponent::Index, 4> indicesBuf;
    auto numIndexes = ListOfValues[nextValue++];
    indicesBuf.reserve(numIndexes);
    while (numIndexes-- > 0) {
      unsigned operand = ListOfValues[nextValue++];
      auto formalType = MF->getType(ListOfValues[nextValue++]);
      auto loweredType = MF->getType(ListOfValues[nextValue++]);
      auto loweredCategory = (SILValueCategory)ListOfValues[nextValue++];
      auto conformance = MF->readConformance(SILCursor);
      indicesBuf.push_back({
        operand, formalType->getCanonicalType(),
        SILType::getPrimitiveType(loweredType->getCanonicalType(),
                                  loweredCategory),
        conformance});
    }
    
    indices = MF->getContext().AllocateCopy(indicesBuf);
    if (!indices.empty()) {
      auto indicesEqualsName = MF->getIdentifier(ListOfValues[nextValue++]);
      auto indicesHashName = MF->getIdentifier(ListOfValues[nextValue++]);
      indicesEquals = getFuncForReference(indicesEqualsName.str());
      indicesHash = getFuncForReference(indicesHashName.str());
    }
  };

  switch (kind) {
  case KeyPathComponentKindEncoding::StoredProperty: {
    auto decl = cast<VarDecl>(MF->getDecl(ListOfValues[nextValue++]));
    return KeyPathPatternComponent::forStoredProperty(decl, type);
  }
  case KeyPathComponentKindEncoding::GettableProperty: {
    auto id = handleComputedId();
    auto getterName = MF->getIdentifier(ListOfValues[nextValue++]);
    auto getter = getFuncForReference(getterName.str());
    handleComputedIndices();
    return KeyPathPatternComponent::forComputedGettableProperty(
        id, getter, indices, indicesEquals, indicesHash, type);
  }
  case KeyPathComponentKindEncoding::SettableProperty: {
    auto id = handleComputedId();
    auto getterName = MF->getIdentifier(ListOfValues[nextValue++]);
    auto getter = getFuncForReference(getterName.str());
    auto setterName = MF->getIdentifier(ListOfValues[nextValue++]);
    auto setter = getFuncForReference(setterName.str());
    handleComputedIndices();
    return KeyPathPatternComponent::forComputedSettableProperty(
        id, getter, setter, indices, indicesEquals, indicesHash, type);
    break;
  }
  case KeyPathComponentKindEncoding::OptionalChain:
    return KeyPathPatternComponent::forOptional(
        KeyPathPatternComponent::Kind::OptionalChain, type);
  case KeyPathComponentKindEncoding::OptionalForce:
    return KeyPathPatternComponent::forOptional(
        KeyPathPatternComponent::Kind::OptionalForce, type);
  case KeyPathComponentKindEncoding::OptionalWrap:
    return KeyPathPatternComponent::forOptional(
        KeyPathPatternComponent::Kind::OptionalWrap, type);
  case KeyPathComponentKindEncoding::External: {
    auto declID = ListOfValues[nextValue++];
    auto decl = cast<AbstractStorageDecl>(MF->getDecl(declID));
    auto subMap = MF->getSubstitutionMap(ListOfValues[nextValue++]);
    handleComputedIndices();
    return KeyPathPatternComponent::forExternal(decl, subMap, indices,
                                                indicesEquals, indicesHash,
                                                type);
  }
  case KeyPathComponentKindEncoding::Trivial:
    llvm_unreachable("handled above");
  }
  
  llvm_unreachable("invalid key path component kind encoding");
}

bool SILDeserializer::readSILInstruction(SILFunction *Fn, SILBasicBlock *BB,
                                         SILBuilder &Builder,
                                         unsigned RecordKind,
                                         SmallVectorImpl<uint64_t> &scratch) {
  // Return error if Basic Block is null.
  if (!BB)
    return true;

  Builder.setInsertionPoint(BB);
  Builder.setCurrentDebugScope(Fn->getDebugScope());
  unsigned RawOpCode = 0, TyCategory = 0, TyCategory2 = 0, TyCategory3 = 0,
           Attr = 0, NumSubs = 0, NumConformances = 0, IsNonThrowingApply = 0;
  ValueID ValID, ValID2, ValID3;
  TypeID TyID, TyID2, TyID3;
  TypeID ConcreteTyID;
  SourceLoc SLoc;
  ArrayRef<uint64_t> ListOfValues;
  SILLocation Loc = RegularLocation(SLoc);

  switch (RecordKind) {
  default:
    llvm_unreachable("Record kind for a SIL instruction is not supported.");
  case SIL_ONE_VALUE_ONE_OPERAND:
    SILOneValueOneOperandLayout::readRecord(scratch, RawOpCode, Attr,
                                            ValID, TyID, TyCategory,
                                            ValID2);
    break;
  case SIL_ONE_TYPE:
    SILOneTypeLayout::readRecord(scratch, RawOpCode, TyID, TyCategory);
    break;
  case SIL_ONE_OPERAND:
    SILOneOperandLayout::readRecord(scratch, RawOpCode, Attr,
                                    TyID, TyCategory, ValID);
    break;
  case SIL_ONE_OPERAND_EXTRA_ATTR:
    SILOneOperandExtraAttributeLayout::readRecord(scratch, RawOpCode, Attr,
                                                  TyID, TyCategory, ValID);
    break;
  case SIL_ONE_TYPE_ONE_OPERAND:
    SILOneTypeOneOperandLayout::readRecord(scratch, RawOpCode, Attr,
                                           TyID, TyCategory,
                                           TyID2, TyCategory2,
                                           ValID);
    break;
  case SIL_INIT_EXISTENTIAL:
    SILInitExistentialLayout::readRecord(scratch, RawOpCode,
                                         TyID, TyCategory,
                                         TyID2, TyCategory2,
                                         ValID,
                                         ConcreteTyID,
                                         NumConformances);
    break;
  case SIL_INST_CAST:
    SILInstCastLayout::readRecord(scratch, RawOpCode, Attr,
                                  TyID, TyCategory,
                                  TyID2, TyCategory2,
                                  ValID);
    break;
  case SIL_ONE_TYPE_VALUES:
    SILOneTypeValuesLayout::readRecord(scratch, RawOpCode, TyID, TyCategory,
                                       ListOfValues);
    break;
  case SIL_TWO_OPERANDS:
    SILTwoOperandsLayout::readRecord(scratch, RawOpCode, Attr,
                                     TyID, TyCategory, ValID,
                                     TyID2, TyCategory2, ValID2);
    break;
  case SIL_TWO_OPERANDS_EXTRA_ATTR:
    SILTwoOperandsExtraAttributeLayout::readRecord(scratch, RawOpCode, Attr,
                                                   TyID, TyCategory, ValID,
                                                   TyID2, TyCategory2, ValID2);
    break;
  case SIL_TAIL_ADDR:
    SILTailAddrLayout::readRecord(scratch, RawOpCode,
                                  TyID, ValID,
                                  TyID2, ValID2,
                                  TyID3);
    break;
  case SIL_INST_APPLY: {
    unsigned IsPartial;
    SILInstApplyLayout::readRecord(scratch, IsPartial, NumSubs,
                                   TyID, TyID2, ValID, ListOfValues);
    switch (IsPartial) {
    case SIL_APPLY:
      RawOpCode = (unsigned)SILInstructionKind::ApplyInst;
      break;
    case SIL_PARTIAL_APPLY:
      RawOpCode = (unsigned)SILInstructionKind::PartialApplyInst;
      break;
    case SIL_BUILTIN:
      RawOpCode = (unsigned)SILInstructionKind::BuiltinInst;
      break;
    case SIL_TRY_APPLY:
      RawOpCode = (unsigned)SILInstructionKind::TryApplyInst;
      break;
    case SIL_NON_THROWING_APPLY:
      RawOpCode = (unsigned)SILInstructionKind::ApplyInst;
      IsNonThrowingApply = true;
      break;
    case SIL_BEGIN_APPLY:
      RawOpCode = (unsigned)SILInstructionKind::BeginApplyInst;
      break;
    case SIL_NON_THROWING_BEGIN_APPLY:
      RawOpCode = (unsigned)SILInstructionKind::BeginApplyInst;
      IsNonThrowingApply = true;
      break;
        
    default:
      llvm_unreachable("unexpected apply inst kind");
    }
    break;
  }
  case SIL_INST_NO_OPERAND:
    SILInstNoOperandLayout::readRecord(scratch, RawOpCode);
    break;
  case SIL_INST_WITNESS_METHOD:
    SILInstWitnessMethodLayout::readRecord(
        scratch, TyID, TyCategory, Attr, TyID2, TyCategory2, TyID3,
        TyCategory3, ValID3, ListOfValues);
    RawOpCode = (unsigned)SILInstructionKind::WitnessMethodInst;
    break;
  }

  // FIXME: validate
  SILInstructionKind OpCode = (SILInstructionKind) RawOpCode;

  SILInstruction *ResultVal;
  switch (OpCode) {
  case SILInstructionKind::DebugValueInst:
  case SILInstructionKind::DebugValueAddrInst:
    llvm_unreachable("not supported");

  case SILInstructionKind::AllocBoxInst:
    assert(RecordKind == SIL_ONE_TYPE && "Layout should be OneType.");
    ResultVal = Builder.createAllocBox(Loc,
                       cast<SILBoxType>(MF->getType(TyID)->getCanonicalType()));
    break;
  
#define ONETYPE_INST(ID)                      \
  case SILInstructionKind::ID##Inst:                   \
    assert(RecordKind == SIL_ONE_TYPE && "Layout should be OneType.");         \
    ResultVal = Builder.create##ID(Loc,                                        \
                  getSILType(MF->getType(TyID), (SILValueCategory)TyCategory));\
    break;
  ONETYPE_INST(AllocStack)
  ONETYPE_INST(Metatype)
#undef ONETYPE_INST
#define ONETYPE_ONEOPERAND_INST(ID)           \
  case SILInstructionKind::ID##Inst:                   \
    assert(RecordKind == SIL_ONE_TYPE_ONE_OPERAND &&       \
           "Layout should be OneTypeOneOperand.");         \
    ResultVal = Builder.create##ID(Loc,                    \
                  getSILType(MF->getType(TyID), (SILValueCategory)TyCategory), \
                  getLocalValue(ValID,                              \
                    getSILType(MF->getType(TyID2),                             \
                               (SILValueCategory)TyCategory2)));               \
    break;
  ONETYPE_ONEOPERAND_INST(ValueMetatype)
  ONETYPE_ONEOPERAND_INST(ExistentialMetatype)
  ONETYPE_ONEOPERAND_INST(AllocValueBuffer)
  ONETYPE_ONEOPERAND_INST(ProjectValueBuffer)
  ONETYPE_ONEOPERAND_INST(ProjectExistentialBox)
  ONETYPE_ONEOPERAND_INST(DeallocValueBuffer)
#undef ONETYPE_ONEOPERAND_INST
  case SILInstructionKind::DeallocBoxInst:
    assert(RecordKind == SIL_ONE_TYPE_ONE_OPERAND &&
           "Layout should be OneTypeOneOperand.");
    ResultVal = Builder.createDeallocBox(Loc,
                  getLocalValue(ValID,
                    getSILType(MF->getType(TyID2),
                               (SILValueCategory)TyCategory2)));
    break;
  case SILInstructionKind::OpenExistentialAddrInst:
    assert(RecordKind == SIL_ONE_TYPE_ONE_OPERAND &&
           "Layout should be OneTypeOneOperand.");
    ResultVal = Builder.createOpenExistentialAddr(
        Loc, getLocalValue(ValID, getSILType(MF->getType(TyID2),
                                             (SILValueCategory)TyCategory2)),
        getSILType(MF->getType(TyID), (SILValueCategory)TyCategory),
        Attr == 0 ? OpenedExistentialAccess::Immutable
                  : OpenedExistentialAccess::Mutable);
    break;

#define ONEOPERAND_ONETYPE_INST(ID)           \
  case SILInstructionKind::ID##Inst:                   \
    assert(RecordKind == SIL_ONE_TYPE_ONE_OPERAND &&       \
           "Layout should be OneTypeOneOperand.");         \
    ResultVal = Builder.create##ID(Loc,                    \
                  getLocalValue(ValID,                              \
                    getSILType(MF->getType(TyID2),                             \
                               (SILValueCategory)TyCategory2)),                \
                  getSILType(MF->getType(TyID), (SILValueCategory)TyCategory));\
    break;
  ONEOPERAND_ONETYPE_INST(OpenExistentialRef)
  ONEOPERAND_ONETYPE_INST(OpenExistentialMetatype)
  ONEOPERAND_ONETYPE_INST(OpenExistentialBox)
  ONEOPERAND_ONETYPE_INST(OpenExistentialValue)
  ONEOPERAND_ONETYPE_INST(OpenExistentialBoxValue)
  // Conversion instructions.
  ONEOPERAND_ONETYPE_INST(UncheckedRefCast)
  ONEOPERAND_ONETYPE_INST(UncheckedAddrCast)
  ONEOPERAND_ONETYPE_INST(UncheckedTrivialBitCast)
  ONEOPERAND_ONETYPE_INST(UncheckedBitwiseCast)
  ONEOPERAND_ONETYPE_INST(BridgeObjectToRef)
  ONEOPERAND_ONETYPE_INST(BridgeObjectToWord)
  ONEOPERAND_ONETYPE_INST(Upcast)
  ONEOPERAND_ONETYPE_INST(AddressToPointer)
  ONEOPERAND_ONETYPE_INST(RefToRawPointer)
  ONEOPERAND_ONETYPE_INST(RawPointerToRef)
  ONEOPERAND_ONETYPE_INST(RefToUnowned)
  ONEOPERAND_ONETYPE_INST(UnownedToRef)
  ONEOPERAND_ONETYPE_INST(RefToUnmanaged)
  ONEOPERAND_ONETYPE_INST(UnmanagedToRef)
  ONEOPERAND_ONETYPE_INST(ThinToThickFunction)
  ONEOPERAND_ONETYPE_INST(ThickToObjCMetatype)
  ONEOPERAND_ONETYPE_INST(ObjCToThickMetatype)
  ONEOPERAND_ONETYPE_INST(ObjCMetatypeToObject)
  ONEOPERAND_ONETYPE_INST(ObjCExistentialMetatypeToObject)
  ONEOPERAND_ONETYPE_INST(ConvertFunction)
  ONEOPERAND_ONETYPE_INST(ThinFunctionToPointer)
  ONEOPERAND_ONETYPE_INST(PointerToThinFunction)
  ONEOPERAND_ONETYPE_INST(ProjectBlockStorage)
#undef ONEOPERAND_ONETYPE_INST

  case SILInstructionKind::ProjectBoxInst: {
    assert(RecordKind == SIL_ONE_TYPE_ONE_OPERAND &&
           "Layout should be OneTypeOneOperand.");
    ResultVal = Builder.createProjectBox(Loc,
                  getLocalValue(ValID,
                    getSILType(MF->getType(TyID2),
                               (SILValueCategory)TyCategory2)),
                  TyID);
    break;
  }
  case  SILInstructionKind::ConvertEscapeToNoEscapeInst: {
    assert(RecordKind == SIL_ONE_TYPE_ONE_OPERAND &&
           "Layout should be OneTypeOneOperand.");
    bool isLifetimeGuaranteed = Attr & 0x01;
    bool isEscaped = Attr & 0x02;
    ResultVal = Builder.createConvertEscapeToNoEscape(
        Loc,
        getLocalValue(ValID, getSILType(MF->getType(TyID2),
                                        (SILValueCategory)TyCategory2)),
        getSILType(MF->getType(TyID), (SILValueCategory)TyCategory), isEscaped,
        isLifetimeGuaranteed);
    break;
  }

  case SILInstructionKind::PointerToAddressInst: {
    assert(RecordKind == SIL_ONE_TYPE_ONE_OPERAND &&
           "Layout should be OneTypeOneOperand.");
    bool isStrict = Attr & 0x01;
    bool isInvariant = Attr & 0x02;
    ResultVal = Builder.createPointerToAddress(
      Loc,
      getLocalValue(ValID, getSILType(MF->getType(TyID2),
                                      (SILValueCategory)TyCategory2)),
      getSILType(MF->getType(TyID), (SILValueCategory)TyCategory),
      isStrict, isInvariant);
    break;
  }
  case SILInstructionKind::DeallocExistentialBoxInst: {
    assert(RecordKind == SIL_ONE_TYPE_ONE_OPERAND &&
           "Layout should be OneTypeOneOperand.");
    ResultVal = Builder.createDeallocExistentialBox(Loc,
                  MF->getType(TyID)->getCanonicalType(),
                  getLocalValue(ValID,
                    getSILType(MF->getType(TyID2),
                               (SILValueCategory)TyCategory2)));
    break;

  }
  
  case SILInstructionKind::RefToBridgeObjectInst: {
    auto RefTy = getSILType(MF->getType(TyID), (SILValueCategory)TyCategory);
    auto Ref = getLocalValue(ValID, RefTy);
    auto BitsTy = getSILType(MF->getType(TyID2), (SILValueCategory)TyCategory2);
    auto Bits = getLocalValue(ValID2, BitsTy);
    
    ResultVal = Builder.createRefToBridgeObject(Loc, Ref, Bits);
    break;
  }

  case SILInstructionKind::ObjCProtocolInst: {
    auto Ty = getSILType(MF->getType(TyID), (SILValueCategory)TyCategory);
    auto Proto = MF->getDecl(ValID);
    ResultVal = Builder.createObjCProtocol(Loc, cast<ProtocolDecl>(Proto), Ty);
    break;
  }

  case SILInstructionKind::InitExistentialAddrInst:
  case SILInstructionKind::InitExistentialValueInst:
  case SILInstructionKind::InitExistentialMetatypeInst:
  case SILInstructionKind::InitExistentialRefInst:
  case SILInstructionKind::AllocExistentialBoxInst: {

    auto Ty = getSILType(MF->getType(TyID), (SILValueCategory)TyCategory);
    auto Ty2 = MF->getType(TyID2);
    CanType ConcreteTy;
    if (OpCode != SILInstructionKind::InitExistentialMetatypeInst)
      ConcreteTy = MF->getType(ConcreteTyID)->getCanonicalType();
    SILValue operand;
    if (OpCode != SILInstructionKind::AllocExistentialBoxInst)
      operand = getLocalValue(ValID,
                         getSILType(Ty2, (SILValueCategory)TyCategory2));

    SmallVector<ProtocolConformanceRef, 2> conformances;
    while (NumConformances--) {
      auto conformance = MF->readConformance(SILCursor);
      conformances.push_back(conformance);
    }

    auto ctxConformances = MF->getContext().AllocateCopy(conformances);

    switch (OpCode) {
    default: llvm_unreachable("Out of sync with parent switch");
    case SILInstructionKind::InitExistentialAddrInst:
      ResultVal = Builder.createInitExistentialAddr(Loc, operand,
                                                ConcreteTy,
                                                Ty,
                                                ctxConformances);
      break;
    case SILInstructionKind::InitExistentialValueInst:
      ResultVal = Builder.createInitExistentialValue(Loc, Ty, ConcreteTy,
                                                      operand, ctxConformances);
      break;
    case SILInstructionKind::InitExistentialMetatypeInst:
      ResultVal = Builder.createInitExistentialMetatype(Loc, operand, Ty,
                                                        ctxConformances);
      break;
    case SILInstructionKind::InitExistentialRefInst:
      ResultVal = Builder.createInitExistentialRef(Loc, Ty,
                                         ConcreteTy,
                                         operand,
                                         ctxConformances);
      break;
    case SILInstructionKind::AllocExistentialBoxInst:
      ResultVal = Builder.createAllocExistentialBox(Loc, Ty, ConcreteTy,
                                  ctxConformances);
      break;
    }
    break;
  }
  case SILInstructionKind::AllocRefInst:
  case SILInstructionKind::AllocRefDynamicInst: {
    assert(RecordKind == SIL_ONE_TYPE_VALUES &&
           "Layout should be OneTypeValues.");
    unsigned NumVals = ListOfValues.size();
    assert(NumVals >= 1 && "Not enough values");
    unsigned Flags = ListOfValues[0];
    bool isObjC = (bool)(Flags & 1);
    bool canAllocOnStack = (bool)((Flags >> 1) & 1);
    SILType ClassTy = getSILType(MF->getType(TyID), (SILValueCategory)TyCategory);
    SmallVector<SILValue, 4> Counts;
    SmallVector<SILType, 4> TailTypes;
    unsigned i = 1;
    for (; i + 2 < NumVals; i += 3) {
      SILType TailType = getSILType(MF->getType(ListOfValues[i]),
                                    SILValueCategory::Object);
      TailTypes.push_back(TailType);
      SILType CountType = getSILType(MF->getType(ListOfValues[i+2]),
                                     SILValueCategory::Object);
      SILValue CountVal = getLocalValue(ListOfValues[i+1], CountType);
      Counts.push_back(CountVal);
    }
    if (OpCode == SILInstructionKind::AllocRefDynamicInst) {
      assert(i + 2 == NumVals);
      assert(!canAllocOnStack);
      SILType MetadataType = getSILType(MF->getType(ListOfValues[i+1]),
                                        SILValueCategory::Object);
      SILValue MetadataOp = getLocalValue(ListOfValues[i], MetadataType);
      ResultVal = Builder.createAllocRefDynamic(Loc, MetadataOp, ClassTy,
                                                isObjC, TailTypes, Counts);
    } else {
      assert(i == NumVals);
      ResultVal = Builder.createAllocRef(Loc, ClassTy, isObjC, canAllocOnStack,
                                         TailTypes, Counts);
    }
    break;
  }
  case SILInstructionKind::ApplyInst:
  case SILInstructionKind::BeginApplyInst: {
    // Format: attributes such as transparent, the callee's type, a value for
    // the callee and a list of values for the arguments. Each value in the list
    // is represented with 2 IDs: ValueID and ValueResultNumber.
    auto Ty = MF->getType(TyID);
    auto Ty2 = MF->getType(TyID2);
    SILType FnTy = getSILType(Ty, SILValueCategory::Object);
    SILType SubstFnTy = getSILType(Ty2, SILValueCategory::Object);
    SILFunctionConventions substConventions(SubstFnTy.castTo<SILFunctionType>(),
                                            Builder.getModule());
    assert(substConventions.getNumSILArguments() == ListOfValues.size()
           && "Argument number mismatch in ApplyInst.");
    SmallVector<SILValue, 4> Args;
    for (unsigned I = 0, E = ListOfValues.size(); I < E; I++)
      Args.push_back(getLocalValue(ListOfValues[I],
                                   substConventions.getSILArgumentType(I)));
    SubstitutionMap Substitutions = MF->getSubstitutionMap(NumSubs);

    if (OpCode == SILInstructionKind::ApplyInst) {
      ResultVal = Builder.createApply(Loc, getLocalValue(ValID, FnTy),
                                      Substitutions, Args,
                                      IsNonThrowingApply != 0);
    } else {
      ResultVal = Builder.createBeginApply(Loc, getLocalValue(ValID, FnTy),
                                           Substitutions, Args,
                                           IsNonThrowingApply != 0);
    }
    break;
  }
  case SILInstructionKind::TryApplyInst: {
    // Format: attributes such as transparent, the callee's type, a value for
    // the callee and a list of values for the arguments. Each value in the list
    // is represented with 2 IDs: ValueID and ValueResultNumber.  The final
    // two values in the list are the basic block identifiers.
    auto Ty = MF->getType(TyID);
    auto Ty2 = MF->getType(TyID2);
    SILType FnTy = getSILType(Ty, SILValueCategory::Object);
    SILType SubstFnTy = getSILType(Ty2, SILValueCategory::Object);

    SILBasicBlock *errorBB = getBBForReference(Fn, ListOfValues.back());
    ListOfValues = ListOfValues.drop_back();
    SILBasicBlock *normalBB = getBBForReference(Fn, ListOfValues.back());
    ListOfValues = ListOfValues.drop_back();

    SILFunctionConventions substConventions(SubstFnTy.castTo<SILFunctionType>(),
                                            Builder.getModule());
    assert(substConventions.getNumSILArguments() == ListOfValues.size()
           && "Argument number mismatch in ApplyInst.");
    SmallVector<SILValue, 4> Args;
    for (unsigned I = 0, E = ListOfValues.size(); I < E; I++)
      Args.push_back(getLocalValue(ListOfValues[I],
                                   substConventions.getSILArgumentType(I)));
    SubstitutionMap Substitutions = MF->getSubstitutionMap(NumSubs);

    ResultVal = Builder.createTryApply(Loc, getLocalValue(ValID, FnTy),
                                       Substitutions, Args, normalBB,
                                       errorBB);
    break;
  }
  case SILInstructionKind::PartialApplyInst: {
    auto Ty = MF->getType(TyID);
    auto Ty2 = MF->getType(TyID2);
    SILType FnTy = getSILType(Ty, SILValueCategory::Object);
    SILType closureTy = getSILType(Ty2, SILValueCategory::Object);

    SubstitutionMap Substitutions = MF->getSubstitutionMap(NumSubs);

    auto SubstFnTy = SILType::getPrimitiveObjectType(
      FnTy.castTo<SILFunctionType>()
        ->substGenericArgs(Builder.getModule(), Substitutions));
    SILFunctionConventions fnConv(SubstFnTy.castTo<SILFunctionType>(),
                                  Builder.getModule());

    unsigned numArgs = fnConv.getNumSILArguments();
    assert(numArgs >= ListOfValues.size()
           && "Argument number mismatch in PartialApplyInst.");

    SILValue FnVal = getLocalValue(ValID, FnTy);
    SmallVector<SILValue, 4> Args;
    unsigned unappliedArgs = numArgs - ListOfValues.size();
    for (unsigned I = 0, E = ListOfValues.size(); I < E; I++)
      Args.push_back(getLocalValue(
          ListOfValues[I], fnConv.getSILArgumentType(I + unappliedArgs)));

    // FIXME: Why the arbitrary order difference in IRBuilder type argument?
    ResultVal = Builder.createPartialApply(
        Loc, FnVal, Substitutions, Args,
        closureTy.castTo<SILFunctionType>()->getCalleeConvention());
    break;
  }
  case SILInstructionKind::BuiltinInst: {
    auto ASTTy = MF->getType(TyID);
    auto ResultTy = getSILType(ASTTy, (SILValueCategory)(unsigned)TyID2);
    SmallVector<SILValue, 4> Args;
    for (unsigned i = 0, e = ListOfValues.size(); i < e; i += 3) {
      auto ArgASTTy = MF->getType(ListOfValues[i+1]);
      auto ArgTy = getSILType(ArgASTTy,
                              (SILValueCategory)(unsigned)ListOfValues[i+2]);
      Args.push_back(getLocalValue(ListOfValues[i], ArgTy));
    }
    SubstitutionMap Substitutions = MF->getSubstitutionMap(NumSubs);
    Identifier Name = MF->getIdentifier(ValID);
    
    ResultVal = Builder.createBuiltin(Loc, Name, ResultTy, Substitutions,
                                      Args);
    break;
  }
  case SILInstructionKind::AllocGlobalInst: {
    // Format: Name and type. Use SILOneOperandLayout.
    Identifier Name = MF->getIdentifier(ValID);

    // Find the global variable.
    SILGlobalVariable *g = getGlobalForReference(Name.str());
    assert(g && "Can't deserialize global variable");

    ResultVal = Builder.createAllocGlobal(Loc, g);
    break;
  }
  case SILInstructionKind::GlobalAddrInst:
  case SILInstructionKind::GlobalValueInst: {
    // Format: Name and type. Use SILOneOperandLayout.
    auto Ty = MF->getType(TyID);
    Identifier Name = MF->getIdentifier(ValID);

    // Find the global variable.
    SILGlobalVariable *g = getGlobalForReference(Name.str());
    assert(g && "Can't deserialize global variable");
    SILType expectedType = (OpCode == SILInstructionKind::GlobalAddrInst ?
                            g->getLoweredType().getAddressType() :
                            g->getLoweredType());
    assert(expectedType == getSILType(Ty, (SILValueCategory)TyCategory) &&
           "Type of a global variable does not match GlobalAddr.");
    (void)Ty;
    if (OpCode == SILInstructionKind::GlobalAddrInst) {
      ResultVal = Builder.createGlobalAddr(Loc, g);
    } else {
      ResultVal = Builder.createGlobalValue(Loc, g);
    }
    break;
  }
  case SILInstructionKind::DeallocStackInst: {
    auto Ty = MF->getType(TyID);
    ResultVal = Builder.createDeallocStack(Loc,
        getLocalValue(ValID,
                      getSILType(Ty, (SILValueCategory)TyCategory)));
    break;
  }
  case SILInstructionKind::DeallocRefInst: {
    auto Ty = MF->getType(TyID);
    bool OnStack = (bool)Attr;
    ResultVal = Builder.createDeallocRef(Loc,
        getLocalValue(ValID,
                      getSILType(Ty, (SILValueCategory)TyCategory)), OnStack);
    break;
  }
  case SILInstructionKind::DeallocPartialRefInst: {
    auto Ty = MF->getType(TyID);
    auto Ty2 = MF->getType(TyID2);
    ResultVal = Builder.createDeallocPartialRef(Loc,
        getLocalValue(ValID,
                      getSILType(Ty,  (SILValueCategory)TyCategory)),
        getLocalValue(ValID2,
                      getSILType(Ty2,  (SILValueCategory)TyCategory2)));
    break;
  }
  case SILInstructionKind::FunctionRefInst: {
    auto Ty = MF->getType(TyID);
    Identifier FuncName = MF->getIdentifier(ValID);
    ResultVal = Builder.createFunctionRef(Loc,
        getFuncForReference(FuncName.str(),
                            getSILType(Ty, (SILValueCategory)TyCategory)));
    break;
  }
  case SILInstructionKind::MarkDependenceInst: {
    auto Ty = MF->getType(TyID);
    auto Ty2 = MF->getType(TyID2);
    ResultVal = Builder.createMarkDependence(Loc,
        getLocalValue(ValID,
                      getSILType(Ty,  (SILValueCategory)TyCategory)),
        getLocalValue(ValID2,
                      getSILType(Ty2,  (SILValueCategory)TyCategory2)));
    break;
  }
  case SILInstructionKind::CopyBlockWithoutEscapingInst: {
    auto Ty = MF->getType(TyID);
    auto Ty2 = MF->getType(TyID2);
    ResultVal = Builder.createCopyBlockWithoutEscaping(
        Loc, getLocalValue(ValID, getSILType(Ty, (SILValueCategory)TyCategory)),
        getLocalValue(ValID2, getSILType(Ty2, (SILValueCategory)TyCategory2)));
    break;
  }
  case SILInstructionKind::IndexAddrInst: {
    auto Ty = MF->getType(TyID);
    auto Ty2 = MF->getType(TyID2);
    ResultVal = Builder.createIndexAddr(Loc,
        getLocalValue(ValID,
                      getSILType(Ty,  (SILValueCategory)TyCategory)),
        getLocalValue(ValID2,
                      getSILType(Ty2,  (SILValueCategory)TyCategory2)));
    break;
  }
  case SILInstructionKind::TailAddrInst: {
    auto Ty = MF->getType(TyID);
    auto Ty2 = MF->getType(TyID2);
    auto ResultTy = MF->getType(TyID3);
    ResultVal = Builder.createTailAddr(Loc,
        getLocalValue(ValID, getSILType(Ty, SILValueCategory::Address)),
        getLocalValue(ValID2, getSILType(Ty2, SILValueCategory::Object)),
        getSILType(ResultTy, SILValueCategory::Address));
    break;
  }
  case SILInstructionKind::IndexRawPointerInst: {
    auto Ty = MF->getType(TyID);
    auto Ty2 = MF->getType(TyID2);
    ResultVal = Builder.createIndexRawPointer(Loc,
        getLocalValue(ValID,
                      getSILType(Ty,  (SILValueCategory)TyCategory)),
        getLocalValue(ValID2,
                      getSILType(Ty2,  (SILValueCategory)TyCategory2)));
    break;
  }
  case SILInstructionKind::IntegerLiteralInst: {
    auto Ty = MF->getType(TyID);
    auto intTy = Ty->castTo<BuiltinIntegerType>();
    Identifier StringVal = MF->getIdentifier(ValID);
    // Build APInt from string.
    APInt value(intTy->getGreatestWidth(), StringVal.str(), 10);
    ResultVal = Builder.createIntegerLiteral(Loc,
        getSILType(Ty, (SILValueCategory)TyCategory),
        value);
    break;
  }
  case SILInstructionKind::FloatLiteralInst: {
    auto Ty = MF->getType(TyID);
    auto floatTy = Ty->castTo<BuiltinFloatType>();
    Identifier StringVal = MF->getIdentifier(ValID);
    // Build APInt from string.
    APInt bits(floatTy->getBitWidth(), StringVal.str(), 16);
    if (bits.getBitWidth() != floatTy->getBitWidth())
      bits = bits.zextOrTrunc(floatTy->getBitWidth());

    APFloat value(floatTy->getAPFloatSemantics(), bits);

    ResultVal = Builder.createFloatLiteral(Loc,
        getSILType(Ty, (SILValueCategory)TyCategory),
        value);
    break;
  }
  case SILInstructionKind::StringLiteralInst: {
    Identifier StringVal = MF->getIdentifier(ValID);
    auto encoding = fromStableStringEncoding(Attr);
    if (!encoding) return true;
    ResultVal = Builder.createStringLiteral(Loc, StringVal.str(),
                                            encoding.getValue());
    break;
  }
  case SILInstructionKind::ConstStringLiteralInst: {
    Identifier StringVal = MF->getIdentifier(ValID);
    auto encoding = fromStableConstStringEncoding(Attr);
    if (!encoding)
      return true;
    ResultVal = Builder.createConstStringLiteral(Loc, StringVal.str(),
                                                 encoding.getValue());
    break;
  }
  case SILInstructionKind::MarkFunctionEscapeInst: {
    // Format: a list of typed values. A typed value is expressed by 4 IDs:
    // TypeID, TypeCategory, ValueID, ValueResultNumber.
    SmallVector<SILValue, 4> OpList;
    for (unsigned I = 0, E = ListOfValues.size(); I < E; I += 3) {
      auto EltTy = MF->getType(ListOfValues[I]);
      OpList.push_back(
        getLocalValue(ListOfValues[I+2],
                      getSILType(EltTy, (SILValueCategory)ListOfValues[I+1])));
    }
    ResultVal = Builder.createMarkFunctionEscape(Loc, OpList);
    break;
  }
  // Checked Conversion instructions.
  case SILInstructionKind::UnconditionalCheckedCastInst: {
    SILValue Val = getLocalValue(ValID,
                 getSILType(MF->getType(TyID2), (SILValueCategory)TyCategory2));
    SILType Ty = getSILType(MF->getType(TyID), (SILValueCategory)TyCategory);
    ResultVal = Builder.createUnconditionalCheckedCast(Loc, Val, Ty);
    break;
  }

#define UNARY_INSTRUCTION(ID) \
  case SILInstructionKind::ID##Inst:                   \
    assert(RecordKind == SIL_ONE_OPERAND &&            \
           "Layout should be OneOperand.");            \
    ResultVal = Builder.create##ID(Loc, getLocalValue(ValID,  \
                    getSILType(MF->getType(TyID),                        \
                               (SILValueCategory)TyCategory)));          \
   break;

#define REFCOUNTING_INSTRUCTION(ID) \
  case SILInstructionKind::ID##Inst:                   \
    assert(RecordKind == SIL_ONE_OPERAND &&            \
           "Layout should be OneOperand.");            \
    ResultVal = Builder.create##ID(Loc, getLocalValue(ValID,  \
                    getSILType(MF->getType(TyID),                        \
                               (SILValueCategory)TyCategory)),  \
                                   (Atomicity)Attr);          \
    break;

  UNARY_INSTRUCTION(CondFail)
  REFCOUNTING_INSTRUCTION(RetainValue)
  REFCOUNTING_INSTRUCTION(RetainValueAddr)
  REFCOUNTING_INSTRUCTION(UnmanagedRetainValue)
  UNARY_INSTRUCTION(CopyValue)
  UNARY_INSTRUCTION(CopyUnownedValue)
  UNARY_INSTRUCTION(DestroyValue)
  REFCOUNTING_INSTRUCTION(ReleaseValue)
  REFCOUNTING_INSTRUCTION(ReleaseValueAddr)
  REFCOUNTING_INSTRUCTION(UnmanagedReleaseValue)
  REFCOUNTING_INSTRUCTION(AutoreleaseValue)
  REFCOUNTING_INSTRUCTION(UnmanagedAutoreleaseValue)
  REFCOUNTING_INSTRUCTION(SetDeallocating)
  UNARY_INSTRUCTION(DeinitExistentialAddr)
  UNARY_INSTRUCTION(DeinitExistentialValue)
  UNARY_INSTRUCTION(EndBorrowArgument)
  UNARY_INSTRUCTION(DestroyAddr)
  UNARY_INSTRUCTION(Return)
  UNARY_INSTRUCTION(Throw)
  UNARY_INSTRUCTION(ClassifyBridgeObject)
  UNARY_INSTRUCTION(ValueToBridgeObject)
  UNARY_INSTRUCTION(FixLifetime)
  UNARY_INSTRUCTION(EndLifetime)
  UNARY_INSTRUCTION(CopyBlock)
  UNARY_INSTRUCTION(LoadBorrow)
  UNARY_INSTRUCTION(BeginBorrow)
  REFCOUNTING_INSTRUCTION(StrongPin)
  REFCOUNTING_INSTRUCTION(StrongUnpin)
  REFCOUNTING_INSTRUCTION(StrongRetain)
  REFCOUNTING_INSTRUCTION(StrongRelease)
  REFCOUNTING_INSTRUCTION(StrongRetainUnowned)
  REFCOUNTING_INSTRUCTION(UnownedRetain)
  REFCOUNTING_INSTRUCTION(UnownedRelease)
  UNARY_INSTRUCTION(IsUnique)
  UNARY_INSTRUCTION(IsUniqueOrPinned)
  UNARY_INSTRUCTION(AbortApply)
  UNARY_INSTRUCTION(EndApply)
#undef UNARY_INSTRUCTION
#undef REFCOUNTING_INSTRUCTION

  case SILInstructionKind::IsEscapingClosureInst: {
    assert(RecordKind == SIL_ONE_OPERAND && "Layout should be OneOperand.");
    unsigned verificationType = Attr;
    ResultVal = Builder.createIsEscapingClosure(
        Loc,
        getLocalValue(
            ValID, getSILType(MF->getType(TyID), (SILValueCategory)TyCategory)),
        verificationType);
    break;
  }

  case SILInstructionKind::DestructureTupleInst: {
    assert(RecordKind == SIL_ONE_OPERAND && "Layout should be OneOperand.");
    SILValue Operand = getLocalValue(
        ValID, getSILType(MF->getType(TyID), (SILValueCategory)TyCategory));
    ResultVal = Builder.createDestructureTuple(Loc, Operand);
    break;
  }
  case SILInstructionKind::DestructureStructInst: {
    assert(RecordKind == SIL_ONE_OPERAND && "Layout should be OneOperand.");
    SILValue Operand = getLocalValue(
        ValID, getSILType(MF->getType(TyID), (SILValueCategory)TyCategory));
    ResultVal = Builder.createDestructureStruct(Loc, Operand);
    break;
  }
  case SILInstructionKind::UncheckedOwnershipConversionInst: {
    auto Ty = MF->getType(TyID);
    auto ResultKind = ValueOwnershipKind(Attr);
    ResultVal = Builder.createUncheckedOwnershipConversion(
        Loc, getLocalValue(ValID, getSILType(Ty, (SILValueCategory)TyCategory)),
        ResultKind);
    break;
  }

  case SILInstructionKind::LoadInst: {
    auto Ty = MF->getType(TyID);
    auto Qualifier = LoadOwnershipQualifier(Attr);
    ResultVal = Builder.createLoad(
        Loc, getLocalValue(ValID, getSILType(Ty, (SILValueCategory)TyCategory)),
        Qualifier);
    break;
  }

  case SILInstructionKind::LoadUnownedInst: {
    auto Ty = MF->getType(TyID);
    bool isTake = (Attr > 0);
    ResultVal = Builder.createLoadUnowned(Loc,
        getLocalValue(ValID,
                      getSILType(Ty, (SILValueCategory)TyCategory)),
        IsTake_t(isTake));
    break;
  }
  case SILInstructionKind::LoadWeakInst: {
    auto Ty = MF->getType(TyID);
    bool isTake = (Attr > 0);
    ResultVal = Builder.createLoadWeak(Loc,
        getLocalValue(ValID,
                      getSILType(Ty, (SILValueCategory)TyCategory)),
        IsTake_t(isTake));
    break;
  }
  case SILInstructionKind::MarkUninitializedInst: {
    auto Ty = getSILType(MF->getType(TyID), (SILValueCategory)TyCategory);
    auto Kind = (MarkUninitializedInst::Kind)Attr;
    auto Val = getLocalValue(ValID, Ty);
    ResultVal = Builder.createMarkUninitialized(Loc, Val, Kind);
    break;
  }
  case SILInstructionKind::StoreInst: {
    auto Ty = MF->getType(TyID);
    SILType addrType = getSILType(Ty, (SILValueCategory)TyCategory);
    SILType ValType = addrType.getObjectType();
    auto Qualifier = StoreOwnershipQualifier(Attr);
    ResultVal = Builder.createStore(Loc, getLocalValue(ValID, ValType),
                                    getLocalValue(ValID2, addrType), Qualifier);
    break;
  }
  case SILInstructionKind::StoreBorrowInst: {
    auto Ty = MF->getType(TyID);
    SILType addrType = getSILType(Ty, (SILValueCategory)TyCategory);
    SILType ValType = addrType.getObjectType();
    ResultVal = Builder.createStoreBorrow(Loc, getLocalValue(ValID, ValType),
                                          getLocalValue(ValID2, addrType));
    break;
  }
  case SILInstructionKind::EndBorrowInst: {
    SILValue BorrowSource, BorrowDest;
    BorrowSource = getLocalValue(
        ValID, getSILType(MF->getType(TyID), (SILValueCategory)TyCategory));
    BorrowDest = getLocalValue(
        ValID2, getSILType(MF->getType(TyID2), (SILValueCategory)TyCategory2));
    ResultVal = Builder.createEndBorrow(Loc, BorrowSource, BorrowDest);
    break;
  }
  case SILInstructionKind::BeginAccessInst: {
    SILValue op = getLocalValue(
        ValID, getSILType(MF->getType(TyID), (SILValueCategory)TyCategory));
    auto accessKind = SILAccessKind(Attr & 0x3);
    auto enforcement = SILAccessEnforcement((Attr >> 2) & 0x3);
    bool noNestedConflict = (Attr >> 4) & 0x01;
    bool fromBuiltin = (Attr >> 5) & 0x01;
    ResultVal =
        Builder.createBeginAccess(Loc, op, accessKind, enforcement,
                                  noNestedConflict, fromBuiltin);
    break;
  }
  case SILInstructionKind::EndAccessInst: {
    SILValue op = getLocalValue(
        ValID, getSILType(MF->getType(TyID), (SILValueCategory)TyCategory));
    bool aborted = Attr & 0x1;
    ResultVal = Builder.createEndAccess(Loc, op, aborted);
    break;
  }
  case SILInstructionKind::BeginUnpairedAccessInst: {
    SILValue source = getLocalValue(
        ValID, getSILType(MF->getType(TyID), (SILValueCategory)TyCategory));
    SILValue buffer = getLocalValue(
        ValID2, getSILType(MF->getType(TyID2), (SILValueCategory)TyCategory2));
    auto accessKind = SILAccessKind(Attr & 0x3);
    auto enforcement = SILAccessEnforcement((Attr >> 2) & 0x03);
    bool noNestedConflict = (Attr >> 4) & 0x01;
    bool fromBuiltin = (Attr >> 5) & 0x01;
    ResultVal = Builder.createBeginUnpairedAccess(
      Loc, source, buffer, accessKind, enforcement, noNestedConflict,
      fromBuiltin);
    break;
  }
  case SILInstructionKind::EndUnpairedAccessInst: {
    SILValue op = getLocalValue(
        ValID, getSILType(MF->getType(TyID), (SILValueCategory)TyCategory));
    bool aborted = Attr & 0x1;
    auto enforcement = SILAccessEnforcement((Attr >> 1) & 0x03);
    bool fromBuiltin = (Attr >> 3) & 0x01;
    ResultVal = Builder.createEndUnpairedAccess(Loc, op, enforcement, aborted,
                                                fromBuiltin);
    break;
  }
  case SILInstructionKind::StoreUnownedInst: {
    auto Ty = MF->getType(TyID);
    SILType addrType = getSILType(Ty, (SILValueCategory)TyCategory);
    auto refType = addrType.castTo<UnownedStorageType>();
    auto ValType = SILType::getPrimitiveObjectType(refType.getReferentType());
    bool isInit = (Attr > 0);
    ResultVal = Builder.createStoreUnowned(Loc,
                    getLocalValue(ValID, ValType),
                    getLocalValue(ValID2, addrType),
                    IsInitialization_t(isInit));
    break;
  }
  case SILInstructionKind::StoreWeakInst: {
    auto Ty = MF->getType(TyID);
    SILType addrType = getSILType(Ty, (SILValueCategory)TyCategory);
    auto refType = addrType.castTo<WeakStorageType>();
    auto ValType = SILType::getPrimitiveObjectType(refType.getReferentType());
    bool isInit = (Attr > 0);
    ResultVal = Builder.createStoreWeak(Loc,
                    getLocalValue(ValID, ValType),
                    getLocalValue(ValID2, addrType),
                    IsInitialization_t(isInit));
    break;
  }
  case SILInstructionKind::CopyAddrInst: {
    auto Ty = MF->getType(TyID);
    SILType addrType = getSILType(Ty, (SILValueCategory)TyCategory);
    bool isInit = (Attr & 0x2) > 0;
    bool isTake = (Attr & 0x1) > 0;
    ResultVal = Builder.createCopyAddr(Loc,
                    getLocalValue(ValID, addrType),
                    getLocalValue(ValID2, addrType),
                    IsTake_t(isTake),
                    IsInitialization_t(isInit));
    break;
  }
  case SILInstructionKind::AssignInst: {
    auto Ty = MF->getType(TyID);
    SILType addrType = getSILType(Ty, (SILValueCategory)TyCategory);
    SILType ValType = addrType.getObjectType();
    ResultVal = Builder.createAssign(Loc,
                    getLocalValue(ValID, ValType),
                    getLocalValue(ValID2, addrType));
    break;
  }
  case SILInstructionKind::BindMemoryInst: {
    assert(RecordKind == SIL_ONE_TYPE_VALUES &&
           "Layout should be OneTypeValues.");
    auto Ty = MF->getType(TyID);   // BoundTy
    ResultVal = Builder.createBindMemory(
      Loc,
      getLocalValue(ListOfValues[2],
                    getSILType(MF->getType(ListOfValues[0]),
                               (SILValueCategory)ListOfValues[1])),
      getLocalValue(ListOfValues[5],
                    getSILType(MF->getType(ListOfValues[3]),
                               (SILValueCategory)ListOfValues[4])),
      getSILType(Ty, (SILValueCategory)TyCategory));
    break;
  }
  case SILInstructionKind::StructElementAddrInst:
  case SILInstructionKind::StructExtractInst: {
    // Use SILOneValueOneOperandLayout.
    VarDecl *Field = cast<VarDecl>(MF->getDecl(ValID));
    auto Ty = MF->getType(TyID);
    auto Val = getLocalValue(ValID2,
                             getSILType(Ty, (SILValueCategory)TyCategory));
    auto ResultTy = Val->getType().getFieldType(Field, SILMod);
    if (OpCode == SILInstructionKind::StructElementAddrInst)
      ResultVal = Builder.createStructElementAddr(Loc, Val, Field,
                                                  ResultTy.getAddressType());
    else
      ResultVal = Builder.createStructExtract(Loc, Val, Field,
                                              ResultTy.getObjectType());
    break;
  }
  case SILInstructionKind::StructInst: {
    // Format: a type followed by a list of typed values. A typed value is
    // expressed by 4 IDs: TypeID, TypeCategory, ValueID, ValueResultNumber.
    auto Ty = MF->getType(TyID);
    SmallVector<SILValue, 4> OpList;
    for (unsigned I = 0, E = ListOfValues.size(); I < E; I += 3) {
      auto EltTy = MF->getType(ListOfValues[I]);
      OpList.push_back(
        getLocalValue(ListOfValues[I+2],
                      getSILType(EltTy, (SILValueCategory)ListOfValues[I+1])));
    }
    ResultVal = Builder.createStruct(Loc,
                    getSILType(Ty, (SILValueCategory)TyCategory),
                    OpList);
    break;
  }
  case SILInstructionKind::TupleElementAddrInst:
  case SILInstructionKind::TupleExtractInst: {
    // Use OneTypeOneOperand layout where the field number is stored in TypeID.
    auto Ty2 = MF->getType(TyID2);
    SILType ST = getSILType(Ty2, (SILValueCategory)TyCategory2);
    TupleType *TT = ST.castTo<TupleType>();

    auto ResultTy = TT->getElement(TyID).getType();
    switch (OpCode) {
    default: llvm_unreachable("Out of sync with parent switch");
    case SILInstructionKind::TupleElementAddrInst:
      ResultVal = Builder.createTupleElementAddr(Loc,
                      getLocalValue(ValID, ST),
                      TyID, getSILType(ResultTy, SILValueCategory::Address));
      break;
    case SILInstructionKind::TupleExtractInst:
      ResultVal = Builder.createTupleExtract(Loc,
                                             getLocalValue(ValID,ST),
                                             TyID,
                                getSILType(ResultTy, SILValueCategory::Object));
      break;
    }
    break;
  }
  case SILInstructionKind::TupleInst: {
    // Format: a type followed by a list of values. A value is expressed by
    // 2 IDs: ValueID, ValueResultNumber.
    auto Ty = MF->getType(TyID);
    TupleType *TT = Ty->castTo<TupleType>();
    assert(TT && "Type of a TupleInst should be TupleType");
    SmallVector<SILValue, 4> OpList;
    for (unsigned I = 0, E = ListOfValues.size(); I < E; I++) {
      Type EltTy = TT->getElement(I).getType();
      OpList.push_back(
        getLocalValue(ListOfValues[I],
                      getSILType(EltTy, SILValueCategory::Object)));
    }
    ResultVal = Builder.createTuple(Loc,
                    getSILType(Ty, (SILValueCategory)TyCategory),
                    OpList);
    break;
  }
  case SILInstructionKind::ObjectInst: {
    llvm_unreachable("Serialization of global initializers not supported");
  }
  case SILInstructionKind::BranchInst: {
    SmallVector<SILValue, 4> Args;
    for (unsigned I = 0, E = ListOfValues.size(); I < E; I += 3)
      Args.push_back(
        getLocalValue(ListOfValues[I+2],
                      getSILType(MF->getType(ListOfValues[I]),
                                 (SILValueCategory)ListOfValues[I+1])));

    ResultVal = Builder.createBranch(Loc, getBBForReference(Fn, TyID),
                    Args);
    break;
  }
  case SILInstructionKind::CondBranchInst: {
    // Format: condition, true basic block ID, a list of arguments, false basic
    // block ID, a list of arguments. Use SILOneTypeValuesLayout: the type is
    // for condition, the list has value for condition, true basic block ID,
    // false basic block ID, number of true arguments, and a list of true|false
    // arguments.
    SILValue Cond = getLocalValue(ListOfValues[0],
                                  getSILType(MF->getType(TyID),
                                             (SILValueCategory)TyCategory));

    unsigned NumTrueArgs = ListOfValues[3];
    unsigned StartOfTrueArg = 4;
    unsigned StartOfFalseArg = StartOfTrueArg + 3*NumTrueArgs;
    SmallVector<SILValue, 4> TrueArgs;
    for (unsigned I = StartOfTrueArg, E = StartOfFalseArg; I < E; I += 3)
      TrueArgs.push_back(
        getLocalValue(ListOfValues[I+2],
                      getSILType(MF->getType(ListOfValues[I]),
                                 (SILValueCategory)ListOfValues[I+1])));

    SmallVector<SILValue, 4> FalseArgs;
    for (unsigned I = StartOfFalseArg, E = ListOfValues.size(); I < E; I += 3)
      FalseArgs.push_back(
        getLocalValue(ListOfValues[I+2],
                      getSILType(MF->getType(ListOfValues[I]),
                                 (SILValueCategory)ListOfValues[I+1])));

    ResultVal = Builder.createCondBranch(Loc, Cond,
                    getBBForReference(Fn, ListOfValues[1]), TrueArgs,
                    getBBForReference(Fn, ListOfValues[2]), FalseArgs);
    break;
  }
  case SILInstructionKind::SwitchEnumInst:
  case SILInstructionKind::SwitchEnumAddrInst: {
    // Format: condition, a list of cases (EnumElementDecl + Basic Block ID),
    // default basic block ID. Use SILOneTypeValuesLayout: the type is
    // for condition, the list has value for condition, hasDefault, default
    // basic block ID, a list of (DeclID, BasicBlock ID).
    SILValue Cond = getLocalValue(ListOfValues[0],
                                  getSILType(MF->getType(TyID),
                                             (SILValueCategory)TyCategory));

    SILBasicBlock *DefaultBB = nullptr;
    if (ListOfValues[1])
      DefaultBB = getBBForReference(Fn, ListOfValues[2]);

    SmallVector<std::pair<EnumElementDecl*, SILBasicBlock*>, 4> CaseBBs;
    for (unsigned I = 3, E = ListOfValues.size(); I < E; I += 2) {
      CaseBBs.push_back( {cast<EnumElementDecl>(MF->getDecl(ListOfValues[I])),
                            getBBForReference(Fn, ListOfValues[I+1])} );
    }
    if (OpCode == SILInstructionKind::SwitchEnumInst)
      ResultVal = Builder.createSwitchEnum(Loc, Cond, DefaultBB, CaseBBs);
    else
      ResultVal = Builder.createSwitchEnumAddr(Loc, Cond,
                      DefaultBB, CaseBBs);
    break;
  }
  case SILInstructionKind::SelectEnumInst:
  case SILInstructionKind::SelectEnumAddrInst: {
    // Format: condition, a list of cases (EnumElementDecl + Value ID),
    // default value ID. Use SILOneTypeValuesLayout: the type is
    // for condition, the list has value for condition, result type,
    //   hasDefault, default
    // basic block ID, a list of (DeclID, BasicBlock ID).
    SILValue Cond = getLocalValue(ListOfValues[0],
                                  getSILType(MF->getType(TyID),
                                             (SILValueCategory)TyCategory));

    Type ResultLoweredTy = MF->getType(ListOfValues[1]);
    SILValueCategory ResultCategory = (SILValueCategory)ListOfValues[2];
    SILType ResultTy = getSILType(ResultLoweredTy, ResultCategory);
    
    SILValue DefaultVal = nullptr;
    if (ListOfValues[3])
      DefaultVal = getLocalValue(ListOfValues[4], ResultTy);

    SmallVector<std::pair<EnumElementDecl*, SILValue>, 4> CaseVals;
    for (unsigned I = 5, E = ListOfValues.size(); I < E; I += 2) {
      auto Value = getLocalValue(ListOfValues[I+1], ResultTy);
      CaseVals.push_back({cast<EnumElementDecl>(MF->getDecl(ListOfValues[I])),
                         Value});
    }
    if (OpCode == SILInstructionKind::SelectEnumInst)
      ResultVal = Builder.createSelectEnum(Loc, Cond, ResultTy,
                                           DefaultVal, CaseVals);
    else
      ResultVal = Builder.createSelectEnumAddr(Loc, Cond, ResultTy,
                                               DefaultVal, CaseVals);
    break;
  }
  case SILInstructionKind::SwitchValueInst: {
    // Format: condition, a list of cases (Value ID + Basic Block ID),
    // default basic block ID. Use SILOneTypeValuesLayout: the type is
    // for condition, the list contains value for condition, hasDefault, default
    // basic block ID, a list of (Value ID, BasicBlock ID).
    SILType ResultTy = getSILType(MF->getType(TyID),
                                             (SILValueCategory)TyCategory);
    SILValue Cond = getLocalValue(ListOfValues[0], getSILType(MF->getType(TyID),
                                             (SILValueCategory)TyCategory));

    SILBasicBlock *DefaultBB = nullptr;
    if (ListOfValues[1])
      DefaultBB = getBBForReference(Fn, ListOfValues[2]);

    SmallVector<std::pair<SILValue, SILBasicBlock*>, 4> CaseBBs;
    for (unsigned I = 3, E = ListOfValues.size(); I < E; I += 2) {
      auto value = getLocalValue(ListOfValues[I], ResultTy);
      CaseBBs.push_back( {value, getBBForReference(Fn, ListOfValues[I+1])} );
    }
    ResultVal = Builder.createSwitchValue(Loc, Cond, DefaultBB, CaseBBs);
    break;
  }
  case SILInstructionKind::SelectValueInst: {
    // Format: condition, a list of cases (ValueID + Value ID),
    // default value ID. Use SILOneTypeValuesLayout: the type is
    // for condition, the list has value for condition, result type,
    // hasDefault, default,
    // basic block ID, a list of (Value ID, Value ID).
    SILValue Cond = getLocalValue(ListOfValues[0], getSILType(MF->getType(TyID),
                                             (SILValueCategory)TyCategory));

    Type ResultLoweredTy = MF->getType(ListOfValues[1]);
    SILValueCategory ResultCategory = (SILValueCategory)ListOfValues[2];
    SILType ResultTy = getSILType(ResultLoweredTy, ResultCategory);

    SILValue DefaultVal = nullptr;
    if (ListOfValues[3])
      DefaultVal = getLocalValue(ListOfValues[4], ResultTy);

    SmallVector<std::pair<SILValue, SILValue>, 4> CaseValuesAndResults;
    for (unsigned I = 5, E = ListOfValues.size(); I < E; I += 2) {
      auto CaseValue = getLocalValue(ListOfValues[I], Cond->getType());
      auto Result = getLocalValue(ListOfValues[I+1], ResultTy);
      CaseValuesAndResults.push_back({CaseValue, Result});
    }

    ResultVal = Builder.createSelectValue(Loc, Cond, ResultTy,
                                          DefaultVal, CaseValuesAndResults);
    break;
  }  
  case SILInstructionKind::EnumInst: {
    // Format: a type, an operand and a decl ID. Use SILTwoOperandsLayout: type,
    // (DeclID + hasOperand), and an operand.
    SILValue Operand;
    if (Attr)
      Operand = getLocalValue(ValID2,
                    getSILType(MF->getType(TyID2),
                               (SILValueCategory)TyCategory2));
    ResultVal = Builder.createEnum(Loc, Operand,
                                    cast<EnumElementDecl>(MF->getDecl(ValID)),
                                    getSILType(MF->getType(TyID),
                                               (SILValueCategory)TyCategory));
    break;
  }
  case SILInstructionKind::InitEnumDataAddrInst: {
    // Use SILOneValueOneOperandLayout.
    EnumElementDecl *Elt = cast<EnumElementDecl>(MF->getDecl(ValID));
    SILType OperandTy = getSILType(MF->getType(TyID),
                                   (SILValueCategory) TyCategory);
    SILType ResultTy = OperandTy.getEnumElementType(Elt, SILMod);
    ResultVal = Builder.createInitEnumDataAddr(Loc,
                    getLocalValue(ValID2, OperandTy),
                    Elt, ResultTy);
    break;
  }
  case SILInstructionKind::UncheckedEnumDataInst: {
    // Use SILOneValueOneOperandLayout.
    EnumElementDecl *Elt = cast<EnumElementDecl>(MF->getDecl(ValID));
    SILType OperandTy = getSILType(MF->getType(TyID),
                                   (SILValueCategory) TyCategory);
    SILType ResultTy = OperandTy.getEnumElementType(Elt, SILMod);
    ResultVal = Builder.createUncheckedEnumData(Loc,
                    getLocalValue(ValID2, OperandTy),
                    Elt, ResultTy);
    break;
  }
  case SILInstructionKind::UncheckedTakeEnumDataAddrInst: {
    // Use SILOneValueOneOperandLayout.
    EnumElementDecl *Elt = cast<EnumElementDecl>(MF->getDecl(ValID));
    SILType OperandTy = getSILType(MF->getType(TyID),
                                   (SILValueCategory) TyCategory);
    SILType ResultTy = OperandTy.getEnumElementType(Elt, SILMod);
    ResultVal = Builder.createUncheckedTakeEnumDataAddr(Loc,
                    getLocalValue(ValID2, OperandTy),
                    Elt, ResultTy);
    break;
  }
  case SILInstructionKind::InjectEnumAddrInst: {
    // Use SILOneValueOneOperandLayout.
    EnumElementDecl *Elt = cast<EnumElementDecl>(MF->getDecl(ValID));
    auto Ty = MF->getType(TyID);
    ResultVal = Builder.createInjectEnumAddr(Loc,
                    getLocalValue(ValID2,
                                  getSILType(Ty, (SILValueCategory)TyCategory)),
                    Elt);
    break;
  }
  case SILInstructionKind::RefElementAddrInst: {
    // Use SILOneValueOneOperandLayout.
    VarDecl *Field = cast<VarDecl>(MF->getDecl(ValID));
    auto Ty = MF->getType(TyID);
    auto Val = getLocalValue(ValID2,
                             getSILType(Ty, (SILValueCategory)TyCategory));
    auto ResultTy = Val->getType().getFieldType(Field, SILMod);
    ResultVal = Builder.createRefElementAddr(Loc, Val, Field,
                                             ResultTy);
    break;
  }
  case SILInstructionKind::RefTailAddrInst: {
    assert(RecordKind == SIL_ONE_TYPE_ONE_OPERAND &&
           "Layout should be OneTypeOneOperand.");
    assert(Attr == 0);
    assert((SILValueCategory)TyCategory == SILValueCategory::Address);
    ResultVal = Builder.createRefTailAddr(
      Loc,
      getLocalValue(ValID, getSILType(MF->getType(TyID2),
                                      (SILValueCategory)TyCategory2)),
      getSILType(MF->getType(TyID), SILValueCategory::Address));
    break;
  }
  case SILInstructionKind::ClassMethodInst:
  case SILInstructionKind::SuperMethodInst:
  case SILInstructionKind::ObjCMethodInst:
  case SILInstructionKind::ObjCSuperMethodInst: {
    // Format: a type, an operand and a SILDeclRef. Use SILOneTypeValuesLayout:
    // type, Attr, SILDeclRef (DeclID, Kind, uncurryLevel), and an operand.
    unsigned NextValueIndex = 0;
    SILDeclRef DRef = getSILDeclRef(MF, ListOfValues, NextValueIndex);
    SILType Ty = getSILType(MF->getType(TyID), (SILValueCategory)TyCategory);
    assert(ListOfValues.size() >= NextValueIndex + 2 &&
           "Out of entries for MethodInst");
    SILType operandTy = getSILType(MF->getType(ListOfValues[NextValueIndex]),
                                   (SILValueCategory)ListOfValues[NextValueIndex+1]);
    NextValueIndex += 2;

    switch (OpCode) {
    default: llvm_unreachable("Out of sync with parent switch");
    case SILInstructionKind::ClassMethodInst:
      ResultVal = Builder.createClassMethod(Loc,
                    getLocalValue(ListOfValues[NextValueIndex], operandTy),
                    DRef, Ty);
      break;
    case SILInstructionKind::SuperMethodInst:
      ResultVal = Builder.createSuperMethod(Loc,
                    getLocalValue(ListOfValues[NextValueIndex], operandTy),
                    DRef, Ty);
      break;
    case SILInstructionKind::ObjCMethodInst:
      ResultVal = Builder.createObjCMethod(Loc,
                    getLocalValue(ListOfValues[NextValueIndex], operandTy),
                    DRef, Ty);
      break;
    case SILInstructionKind::ObjCSuperMethodInst:
      ResultVal = Builder.createObjCSuperMethod(Loc,
                    getLocalValue(ListOfValues[NextValueIndex], operandTy),
                    DRef, Ty);
      break;
    }
    break;
  }
  case SILInstructionKind::WitnessMethodInst: {
    unsigned NextValueIndex = 0;
    SILDeclRef DRef = getSILDeclRef(MF, ListOfValues, NextValueIndex);
    assert(ListOfValues.size() >= NextValueIndex &&
           "Out of entries for MethodInst");

    CanType Ty = MF->getType(TyID)->getCanonicalType();
    SILType OperandTy = getSILType(MF->getType(TyID2),
                                   (SILValueCategory)TyCategory2);

    auto Conformance = MF->readConformance(SILCursor);
    // Read the optional opened existential.
    SILValue ExistentialOperand;
    if (TyID3) {
      SILType ExistentialOperandTy =
          getSILType(MF->getType(TyID3), (SILValueCategory)TyCategory3);
      if (ValID3)
        ExistentialOperand = getLocalValue(ValID3, ExistentialOperandTy);
    }
    ResultVal = Builder.createWitnessMethod(
        Loc, Ty, Conformance, DRef, OperandTy);
    break;
  }
  case SILInstructionKind::DynamicMethodBranchInst: {
    // Format: a typed value, a SILDeclRef, a BasicBlock ID for method,
    // a BasicBlock ID for no method. Use SILOneTypeValuesLayout.
    unsigned NextValueIndex = 1;
    SILDeclRef DRef = getSILDeclRef(MF, ListOfValues, NextValueIndex);
    assert(ListOfValues.size() == NextValueIndex + 2 &&
           "Wrong number of entries for DynamicMethodBranchInst");
    ResultVal = Builder.createDynamicMethodBranch(Loc,
                    getLocalValue(ListOfValues[0], getSILType(MF->getType(TyID),
                                             (SILValueCategory)TyCategory)),
                    DRef, getBBForReference(Fn, ListOfValues[NextValueIndex]),
                    getBBForReference(Fn, ListOfValues[NextValueIndex+1]));
    break;
  }
  case SILInstructionKind::CheckedCastBranchInst: {
    // Format: the cast kind, a typed value, a BasicBlock ID for success,
    // a BasicBlock ID for failure. Uses SILOneTypeValuesLayout.
    assert(ListOfValues.size() == 6 &&
           "expect 7 numbers for CheckedCastBranchInst");
    bool isExact = ListOfValues[0] != 0;
    SILType opTy = getSILType(MF->getType(ListOfValues[2]),
                              (SILValueCategory)ListOfValues[3]);
    SILValue op = getLocalValue(ListOfValues[1], opTy);
    SILType castTy = getSILType(MF->getType(TyID),
                                (SILValueCategory)TyCategory);
    auto *successBB = getBBForReference(Fn, ListOfValues[4]);
    auto *failureBB = getBBForReference(Fn, ListOfValues[5]);

    ResultVal = Builder.createCheckedCastBranch(Loc, isExact, op, castTy,
                                                successBB, failureBB);
    break;
  }
  case SILInstructionKind::CheckedCastValueBranchInst: {
    // Format: the cast kind, a typed value, a BasicBlock ID for success,
    // a BasicBlock ID for failure. Uses SILOneTypeValuesLayout.
    assert(ListOfValues.size() == 5 &&
           "expect 6 numbers for CheckedCastValueBranchInst");
    SILType opTy = getSILType(MF->getType(ListOfValues[1]),
                              (SILValueCategory)ListOfValues[2]);
    SILValue op = getLocalValue(ListOfValues[0], opTy);
    SILType castTy =
        getSILType(MF->getType(TyID), (SILValueCategory)TyCategory);
    auto *successBB = getBBForReference(Fn, ListOfValues[3]);
    auto *failureBB = getBBForReference(Fn, ListOfValues[4]);

    ResultVal = Builder.createCheckedCastValueBranch(Loc, op, castTy, successBB,
                                                     failureBB);
    break;
  }
  case SILInstructionKind::UnconditionalCheckedCastValueInst: {
    SILValue Val = getLocalValue(
        ValID, getSILType(MF->getType(TyID2), (SILValueCategory)TyCategory2));
    SILType Ty = getSILType(MF->getType(TyID), (SILValueCategory)TyCategory);
    ResultVal = Builder.createUnconditionalCheckedCastValue(Loc, Val, Ty);
    break;
  }
  case SILInstructionKind::UnconditionalCheckedCastAddrInst: {
    // ignore attr.
    CanType sourceType = MF->getType(ListOfValues[0])->getCanonicalType();
    SILType srcAddrTy = getSILType(MF->getType(ListOfValues[2]),
                                   (SILValueCategory)ListOfValues[3]);
    SILValue src = getLocalValue(ListOfValues[1], srcAddrTy);

    CanType targetType = MF->getType(ListOfValues[4])->getCanonicalType();
    SILType destAddrTy =
        getSILType(MF->getType(TyID), (SILValueCategory)TyCategory);
    SILValue dest = getLocalValue(ListOfValues[5], destAddrTy);

    ResultVal = Builder.createUnconditionalCheckedCastAddr(Loc, src, sourceType,
                                                           dest, targetType);
    break;
  }
  case SILInstructionKind::CheckedCastAddrBranchInst: {
    CastConsumptionKind consumption = getCastConsumptionKind(ListOfValues[0]);

    CanType sourceType = MF->getType(ListOfValues[1])->getCanonicalType();
    SILType srcAddrTy = getSILType(MF->getType(ListOfValues[3]),
                                   (SILValueCategory)ListOfValues[4]);
    SILValue src = getLocalValue(ListOfValues[2], srcAddrTy);

    CanType targetType = MF->getType(ListOfValues[5])->getCanonicalType();
    SILType destAddrTy =
      getSILType(MF->getType(TyID), (SILValueCategory) TyCategory);
    SILValue dest = getLocalValue(ListOfValues[6], destAddrTy);

    auto *successBB = getBBForReference(Fn, ListOfValues[7]);
    auto *failureBB = getBBForReference(Fn, ListOfValues[8]);
    ResultVal = Builder.createCheckedCastAddrBranch(Loc, consumption,
                                                    src, sourceType,
                                                    dest, targetType,
                                                    successBB, failureBB);
    break;
  }
  case SILInstructionKind::UncheckedRefCastAddrInst: {
    CanType sourceType = MF->getType(ListOfValues[0])->getCanonicalType();
    // ignore attr.
    SILType srcAddrTy = getSILType(MF->getType(ListOfValues[2]),
                                   (SILValueCategory)ListOfValues[3]);
    SILValue src = getLocalValue(ListOfValues[1], srcAddrTy);

    CanType targetType = MF->getType(ListOfValues[4])->getCanonicalType();
    SILType destAddrTy =
      getSILType(MF->getType(TyID), (SILValueCategory) TyCategory);
    SILValue dest = getLocalValue(ListOfValues[5], destAddrTy);

    ResultVal = Builder.createUncheckedRefCastAddr(Loc, src, sourceType,
                                                   dest, targetType);
    break;
  }
  case SILInstructionKind::InitBlockStorageHeaderInst: {
    assert(ListOfValues.size() == 5 &&
           "expected 5 values for InitBlockStorageHeader");
    SILType blockTy
      = getSILType(MF->getType(TyID), (SILValueCategory)TyCategory);

    SILType storageTy = getSILType(MF->getType(ListOfValues[1]),
                                   SILValueCategory::Address);
    SILValue storage
      = getLocalValue(ListOfValues[0], storageTy);

    SILType invokeTy = getSILType(MF->getType(ListOfValues[3]),
                                  SILValueCategory::Object);
    SILValue invoke
      = getLocalValue(ListOfValues[2], invokeTy);
    
    auto SubMap = MF->getSubstitutionMap(ListOfValues[4]);

    ResultVal = Builder.createInitBlockStorageHeader(Loc, storage, invoke,
                                                     blockTy, SubMap);
    break;
  }
  case SILInstructionKind::UnreachableInst: {
    ResultVal = Builder.createUnreachable(Loc);
    break;
  }
  case SILInstructionKind::UnwindInst: {
    ResultVal = Builder.createUnwind(Loc);
    break;
  }
  case SILInstructionKind::YieldInst: {
    SILBasicBlock *unwindBB = getBBForReference(Fn, ListOfValues.back());
    ListOfValues = ListOfValues.drop_back();
    SILBasicBlock *resumeBB = getBBForReference(Fn, ListOfValues.back());
    ListOfValues = ListOfValues.drop_back();

    SmallVector<SILValue, 4> yieldedValues;
    for (unsigned I = 0, E = ListOfValues.size(); I < E; I += 3) {
      auto valueTy = MF->getType(ListOfValues[I]);
      auto valueCategory = (SILValueCategory) ListOfValues[I+1];
      yieldedValues.push_back(
        getLocalValue(ListOfValues[I+2], getSILType(valueTy, valueCategory)));
    }

    ResultVal = Builder.createYield(Loc, yieldedValues, resumeBB, unwindBB);
    break;
  }
  case SILInstructionKind::KeyPathInst: {
    unsigned nextValue = 0;
    SILType kpTy
      = getSILType(MF->getType(TyID), (SILValueCategory)TyCategory);

    auto rootTy = MF->getType(ListOfValues[nextValue++]);
    auto valueTy = MF->getType(ListOfValues[nextValue++]);
    auto numComponents = ListOfValues[nextValue++];
    auto numOperands = ListOfValues[nextValue++];
    auto subMap = MF->getSubstitutionMap(ListOfValues[nextValue++]);
    auto objcString = MF->getIdentifier(ListOfValues[nextValue++]).str();
    auto numGenericParams = ListOfValues[nextValue++];
    
    SmallVector<GenericTypeParamType *, 4> genericParams;
    while (numGenericParams-- > 0) {
      genericParams.push_back(MF->getType(ListOfValues[nextValue++])
                                ->castTo<GenericTypeParamType>());
    }
    
    SmallVector<KeyPathPatternComponent, 4> components;
    components.reserve(numComponents);
    while (numComponents-- > 0) {
      components.push_back(*readKeyPathComponent(ListOfValues, nextValue));
    }
    
    SmallVector<Requirement, 4> requirements;
    MF->readGenericRequirements(requirements, SILCursor);
    
    CanGenericSignature sig = nullptr;
    if (!genericParams.empty() || !requirements.empty())
      sig = GenericSignature::get(genericParams, requirements)
         ->getCanonicalSignature();
    
    auto pattern = KeyPathPattern::get(SILMod, sig,
                                       rootTy->getCanonicalType(),
                                       valueTy->getCanonicalType(),
                                       components,
                                       objcString);
    
    SmallVector<SILValue, 4> operands;
    
    operands.reserve(numOperands);
    while (numOperands-- > 0) {
      auto opValue = ListOfValues[nextValue++];
      auto opTy = MF->getType(ListOfValues[nextValue++]);
      auto opCat = (SILValueCategory)ListOfValues[nextValue++];
      operands.push_back(getLocalValue(opValue, getSILType(opTy, opCat)));
    }
    
    ResultVal = Builder.createKeyPath(Loc, pattern, subMap, operands, kpTy);
    break;
  }
  case SILInstructionKind::MarkUninitializedBehaviorInst:
    llvm_unreachable("todo");
  }

  for (auto result : ResultVal->getResults()) {
    LastValueID = LastValueID + 1;
    setLocalValue(result, LastValueID);
  }

  return false;
}

SILFunction *SILDeserializer::lookupSILFunction(SILFunction *InFunc) {
  StringRef name = InFunc->getName();
  if (!FuncTable)
    return nullptr;
  auto iter = FuncTable->find(name);
  if (iter == FuncTable->end())
    return nullptr;

<<<<<<< HEAD
  auto Func = readSILFunction(*iter, InFunc, name, /*declarationOnly*/ false);
  if (Func) {
    LLVM_DEBUG(llvm::dbgs() << "Deserialize SIL:\n";
          Func->dump());
    assert(InFunc->getName() == Func->getName());
=======
  auto maybeFunc = readSILFunctionChecked(*iter, InFunc, name,
                                          /*declarationOnly*/ false);
  if (!maybeFunc) {
    // Ignore the error; treat it as if we didn't have a definition.
    llvm::consumeError(maybeFunc.takeError());
    return nullptr;
  }

  if (maybeFunc.get()) {
    DEBUG(llvm::dbgs() << "Deserialize SIL:\n";
          maybeFunc.get()->dump());
    assert(InFunc->getName() == maybeFunc.get()->getName());
>>>>>>> 2b7e1482
  }

  return maybeFunc.get();
}

/// Check for existence of a function with a given name and required linkage.
/// This function is modeled after readSILFunction. But it does not
/// create a SILFunction object.
bool SILDeserializer::hasSILFunction(StringRef Name,
                                     Optional<SILLinkage> Linkage) {
  if (!FuncTable)
    return false;
  auto iter = FuncTable->find(Name);
  if (iter == FuncTable->end())
    return false;

  // There is a function with the required name.
  // Find out which linkage it has.
  auto FID = *iter;
  auto &cacheEntry = Funcs[FID-1];
  if (cacheEntry.isFullyDeserialized() ||
      (cacheEntry.isDeserialized()))
    return !Linkage || cacheEntry.get()->getLinkage() == *Linkage;

  BCOffsetRAII restoreOffset(SILCursor);
  SILCursor.JumpToBit(cacheEntry.getOffset());

  auto entry = SILCursor.advance(AF_DontPopBlockAtEnd);
  if (entry.Kind == llvm::BitstreamEntry::Error) {
    LLVM_DEBUG(llvm::dbgs() << "Cursor advance error in hasSILFunction.\n");
    MF->error();
    return false;
  }

  SmallVector<uint64_t, 64> scratch;
  StringRef blobData;
  unsigned kind = SILCursor.readRecord(entry.ID, scratch, &blobData);
  assert(kind == SIL_FUNCTION && "expect a sil function");
  (void)kind;

  // Read function properties only, e.g. its linkage and other attributes.
  // TODO: If this results in any noticeable performance problems, Cache the
  // linkage to avoid re-reading it from the bitcode each time?
  DeclID clangOwnerID;
  TypeID funcTyID;
  GenericEnvironmentID genericEnvID;
  unsigned rawLinkage, isTransparent, isSerialized, isThunk, isGlobal,
    inlineStrategy, optimizationMode, effect, numSpecAttrs,
    hasQualifiedOwnership, isWeakLinked;
  ArrayRef<uint64_t> SemanticsIDs;
  SILFunctionLayout::readRecord(scratch, rawLinkage, isTransparent, isSerialized,
                                isThunk, isGlobal, inlineStrategy,
                                optimizationMode, effect, numSpecAttrs,
                                hasQualifiedOwnership, isWeakLinked, funcTyID,
                                genericEnvID, clangOwnerID, SemanticsIDs);
  auto linkage = fromStableSILLinkage(rawLinkage);
  if (!linkage) {
    LLVM_DEBUG(llvm::dbgs() << "invalid linkage code " << rawLinkage
                       << " for SIL function " << Name << "\n");
    return false;
  }

  // Bail if it is not a required linkage.
  if (Linkage && linkage.getValue() != *Linkage)
    return false;

  LLVM_DEBUG(llvm::dbgs() << "Found SIL Function: " << Name << "\n");
  return true;
}


SILFunction *SILDeserializer::lookupSILFunction(StringRef name,
                                                bool declarationOnly) {
  if (!FuncTable)
    return nullptr;
  auto iter = FuncTable->find(name);
  if (iter == FuncTable->end())
    return nullptr;

<<<<<<< HEAD
  auto Func = readSILFunction(*iter, nullptr, name, declarationOnly);
  if (Func)
    LLVM_DEBUG(llvm::dbgs() << "Deserialize SIL:\n";
          Func->dump());
  return Func;
=======
  auto maybeFunc = readSILFunctionChecked(*iter, nullptr, name,
                                          declarationOnly);

  if (!maybeFunc) {
    // Ignore the error; treat it as if we didn't have a definition.
    llvm::consumeError(maybeFunc.takeError());
    return nullptr;
  }

  if (maybeFunc.get()) {
    DEBUG(llvm::dbgs() << "Deserialize SIL:\n";
          maybeFunc.get()->dump());
  }
  return maybeFunc.get();
>>>>>>> 2b7e1482
}

SILGlobalVariable *SILDeserializer::readGlobalVar(StringRef Name) {
  if (!GlobalVarList)
    return nullptr;

  PrettyStackTraceStringAction trace("deserializing SIL global", Name);

  // If we already deserialized this global variable, just return it.
  if (auto *GV = SILMod.lookUpGlobalVariable(Name))
    return GV;

  // Find Id for the given name.
  auto iter = GlobalVarList->find(Name);
  if (iter == GlobalVarList->end())
    return nullptr;
  auto VId = *iter;
  if (VId == 0)
    return nullptr;

  assert(VId <= GlobalVars.size() && "invalid GlobalVar ID");
  auto &globalVarOrOffset = GlobalVars[VId-1];
  if (globalVarOrOffset.isComplete())
    return globalVarOrOffset;

  BCOffsetRAII restoreOffset(SILCursor);
  SILCursor.JumpToBit(globalVarOrOffset);
  auto entry = SILCursor.advance(AF_DontPopBlockAtEnd);
  if (entry.Kind == llvm::BitstreamEntry::Error) {
    LLVM_DEBUG(llvm::dbgs() << "Cursor advance error in readGlobalVar.\n");
    return nullptr;
  }

  SmallVector<uint64_t, 64> scratch;
  StringRef blobData;
  unsigned kind = SILCursor.readRecord(entry.ID, scratch, &blobData);
  assert(kind == SIL_GLOBALVAR && "expect a sil global var");
  (void)kind;

  TypeID TyID;
  DeclID dID;
  unsigned rawLinkage, isSerialized, IsDeclaration, IsLet;
  SILGlobalVarLayout::readRecord(scratch, rawLinkage, isSerialized,
                                 IsDeclaration, IsLet, TyID, dID);
  if (TyID == 0) {
    LLVM_DEBUG(llvm::dbgs() << "SILGlobalVariable typeID is 0.\n");
    return nullptr;
  }

  auto linkage = fromStableSILLinkage(rawLinkage);
  if (!linkage) {
    LLVM_DEBUG(llvm::dbgs() << "invalid linkage code " << rawLinkage
                       << " for SILGlobalVariable\n");
    return nullptr;
  }

  auto Ty = MF->getType(TyID);
  SILGlobalVariable *v = SILGlobalVariable::create(
      SILMod, linkage.getValue(),
      isSerialized ? IsSerialized : IsNotSerialized,
      Name.str(), getSILType(Ty, SILValueCategory::Object),
      None,
      dID ? cast<VarDecl>(MF->getDecl(dID)): nullptr);
  v->setLet(IsLet);
  globalVarOrOffset = v;
  v->setDeclaration(IsDeclaration);

  if (Callback) Callback->didDeserialize(MF->getAssociatedModule(), v);
  return v;
}

void SILDeserializer::getAllSILGlobalVariables() {
  if (!GlobalVarList)
    return;

  for (auto Key : GlobalVarList->keys()) {
    readGlobalVar(Key);
  }
}

void SILDeserializer::getAllSILFunctions() {
  if (!FuncTable)
    return;

  for (auto KI = FuncTable->key_begin(), KE = FuncTable->key_end(); KI != KE;
       ++KI) {
    // Attempt to lookup our name from the output module. If we have a
    // definition already, don't do anything.
    if (SILFunction *F = SILMod.lookUpFunction(*KI))
      if (!F->isExternalDeclaration())
        continue;

    auto DI = FuncTable->find(*KI);
    assert(DI != FuncTable->end() && "There should never be a key without data.");

    auto maybeFunc = readSILFunctionChecked(*DI, nullptr, *KI, false,
                                            false/*errorIfEmptyBody*/);
    if (!maybeFunc) {
      // Ignore the error; treat it as if we didn't have a definition.
      llvm::consumeError(maybeFunc.takeError());
    }
  }
}

SILVTable *SILDeserializer::readVTable(DeclID VId) {
  if (VId == 0)
    return nullptr;
  assert(VId <= VTables.size() && "invalid VTable ID");
  auto &vTableOrOffset = VTables[VId-1];

  if (vTableOrOffset.isComplete())
    return vTableOrOffset;

  BCOffsetRAII restoreOffset(SILCursor);
  SILCursor.JumpToBit(vTableOrOffset);
  auto entry = SILCursor.advance(AF_DontPopBlockAtEnd);
  if (entry.Kind == llvm::BitstreamEntry::Error) {
    LLVM_DEBUG(llvm::dbgs() << "Cursor advance error in readVTable.\n");
    return nullptr;
  }

  SmallVector<uint64_t, 64> scratch;
  StringRef blobData;
  unsigned kind = SILCursor.readRecord(entry.ID, scratch, &blobData);
  assert(kind == SIL_VTABLE && "expect a sil vtable");
  (void)kind;

  DeclID ClassID;
  unsigned Serialized;
  VTableLayout::readRecord(scratch, ClassID, Serialized);
  if (ClassID == 0) {
    LLVM_DEBUG(llvm::dbgs() << "VTable classID is 0.\n");
    return nullptr;
  }

  ClassDecl *theClass = cast<ClassDecl>(MF->getDecl(ClassID));

  PrettyStackTraceDecl trace("deserializing SIL vtable for", theClass);

  // Fetch the next record.
  scratch.clear();
  entry = SILCursor.advance(AF_DontPopBlockAtEnd);
  if (entry.Kind == llvm::BitstreamEntry::EndBlock)
    // This vtable has no contents.
    return nullptr;
  kind = SILCursor.readRecord(entry.ID, scratch);

  std::vector<SILVTable::Entry> vtableEntries;
  // Another SIL_VTABLE record means the end of this VTable.
  while (kind != SIL_VTABLE && kind != SIL_WITNESS_TABLE &&
         kind != SIL_DEFAULT_WITNESS_TABLE &&
         kind != SIL_FUNCTION &&
         kind != SIL_PROPERTY) {
    assert(kind == SIL_VTABLE_ENTRY &&
           "Content of Vtable should be in SIL_VTABLE_ENTRY.");
    ArrayRef<uint64_t> ListOfValues;
    DeclID NameID;
    unsigned RawLinkage;
    unsigned RawEntryKind;
    VTableEntryLayout::readRecord(scratch, NameID, RawEntryKind, RawLinkage, ListOfValues);

    auto Linkage = fromStableSILLinkage(RawLinkage);
    if (!Linkage) {
      LLVM_DEBUG(llvm::dbgs() << "invalid linkage code " << RawLinkage
            << " for VTable Entry\n");
      MF->error();
      return nullptr;
    }

    auto EntryKind = fromStableVTableEntryKind(RawEntryKind);

    SILFunction *Func = getFuncForReference(MF->getIdentifier(NameID).str());
    if (Func) {
      unsigned NextValueIndex = 0;
      vtableEntries.emplace_back(getSILDeclRef(MF, ListOfValues, NextValueIndex),
                                 Func, EntryKind.getValue(), Linkage.getValue());
    }

    // Fetch the next record.
    scratch.clear();
    entry = SILCursor.advance(AF_DontPopBlockAtEnd);
    if (entry.Kind == llvm::BitstreamEntry::EndBlock)
      // EndBlock means the end of this VTable.
      break;
    kind = SILCursor.readRecord(entry.ID, scratch);
  }

  // If we've already serialized the module, don't mark the witness table
  // as serialized, since we no longer need to enforce resilience
  // boundaries.
  if (SILMod.isSerialized())
    Serialized = 0;

  SILVTable *vT = SILVTable::create(
      SILMod, theClass,
      Serialized ? IsSerialized : IsNotSerialized,
      vtableEntries);
  vTableOrOffset = vT;

  if (Callback) Callback->didDeserialize(MF->getAssociatedModule(), vT);
  return vT;
}

SILVTable *SILDeserializer::lookupVTable(Identifier Name) {
  if (!VTableList)
    return nullptr;
  auto iter = VTableList->find(Name.str());
  if (iter == VTableList->end())
    return nullptr;

  auto VT = readVTable(*iter);
  return VT;
}

/// Deserialize all VTables inside the module and add them to SILMod.
void SILDeserializer::getAllVTables() {
  if (!VTableList)
    return;

  for (unsigned I = 0, E = VTables.size(); I < E; I++)
    readVTable(I+1);
}

SILProperty *SILDeserializer::readProperty(DeclID PId) {
  auto &propOrOffset = Properties[PId-1];
  
  if (propOrOffset.isFullyDeserialized())
    return propOrOffset.get();

  BCOffsetRAII restoreOffset(SILCursor);
  SILCursor.JumpToBit(propOrOffset.getOffset());
  auto entry = SILCursor.advance(AF_DontPopBlockAtEnd);
  if (entry.Kind == llvm::BitstreamEntry::Error) {
    LLVM_DEBUG(llvm::dbgs() << "Cursor advance error in readProperty.\n");
    return nullptr;
  }

  SmallVector<uint64_t, 64> scratch;
  StringRef blobData;
  unsigned kind = SILCursor.readRecord(entry.ID, scratch, &blobData);
  assert(kind == SIL_PROPERTY && "expect a sil_property");
  (void)kind;

  unsigned Serialized;
  DeclID StorageID;
  ArrayRef<uint64_t> ComponentValues;
  PropertyLayout::readRecord(scratch, StorageID, Serialized, ComponentValues);
  
  auto decl = cast<AbstractStorageDecl>(MF->getDecl(StorageID));
  unsigned ComponentValueIndex = 0;
  auto component = readKeyPathComponent(ComponentValues, ComponentValueIndex);
  
  auto prop = SILProperty::create(SILMod, Serialized, decl, component);
  propOrOffset.set(prop, /*fully deserialized*/ true);
  return prop;
}

void SILDeserializer::getAllProperties() {
  for (unsigned I = 0, E = Properties.size(); I < E; ++I) {
    readProperty(I+1);
  }
}

SILWitnessTable *SILDeserializer::readWitnessTable(DeclID WId,
                                                   SILWitnessTable *existingWt) {
  if (WId == 0)
    return nullptr;
  assert(WId <= WitnessTables.size() && "invalid WitnessTable ID");

  auto &wTableOrOffset = WitnessTables[WId-1];

  if (wTableOrOffset.isFullyDeserialized())
    return wTableOrOffset.get();

  BCOffsetRAII restoreOffset(SILCursor);
  SILCursor.JumpToBit(wTableOrOffset.getOffset());
  auto entry = SILCursor.advance(AF_DontPopBlockAtEnd);
  if (entry.Kind == llvm::BitstreamEntry::Error) {
    LLVM_DEBUG(llvm::dbgs() << "Cursor advance error in readWitnessTable.\n");
    return nullptr;
  }

  SmallVector<uint64_t, 64> scratch;
  StringRef blobData;
  unsigned kind = SILCursor.readRecord(entry.ID, scratch, &blobData);
  assert(kind == SIL_WITNESS_TABLE && "expect a sil witnesstable");
  (void)kind;

  unsigned RawLinkage;
  unsigned IsDeclaration;
  unsigned Serialized;
  WitnessTableLayout::readRecord(scratch, RawLinkage,
                                 IsDeclaration, Serialized);

  auto Linkage = fromStableSILLinkage(RawLinkage);
  if (!Linkage) {
    LLVM_DEBUG(llvm::dbgs() << "invalid linkage code " << RawLinkage
                       << " for SILFunction\n");
    MF->error();
    return nullptr;
  }

  // Deserialize Conformance.
  auto theConformance = cast<NormalProtocolConformance>(
                          MF->readConformance(SILCursor).getConcrete());

  PrettyStackTraceType trace(SILMod.getASTContext(),
                             "deserializing SIL witness table for",
                             theConformance->getType());
  PrettyStackTraceDecl trace2("... to", theConformance->getProtocol());

  if (!existingWt)
    existingWt = SILMod.lookUpWitnessTable(theConformance, false);
  auto wT = existingWt;

  // If we have an existing witness table, verify that the conformance matches
  // up.
  if (wT) {
    if (wT->getConformance() != theConformance) {
      LLVM_DEBUG(llvm::dbgs() << "Conformance mismatch.\n");
      MF->error();
      return nullptr;
    }

    // Don't override the linkage of a witness table with an existing
    // declaration.

  } else {
    // Otherwise, create a new witness table declaration.
    wT = SILWitnessTable::create(SILMod, *Linkage, theConformance);
    if (Callback)
      Callback->didDeserialize(MF->getAssociatedModule(), wT);
  }
  
  // We may see multiple shared-linkage definitions of the same witness table
  // for the same conformance.
  if (wT->isDefinition() && hasSharedVisibility(*Linkage)
      && hasSharedVisibility(wT->getLinkage())) {
    wTableOrOffset.set(wT, /*fully deserialized*/ true);
    return wT;
  }

  assert(wT->isDeclaration() && "Our witness table at this point must be a "
                                "declaration.");

  // If we are asked to just emit a declaration, return the declaration and say
  // that the witness table is not fully deserialized.
  if (IsDeclaration) {
    wTableOrOffset.set(wT, /*fully deserialized*/ false);
    return wT;
  }

  // Fetch the next record.
  scratch.clear();
  entry = SILCursor.advance(AF_DontPopBlockAtEnd);
  if (entry.Kind == llvm::BitstreamEntry::EndBlock)
    return nullptr;
  kind = SILCursor.readRecord(entry.ID, scratch);

  std::vector<SILWitnessTable::Entry> witnessEntries;
  std::vector<SILWitnessTable::ConditionalConformance> conditionalConformances;

  // Another record means the end of this WitnessTable.
  while (kind != SIL_WITNESS_TABLE &&
         kind != SIL_DEFAULT_WITNESS_TABLE &&
         kind != SIL_FUNCTION) {
    if (kind == SIL_WITNESS_BASE_ENTRY) {
      DeclID protoId;
      WitnessBaseEntryLayout::readRecord(scratch, protoId);
      ProtocolDecl *proto = cast<ProtocolDecl>(MF->getDecl(protoId));
      auto conformance = MF->readConformance(SILCursor);
      witnessEntries.push_back(SILWitnessTable::BaseProtocolWitness{
        proto, conformance.getConcrete()
      });
    } else if (kind == SIL_WITNESS_ASSOC_PROTOCOL) {
      TypeID assocId;
      DeclID protoId;
      WitnessAssocProtocolLayout::readRecord(scratch, assocId, protoId);
      CanType type = MF->getType(assocId)->getCanonicalType();
      ProtocolDecl *proto = cast<ProtocolDecl>(MF->getDecl(protoId));
      auto conformance = MF->readConformance(SILCursor);
      witnessEntries.push_back(SILWitnessTable::AssociatedTypeProtocolWitness{
        type, proto, conformance
      });
    } else if (kind == SIL_WITNESS_ASSOC_ENTRY) {
      DeclID assocId;
      TypeID tyId;
      WitnessAssocEntryLayout::readRecord(scratch, assocId, tyId);
      AssociatedTypeDecl *assoc = cast<AssociatedTypeDecl>(MF->getDecl(assocId));
      witnessEntries.push_back(SILWitnessTable::AssociatedTypeWitness{
        assoc, MF->getType(tyId)->getCanonicalType()
      });
    } else if (kind == SIL_WITNESS_METHOD_ENTRY) {
      ArrayRef<uint64_t> ListOfValues;
      DeclID NameID;
      WitnessMethodEntryLayout::readRecord(scratch, NameID, ListOfValues);
      SILFunction *Func = nullptr;
      if (NameID != 0) {
        Func = getFuncForReference(MF->getIdentifier(NameID).str());
      }
      if (Func || NameID == 0) {
        unsigned NextValueIndex = 0;
        witnessEntries.push_back(SILWitnessTable::MethodWitness{
          getSILDeclRef(MF, ListOfValues, NextValueIndex), Func
        });
      }
    } else {
      assert(kind == SIL_WITNESS_CONDITIONAL_CONFORMANCE &&
             "Content of WitnessTable should be in "
             "SIL_WITNESS_CONDITIONAL_CONFORMANCE.");
      TypeID assocId;
      WitnessConditionalConformanceLayout::readRecord(scratch, assocId);
      CanType type = MF->getType(assocId)->getCanonicalType();
      auto conformance = MF->readConformance(SILCursor);
      conditionalConformances.push_back(
          SILWitnessTable::ConditionalConformance{type, conformance});
    }

    // Fetch the next record.
    scratch.clear();
    entry = SILCursor.advance(AF_DontPopBlockAtEnd);
    if (entry.Kind == llvm::BitstreamEntry::EndBlock)
      // EndBlock means the end of this WitnessTable.
      break;
    kind = SILCursor.readRecord(entry.ID, scratch);
  }

  // If we've already serialized the module, don't mark the witness table
  // as serialized, since we no longer need to enforce resilience
  // boundaries.
  if (SILMod.isSerialized())
    Serialized = 0;

  wT->convertToDefinition(witnessEntries, conditionalConformances,
                          Serialized ? IsSerialized : IsNotSerialized);
  wTableOrOffset.set(wT, /*fully deserialized*/ true);
  if (Callback)
    Callback->didDeserializeWitnessTableEntries(MF->getAssociatedModule(), wT);
  return wT;
}

/// Deserialize all WitnessTables inside the module and add them to SILMod.
void SILDeserializer::getAllWitnessTables() {
  if (!WitnessTableList)
    return;
  for (unsigned I = 0, E = WitnessTables.size(); I < E; I++)
    readWitnessTable(I + 1, nullptr);
}

SILWitnessTable *
SILDeserializer::lookupWitnessTable(SILWitnessTable *existingWt) {
  assert(existingWt && "Cannot deserialize a null witness table declaration.");
  assert(existingWt->isDeclaration() && "Cannot deserialize a witness table "
                                        "definition.");

  // If we don't have a witness table list, we can't look anything up.
  if (!WitnessTableList)
    return nullptr;

  // Use the name of the given witness table to lookup the partially
  // deserialized value from the witness table list.
  auto iter = WitnessTableList->find(existingWt->getName());
  if (iter == WitnessTableList->end())
    return nullptr;

  // Attempt to read the witness table.
  auto Wt = readWitnessTable(*iter, existingWt);
  if (Wt)
    LLVM_DEBUG(llvm::dbgs() << "Deserialize SIL:\n"; Wt->dump());

  return Wt;
}

SILDefaultWitnessTable *SILDeserializer::
readDefaultWitnessTable(DeclID WId, SILDefaultWitnessTable *existingWt) {
  if (WId == 0)
    return nullptr;
  assert(WId <= DefaultWitnessTables.size() &&
         "invalid DefaultWitnessTable ID");

  auto &wTableOrOffset = DefaultWitnessTables[WId-1];

  if (wTableOrOffset.isFullyDeserialized())
    return wTableOrOffset.get();

  BCOffsetRAII restoreOffset(SILCursor);
  SILCursor.JumpToBit(wTableOrOffset.getOffset());
  auto entry = SILCursor.advance(AF_DontPopBlockAtEnd);
  if (entry.Kind == llvm::BitstreamEntry::Error) {
    LLVM_DEBUG(llvm::dbgs() << "Cursor advance error in "
          "readDefaultWitnessTable.\n");
    return nullptr;
  }

  SmallVector<uint64_t, 64> scratch;
  StringRef blobData;
  unsigned kind = SILCursor.readRecord(entry.ID, scratch, &blobData);
  assert(kind == SIL_DEFAULT_WITNESS_TABLE && "expect a sil default witness table");
  (void)kind;

  unsigned RawLinkage;
  DeclID protoId;
  DefaultWitnessTableLayout::readRecord(scratch, protoId, RawLinkage);

  auto Linkage = fromStableSILLinkage(RawLinkage);
  if (!Linkage) {
    LLVM_DEBUG(llvm::dbgs() << "invalid linkage code " << RawLinkage
                       << " for SILFunction\n");
    MF->error();
    return nullptr;
  }

  ProtocolDecl *proto = cast<ProtocolDecl>(MF->getDecl(protoId));
  if (proto == nullptr) {
    LLVM_DEBUG(llvm::dbgs() << "invalid protocol code " << protoId << "\n");
    MF->error();
    return nullptr;
  }

  PrettyStackTraceDecl trace("deserializing default witness table for", proto);

  if (!existingWt)
    existingWt = SILMod.lookUpDefaultWitnessTable(proto, /*deserializeLazily=*/ false);
  auto wT = existingWt;

  // If we have an existing default witness table, verify that the protocol
  // matches up.
  if (wT) {
    if (wT->getProtocol() != proto) {
      LLVM_DEBUG(llvm::dbgs() << "Protocol mismatch.\n");
      MF->error();
      return nullptr;
    }

    // Don't override the linkage of a default witness table with an existing
    // declaration.

  } else {
    // Otherwise, create a new witness table declaration.
    wT = SILDefaultWitnessTable::create(SILMod, *Linkage, proto);
    if (Callback)
      Callback->didDeserialize(MF->getAssociatedModule(), wT);
  }

  // Fetch the next record.
  scratch.clear();
  entry = SILCursor.advance(AF_DontPopBlockAtEnd);
  if (entry.Kind == llvm::BitstreamEntry::EndBlock)
    return nullptr;
  kind = SILCursor.readRecord(entry.ID, scratch);

  std::vector<SILDefaultWitnessTable::Entry> witnessEntries;
  // Another SIL_DEFAULT_WITNESS_TABLE record means the end of this WitnessTable.
  while (kind != SIL_DEFAULT_WITNESS_TABLE && kind != SIL_FUNCTION) {
    if (kind == SIL_DEFAULT_WITNESS_TABLE_NO_ENTRY) {
      witnessEntries.push_back(SILDefaultWitnessTable::Entry());
    } else {
      assert(kind == SIL_DEFAULT_WITNESS_TABLE_ENTRY &&
             "Content of DefaultWitnessTable should be in "
             "SIL_DEFAULT_WITNESS_TABLE_ENTRY.");
      ArrayRef<uint64_t> ListOfValues;
      DeclID NameID;
      DefaultWitnessTableEntryLayout::readRecord(scratch, NameID, ListOfValues);
      SILFunction *Func = nullptr;
      if (NameID != 0) {
        Func = getFuncForReference(MF->getIdentifier(NameID).str());
      }
      if (Func || NameID == 0) {
        unsigned NextValueIndex = 0;
        witnessEntries.push_back(SILDefaultWitnessTable::Entry(
          getSILDeclRef(MF, ListOfValues, NextValueIndex), Func));
      }
    }

    // Fetch the next record.
    scratch.clear();
    entry = SILCursor.advance(AF_DontPopBlockAtEnd);
    if (entry.Kind == llvm::BitstreamEntry::EndBlock)
      // EndBlock means the end of this WitnessTable.
      break;
    kind = SILCursor.readRecord(entry.ID, scratch);
  }

  wT->convertToDefinition(witnessEntries);
  wTableOrOffset.set(wT, /*fully deserialized*/ true);
  if (Callback)
    Callback->didDeserializeDefaultWitnessTableEntries(MF->getAssociatedModule(), wT);
  return wT;
}

/// Deserialize all DefaultWitnessTables inside the module and add them to SILMod.
void SILDeserializer::getAllDefaultWitnessTables() {
  if (!DefaultWitnessTableList)
    return;
  for (unsigned I = 0, E = DefaultWitnessTables.size(); I < E; I++)
    readDefaultWitnessTable(I + 1, nullptr);
}

SILDefaultWitnessTable *
SILDeserializer::lookupDefaultWitnessTable(SILDefaultWitnessTable *existingWt) {
  assert(existingWt && "Cannot deserialize a null default witness table declaration.");
  assert(existingWt->isDeclaration() && "Cannot deserialize a default witness table "
                                        "definition.");

  // If we don't have a default witness table list, we can't look anything up.
  if (!DefaultWitnessTableList)
    return nullptr;

  // Use the mangled name of the protocol to lookup the partially
  // deserialized value from the default witness table list.
  auto iter = DefaultWitnessTableList->find(existingWt->getIdentifier().str());
  if (iter == DefaultWitnessTableList->end())
    return nullptr;

  // Attempt to read the default witness table.
  auto Wt = readDefaultWitnessTable(*iter, existingWt);
  if (Wt)
    LLVM_DEBUG(llvm::dbgs() << "Deserialize SIL:\n"; Wt->dump());

  return Wt;
}

SILDeserializer::~SILDeserializer() {
  // Drop our references to anything we've deserialized.
  for (auto &fnEntry : Funcs) {
    if (fnEntry.isDeserialized())
      fnEntry.get()->decrementRefCount();
  }
}

// Invalidate all cached SILFunctions.
void SILDeserializer::invalidateFunctionCache() {
  for (auto &fnEntry : Funcs)
    if (fnEntry.isDeserialized()) {
      fnEntry.get()->decrementRefCount();
      fnEntry.reset();
    }
}

bool SILDeserializer::invalidateFunction(SILFunction *F) {
  for (auto &fnEntry : Funcs) {
    if (fnEntry.isDeserialized() && fnEntry.get() == F) {
      fnEntry.get()->decrementRefCount();
      fnEntry.reset();
      return true;
    }
  }
  return false;
}<|MERGE_RESOLUTION|>--- conflicted
+++ resolved
@@ -2441,13 +2441,6 @@
   if (iter == FuncTable->end())
     return nullptr;
 
-<<<<<<< HEAD
-  auto Func = readSILFunction(*iter, InFunc, name, /*declarationOnly*/ false);
-  if (Func) {
-    LLVM_DEBUG(llvm::dbgs() << "Deserialize SIL:\n";
-          Func->dump());
-    assert(InFunc->getName() == Func->getName());
-=======
   auto maybeFunc = readSILFunctionChecked(*iter, InFunc, name,
                                           /*declarationOnly*/ false);
   if (!maybeFunc) {
@@ -2457,10 +2450,9 @@
   }
 
   if (maybeFunc.get()) {
-    DEBUG(llvm::dbgs() << "Deserialize SIL:\n";
-          maybeFunc.get()->dump());
+    LLVM_DEBUG(llvm::dbgs() << "Deserialize SIL:\n";
+               maybeFunc.get()->dump());
     assert(InFunc->getName() == maybeFunc.get()->getName());
->>>>>>> 2b7e1482
   }
 
   return maybeFunc.get();
@@ -2540,13 +2532,6 @@
   if (iter == FuncTable->end())
     return nullptr;
 
-<<<<<<< HEAD
-  auto Func = readSILFunction(*iter, nullptr, name, declarationOnly);
-  if (Func)
-    LLVM_DEBUG(llvm::dbgs() << "Deserialize SIL:\n";
-          Func->dump());
-  return Func;
-=======
   auto maybeFunc = readSILFunctionChecked(*iter, nullptr, name,
                                           declarationOnly);
 
@@ -2557,11 +2542,10 @@
   }
 
   if (maybeFunc.get()) {
-    DEBUG(llvm::dbgs() << "Deserialize SIL:\n";
-          maybeFunc.get()->dump());
+    LLVM_DEBUG(llvm::dbgs() << "Deserialize SIL:\n";
+               maybeFunc.get()->dump());
   }
   return maybeFunc.get();
->>>>>>> 2b7e1482
 }
 
 SILGlobalVariable *SILDeserializer::readGlobalVar(StringRef Name) {
