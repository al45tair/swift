if(SWIFT_ENABLE_TENSORFLOW)
  find_package(TensorFlow REQUIRED)
  if (TF_PATH_ADJUSTMENT)
    include_directories(BEFORE "${TF_INCLUDE_DIR}/${TF_PATH_ADJUSTMENT}" )
  endif()
  include_directories(BEFORE "${TF_INCLUDE_DIR}")
endif()

add_swift_host_library(swiftIRGen STATIC
  AllocStackHoisting.cpp
  ClassLayout.cpp
  DebugTypeInfo.cpp
  EnumPayload.cpp
  ExtraInhabitants.cpp
  Fulfillment.cpp
  GenArchetype.cpp
  GenBuiltin.cpp
  GenCall.cpp
  GenCast.cpp
  GenClangDecl.cpp
  GenClangType.cpp
  GenClass.cpp
  GenConstant.cpp
  GenControl.cpp
  GenCoverage.cpp
  GenDecl.cpp
<<<<<<< HEAD
  # SWIFT_ENABLE_TENSORFLOW
  GenDiffFunc.cpp
  GenDiffWitness.cpp
  # SWIFT_ENABLE_TENSORFLOW END
=======
  GenDiffWitness.cpp
>>>>>>> a1742431
  GenEnum.cpp
  GenExistential.cpp
  GenFunc.cpp
  GenHeap.cpp
  GenInit.cpp
  GenIntegerLiteral.cpp
  GenKeyPath.cpp
  GenMeta.cpp
  GenObjC.cpp
  GenOpaque.cpp
  GenPoly.cpp
  GenProto.cpp
  GenReflection.cpp
  GenStruct.cpp
  GenThunk.cpp
  GenTuple.cpp
  GenType.cpp
  GenValueWitness.cpp
  IRGen.cpp
  IRGenDebugInfo.cpp
  IRGenFunction.cpp
  IRGenMangler.cpp
  IRGenModule.cpp
  IRGenSIL.cpp
  Linking.cpp
  LoadableByAddress.cpp
  LocalTypeData.cpp
  MetadataLayout.cpp
  MetadataRequest.cpp
  Outlining.cpp
  StructLayout.cpp
  SwiftTargetInfo.cpp
  TypeLayoutDumper.cpp
  TypeLayoutVerifier.cpp

  LLVM_LINK_COMPONENTS
    target
    transformutils
)
target_link_libraries(swiftIRGen INTERFACE
  clangCodeGen
  clangAST)
target_link_libraries(swiftIRGen PRIVATE
  swiftAST
  swiftLLVMPasses
  swiftSIL
  swiftSILGen
  swiftSILOptimizer)<|MERGE_RESOLUTION|>--- conflicted
+++ resolved
@@ -24,14 +24,10 @@
   GenControl.cpp
   GenCoverage.cpp
   GenDecl.cpp
-<<<<<<< HEAD
   # SWIFT_ENABLE_TENSORFLOW
   GenDiffFunc.cpp
+  # SWIFT_ENABLE_TENSORFLOW END
   GenDiffWitness.cpp
-  # SWIFT_ENABLE_TENSORFLOW END
-=======
-  GenDiffWitness.cpp
->>>>>>> a1742431
   GenEnum.cpp
   GenExistential.cpp
   GenFunc.cpp
