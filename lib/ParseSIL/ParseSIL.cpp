//===--- ParseSIL.cpp - SIL File Parsing logic ----------------------------===//
//
// This source file is part of the Swift.org open source project
//
// Copyright (c) 2014 - 2017 Apple Inc. and the Swift project authors
// Licensed under Apache License v2.0 with Runtime Library Exception
//
// See https://swift.org/LICENSE.txt for license information
// See https://swift.org/CONTRIBUTORS.txt for the list of Swift project authors
//
//===----------------------------------------------------------------------===//

#include "SILParserFunctionBuilder.h"
#include "swift/AST/ASTWalker.h"
/// SWIFT_ENABLE_TENSORFLOW
#include "swift/AST/AutoDiff.h"
#include "swift/AST/ExistentialLayout.h"
#include "swift/AST/GenericEnvironment.h"
#include "swift/AST/NameLookup.h"
#include "swift/AST/NameLookupRequests.h"
#include "swift/AST/ProtocolConformance.h"
#include "swift/AST/SourceFile.h"
#include "swift/AST/TypeCheckRequests.h"
#include "swift/Basic/Defer.h"
#include "swift/Basic/Timer.h"
#include "swift/Demangling/Demangle.h"
#include "swift/Parse/Lexer.h"
#include "swift/Parse/ParseSILSupport.h"
#include "swift/Parse/Parser.h"
#include "swift/SyntaxParse/SyntaxTreeCreator.h"
#include "swift/Syntax/SyntaxArena.h"
#include "swift/SIL/AbstractionPattern.h"
#include "swift/SIL/InstructionUtils.h"
#include "swift/SIL/SILArgument.h"
#include "swift/SIL/SILBuilder.h"
#include "swift/SIL/SILDebugScope.h"
#include "swift/SIL/SILModule.h"
#include "swift/SIL/SILUndef.h"
#include "swift/SIL/TypeLowering.h"
#include "swift/Subsystems.h"
#include "swift/Syntax/SyntaxKind.h"
#include "llvm/ADT/StringSwitch.h"
#include "llvm/Support/SaveAndRestore.h"

using namespace swift;
using namespace swift::syntax;

//===----------------------------------------------------------------------===//
// SILParserState implementation
//===----------------------------------------------------------------------===//

namespace swift {
// This has to be in the 'swift' namespace because it's forward-declared for
// SILParserState.
class SILParserTUState : public SILParserTUStateBase {
public:
  explicit SILParserTUState(SILModule &M) : M(M) {}
  ~SILParserTUState();

  SILModule &M;

  /// This is all of the forward referenced functions with
  /// the location for where the reference is.
  llvm::DenseMap<Identifier,
                 Located<SILFunction*>> ForwardRefFns;
  /// A list of all functions forward-declared by a sil_scope.
  llvm::DenseSet<SILFunction *> PotentialZombieFns;

  /// A map from textual .sil scope number to SILDebugScopes.
  llvm::DenseMap<unsigned, SILDebugScope *> ScopeSlots;

  /// Did we parse a sil_stage for this module?
  bool DidParseSILStage = false;

  bool parseDeclSIL(Parser &P) override;
  bool parseDeclSILStage(Parser &P) override;
  bool parseSILVTable(Parser &P) override;
  bool parseSILGlobal(Parser &P) override;
  bool parseSILWitnessTable(Parser &P) override;
  bool parseSILDefaultWitnessTable(Parser &P) override;
<<<<<<< HEAD
  // SWIFT_ENABLE_TENSORFLOW
  bool parseSILDifferentiabilityWitness(Parser &P) override;
  // SWIFT_ENABLE_TENSORFLOW END
=======
  bool parseSILDifferentiabilityWitness(Parser &P) override;
>>>>>>> b4386f43
  bool parseSILCoverageMap(Parser &P) override;
  bool parseSILProperty(Parser &P) override;
  bool parseSILScope(Parser &P) override;
};
} // end namespace swift

SILParserTUState::~SILParserTUState() {
  if (!ForwardRefFns.empty()) {
    for (auto Entry : ForwardRefFns) {
      if (Entry.second.Loc.isValid()) {
        M.getASTContext().Diags.diagnose(Entry.second.Loc,
                                         diag::sil_use_of_undefined_value,
                                         Entry.first.str());
      }
    }
  }

  // Turn any debug-info-only function declarations into zombies.
  for (auto *Fn : PotentialZombieFns)
    if (Fn->isExternalDeclaration()) {
      Fn->setInlined();
      M.eraseFunction(Fn);
    }
}

SILParserState::SILParserState(SILModule *M)
    : Impl(M ? llvm::make_unique<SILParserTUState>(*M) : nullptr) {}

SILParserState::~SILParserState() = default;

void PrettyStackTraceParser::print(llvm::raw_ostream &out) const {
  out << "With parser at source location: ";
  P.Tok.getLoc().print(out, P.Context.SourceMgr);
  out << '\n';
}

void swift::parseIntoSourceFile(SourceFile &SF, unsigned int BufferID,
                                PersistentParserState *PersistentState,
                                bool DelayBodyParsing) {
  std::shared_ptr<SyntaxTreeCreator> STreeCreator;
  if (SF.shouldBuildSyntaxTree()) {
    STreeCreator = std::make_shared<SyntaxTreeCreator>(
        SF.getASTContext().SourceMgr, BufferID,
        SF.SyntaxParsingCache, SF.getASTContext().getSyntaxArena());
  }

  // Not supported right now.
  if (SF.Kind == SourceFileKind::REPL)
    DelayBodyParsing = false;
  if (SF.hasInterfaceHash())
    DelayBodyParsing = false;
  if (SF.shouldCollectToken())
    DelayBodyParsing = false;
  if (SF.shouldBuildSyntaxTree())
    DelayBodyParsing = false;

  FrontendStatsTracer tracer(SF.getASTContext().Stats, "Parsing");
  Parser P(BufferID, SF, /*SIL*/ nullptr, PersistentState, STreeCreator,
           DelayBodyParsing);
  PrettyStackTraceParser StackTrace(P);

  llvm::SaveAndRestore<NullablePtr<llvm::MD5>> S(P.CurrentTokenHash,
                                                 SF.getInterfaceHashPtr());
  P.parseTopLevel();

  if (STreeCreator) {
    auto rawNode = P.finalizeSyntaxTree();
    STreeCreator->acceptSyntaxRoot(rawNode, SF);
  }
}

void swift::parseSourceFileSIL(SourceFile &SF, SILParserState *sil) {
  auto bufferID = SF.getBufferID();
  assert(bufferID);

  FrontendStatsTracer tracer(SF.getASTContext().Stats, "Parsing SIL");
  Parser parser(*bufferID, SF, sil->Impl.get(),
                /*persistentParserState*/ nullptr,
                /*syntaxTreeCreator*/ nullptr, /*delayBodyParsing*/ false);
  PrettyStackTraceParser StackTrace(parser);
  parser.parseTopLevelSIL();
}

//===----------------------------------------------------------------------===//
// SILParser
//===----------------------------------------------------------------------===//

namespace {
  struct ParsedSubstitution {
    SourceLoc loc;
    Type replacement;
  };

  struct ParsedSpecAttr {
    ArrayRef<RequirementRepr> requirements;
    bool exported;
    SILSpecializeAttr::SpecializationKind kind;
  };

  enum class ConformanceContext {
    /// A normal conformance parse.
    Ordinary,

    /// We're parsing this for a SIL witness table.
    /// Leave any generic parameter clauses in scope, and use an explicit
    /// self-conformance instead of an abstract one.
    WitnessTable,
  };

  class SILParser {
    friend SILParserTUState;
  public:
    Parser &P;
    SILModule &SILMod;
    SILParserTUState &TUState;
    SILFunction *F = nullptr;
    GenericEnvironment *ContextGenericEnv = nullptr;

  private:
    /// HadError - Have we seen an error parsing this function?
    bool HadError = false;

    /// Data structures used to perform name lookup of basic blocks.
    llvm::DenseMap<Identifier, SILBasicBlock*> BlocksByName;
    llvm::DenseMap<SILBasicBlock*,
                   Located<Identifier>> UndefinedBlocks;

    /// Data structures used to perform name lookup for local values.
    llvm::StringMap<ValueBase*> LocalValues;
    llvm::StringMap<SourceLoc> ForwardRefLocalValues;

    /// A callback to be invoked every time a type was deserialized.
    std::function<void(Type)> ParsedTypeCallback;

    bool performTypeLocChecking(TypeLoc &T, bool IsSILType,
                                GenericEnvironment *GenericEnv = nullptr,
                                DeclContext *DC = nullptr);

    void convertRequirements(SILFunction *F, ArrayRef<RequirementRepr> From,
                             SmallVectorImpl<Requirement> &To,
                             // SWIFT_ENABLE_TENSORFLOW
                             GenericEnvironment *GenericEnv = nullptr,
                             DeclContext *DC = nullptr);

    ProtocolConformanceRef parseProtocolConformanceHelper(
        ProtocolDecl *&proto, GenericEnvironment *GenericEnv,
        ConformanceContext context, ProtocolDecl *defaultForProto);

  public:
    SILParser(Parser &P)
        : P(P), SILMod(static_cast<SILParserTUState *>(P.SIL)->M),
          TUState(*static_cast<SILParserTUState *>(P.SIL)),
          ParsedTypeCallback([](Type ty) {}) {}

    /// diagnoseProblems - After a function is fully parse, emit any diagnostics
    /// for errors and return true if there were any.
    bool diagnoseProblems();

    /// getGlobalNameForReference - Given a reference to a global name, look it
    /// up and return an appropriate SIL function.
    SILFunction *getGlobalNameForReference(Identifier Name,
                                           CanSILFunctionType Ty,
                                           SourceLoc Loc,
                                           bool IgnoreFwdRef = false);
    /// getGlobalNameForDefinition - Given a definition of a global name, look
    /// it up and return an appropriate SIL function.
    SILFunction *getGlobalNameForDefinition(Identifier Name,
                                            CanSILFunctionType Ty,
                                            SourceLoc Loc);

    /// getBBForDefinition - Return the SILBasicBlock for a definition of the
    /// specified block.
    SILBasicBlock *getBBForDefinition(Identifier Name, SourceLoc Loc);
    
    /// getBBForReference - return the SILBasicBlock of the specified name.  The
    /// source location is used to diagnose a failure if the block ends up never
    /// being defined.
    SILBasicBlock *getBBForReference(Identifier Name, SourceLoc Loc);

    struct UnresolvedValueName {
      StringRef Name;
      SourceLoc NameLoc;

      bool isUndef() const { return Name == "undef"; }
    };

    /// getLocalValue - Get a reference to a local value with the specified name
    /// and type.
    SILValue getLocalValue(UnresolvedValueName Name, SILType Type,
                           SILLocation L, SILBuilder &B);

    /// setLocalValue - When an instruction or block argument is defined, this
    /// method is used to register it and update our symbol table.
    void setLocalValue(ValueBase *Value, StringRef Name, SourceLoc NameLoc);

    SILDebugLocation getDebugLoc(SILBuilder & B, SILLocation Loc) {
      return SILDebugLocation(Loc, F->getDebugScope());
    }

    /// @{ Primitive parsing.

    /// \verbatim
    ///   sil-identifier ::= [A-Za-z_0-9]+
    /// \endverbatim
    bool parseSILIdentifier(Identifier &Result, SourceLoc &Loc,
                            const Diagnostic &D);

    template<typename ...DiagArgTypes, typename ...ArgTypes>
    bool parseSILIdentifier(Identifier &Result, Diag<DiagArgTypes...> ID,
                            ArgTypes... Args) {
      SourceLoc L;
      return parseSILIdentifier(Result, L, Diagnostic(ID, Args...));
    }

    template <typename T, typename... DiagArgTypes, typename... ArgTypes>
    bool parseSILIdentifierSwitch(T &Result, ArrayRef<StringRef> Strings,
                                  Diag<DiagArgTypes...> ID, ArgTypes... Args) {
      Identifier TmpResult;
      SourceLoc L;
      if (parseSILIdentifier(TmpResult, L, Diagnostic(ID, Args...))) {
        return true;
      }

      auto Iter = std::find(Strings.begin(), Strings.end(), TmpResult.str());
      if (Iter == Strings.end()) {
        P.diagnose(P.Tok, Diagnostic(ID, Args...));
        return true;
      }

      Result = T(*Iter);
      return false;
    }

    template<typename ...DiagArgTypes, typename ...ArgTypes>
    bool parseSILIdentifier(Identifier &Result, SourceLoc &L,
                            Diag<DiagArgTypes...> ID, ArgTypes... Args) {
      return parseSILIdentifier(Result, L, Diagnostic(ID, Args...));
    }

    bool parseVerbatim(StringRef identifier);

    template <typename T>
    bool parseInteger(T &Result, const Diagnostic &D) {
      if (!P.Tok.is(tok::integer_literal)) {
        P.diagnose(P.Tok, D);
        return true;
      }
      bool error = parseIntegerLiteral(P.Tok.getText(), 0, Result);
      P.consumeToken(tok::integer_literal);
      return error;
    }

    template <typename T>
    bool parseIntegerLiteral(StringRef text, unsigned radix, T &result) {
      text = prepareIntegerLiteralForParsing(text);
      return text.getAsInteger(radix, result);
    }

    StringRef prepareIntegerLiteralForParsing(StringRef text) {
      // tok::integer_literal can contain characters that the library
      // parsing routines don't expect.
      if (text.contains('_'))
        text = P.copyAndStripUnderscores(text);
      return text;
    }

    /// @}

    /// @{ Type parsing.
    bool parseASTType(CanType &result,
                      GenericEnvironment *environment = nullptr);
    bool parseASTType(CanType &result, SourceLoc &TypeLoc) {
      TypeLoc = P.Tok.getLoc();
      return parseASTType(result);
    }
    bool parseASTType(CanType &result,
                      SourceLoc &TypeLoc,
                      GenericEnvironment *env) {
      TypeLoc = P.Tok.getLoc();
      return parseASTType(result, env);
    }
    bool parseSILOwnership(ValueOwnershipKind &OwnershipKind) {
      // We parse here @ <identifier>.
      if (!P.consumeIf(tok::at_sign)) {
        // If we fail, we must have @any ownership. We check elsewhere in the
        // parser that this matches what the function signature wants.
        OwnershipKind = ValueOwnershipKind::None;
        return false;
      }

      StringRef AllOwnershipKinds[3] = {"unowned", "owned",
                                        "guaranteed"};
      return parseSILIdentifierSwitch(OwnershipKind, AllOwnershipKinds,
                                      diag::expected_sil_value_ownership_kind);
    }
    bool parseSILType(SILType &Result,
                      GenericEnvironment *&parsedGenericEnv,
                      bool IsFuncDecl = false,
                      GenericEnvironment *parentGenericEnv = nullptr);
    bool parseSILType(SILType &Result) {
      GenericEnvironment *IgnoredEnv;
      return parseSILType(Result, IgnoredEnv);
    }
    bool parseSILType(SILType &Result, SourceLoc &TypeLoc) {
      TypeLoc = P.Tok.getLoc();
      return parseSILType(Result);
    }
    bool parseSILType(SILType &Result, SourceLoc &TypeLoc,
                      GenericEnvironment *&parsedGenericEnv,
                      GenericEnvironment *parentGenericEnv = nullptr) {
      TypeLoc = P.Tok.getLoc();
      return parseSILType(Result, parsedGenericEnv, false, parentGenericEnv);
    }
    /// @}

    bool parseSILDottedPath(ValueDecl *&Decl,
                            SmallVectorImpl<ValueDecl *> &values);
    bool parseSILDottedPath(ValueDecl *&Decl) {
      SmallVector<ValueDecl *, 4> values;
      return parseSILDottedPath(Decl, values);
    }
    bool parseSILDottedPathWithoutPound(ValueDecl *&Decl,
                                        SmallVectorImpl<ValueDecl *> &values);
    bool parseSILDottedPathWithoutPound(ValueDecl *&Decl) {
      SmallVector<ValueDecl *, 4> values;
      return parseSILDottedPathWithoutPound(Decl, values);
    }
    /// At the time of calling this function, we may not have the type of the
    /// Decl yet. So we return a SILDeclRef on the first lookup result and also
    /// return all the lookup results. After parsing the expected type, the
    /// caller of this function can choose the one that has the expected type.
    bool parseSILDeclRef(SILDeclRef &Result,
                         SmallVectorImpl<ValueDecl *> &values);
    bool parseSILDeclRef(SILDeclRef &Result) {
      SmallVector<ValueDecl *, 4> values;
      return parseSILDeclRef(Result, values);
    }
    bool parseSILDeclRef(SILDeclRef &Member, bool FnTypeRequired);
    bool parseGlobalName(Identifier &Name);
    bool parseValueName(UnresolvedValueName &Name);
    bool parseValueRef(SILValue &Result, SILType Ty, SILLocation Loc,
                       SILBuilder &B);
    bool parseTypedValueRef(SILValue &Result, SourceLoc &Loc, SILBuilder &B);
    bool parseTypedValueRef(SILValue &Result, SILBuilder &B) {
      SourceLoc Tmp;
      return parseTypedValueRef(Result, Tmp, B);
    }
    bool parseSILOpcode(SILInstructionKind &Opcode, SourceLoc &OpcodeLoc,
                        StringRef &OpcodeName);
    bool parseSILDebugVar(SILDebugVariable &Var);

    /// Parses the basic block arguments as part of branch instruction.
    bool parseSILBBArgsAtBranch(SmallVector<SILValue, 6> &Args, SILBuilder &B);

    bool parseSILLocation(SILLocation &L);
    bool parseScopeRef(SILDebugScope *&DS);
    bool parseSILDebugLocation(SILLocation &L, SILBuilder &B,
                               bool parsedComma = false);
    bool parseSpecificSILInstruction(SILBuilder &B, SILInstructionKind Opcode,
                                     SourceLoc OpcodeLoc, StringRef OpcodeName,
                                     SILInstruction *&ResultVal);

    bool parseSILInstruction(SILBuilder &B);
    bool parseCallInstruction(SILLocation InstLoc,
                              SILInstructionKind Opcode, SILBuilder &B,
                              SILInstruction *&ResultVal);
    bool parseSILFunctionRef(SILLocation InstLoc, SILFunction *&ResultFn);

    bool parseSILBasicBlock(SILBuilder &B);
    bool parseKeyPathPatternComponent(KeyPathPatternComponent &component,
                                      SmallVectorImpl<SILType> &operandTypes,
                                      SourceLoc componentLoc,
                                      Identifier componentKind,
                                      SILLocation InstLoc,
                                      GenericEnvironment *patternEnv);
    bool isStartOfSILInstruction();

    bool parseSubstitutions(SmallVectorImpl<ParsedSubstitution> &parsed,
                            GenericEnvironment *GenericEnv=nullptr,
                            ProtocolDecl *defaultForProto = nullptr);

    ProtocolConformanceRef parseProtocolConformance(
        ProtocolDecl *&proto, GenericEnvironment *&genericEnv,
        ConformanceContext context, ProtocolDecl *defaultForProto);
    ProtocolConformanceRef
    parseProtocolConformance(ProtocolDecl *defaultForProto,
                             ConformanceContext context) {
      ProtocolDecl *dummy;
      GenericEnvironment *env;
      return parseProtocolConformance(dummy, env, context, defaultForProto);
    }

    Optional<llvm::coverage::Counter>
    parseSILCoverageExpr(llvm::coverage::CounterExpressionBuilder &Builder);

    template <class T>
    struct ParsedEnum {
      Optional<T> Value;
      StringRef Name;
      SourceLoc Loc;

      bool isSet() const { return Value.hasValue(); }
      T operator*() const { return *Value; }
    };

    template <class T>
    void setEnum(ParsedEnum<T> &existing,
                 T value, StringRef name, SourceLoc loc) {
      if (existing.Value) {
        if (*existing.Value == value) {
          P.diagnose(loc, diag::duplicate_attribute, /*modifier*/ 1);
        } else {
          P.diagnose(loc, diag::mutually_exclusive_attrs, name,
                     existing.Name, /*modifier*/ 1);
        }
        P.diagnose(existing.Loc, diag::previous_attribute, /*modifier*/ 1);
      }
      existing.Value = value;
      existing.Name = name;
      existing.Loc = loc;
    }

    template <class T>
    void maybeSetEnum(bool allowed, ParsedEnum<T> &existing,
                      T value, StringRef name, SourceLoc loc) {
      if (allowed)
        setEnum(existing, value, name, loc);
      else
        P.diagnose(loc, diag::unknown_attribute, name);
    }
  };
} // end anonymous namespace

bool SILParser::parseSILIdentifier(Identifier &Result, SourceLoc &Loc,
                                   const Diagnostic &D) {
  switch (P.Tok.getKind()) {
  case tok::identifier:
  case tok::dollarident:
    Result = P.Context.getIdentifier(P.Tok.getText());
    break;
  case tok::string_literal: {
    // Drop the double quotes.
    StringRef rawString = P.Tok.getText().drop_front().drop_back();
    Result = P.Context.getIdentifier(rawString);
    break;
  }
  case tok::oper_binary_unspaced:  // fixme?
  case tok::oper_binary_spaced:
  case tok::kw_init:
    // A binary operator or `init` can be part of a SILDeclRef.
    Result = P.Context.getIdentifier(P.Tok.getText());
    break;
  default:
    // If it's some other keyword, grab an identifier for it.
    if (P.Tok.isKeyword()) {
      Result = P.Context.getIdentifier(P.Tok.getText());
      break;
    }
    P.diagnose(P.Tok, D);
    return true;
  }

  Loc = P.Tok.getLoc();
  P.consumeToken();
  return false;
}

bool SILParser::parseVerbatim(StringRef name) {
  Identifier tok;
  SourceLoc loc;

  if (parseSILIdentifier(tok, loc, diag::expected_tok_in_sil_instr, name)) {
    return true;
  }
  if (tok.str() != name) {
    P.diagnose(loc, diag::expected_tok_in_sil_instr, name);
    return true;
  }
  return false;
}

/// diagnoseProblems - After a function is fully parse, emit any diagnostics
/// for errors and return true if there were any.
bool SILParser::diagnoseProblems() {
  // Check for any uses of basic blocks that were not defined.
  if (!UndefinedBlocks.empty()) {
    // FIXME: These are going to come out in nondeterministic order.
    for (auto Entry : UndefinedBlocks)
      P.diagnose(Entry.second.Loc, diag::sil_undefined_basicblock_use,
                 Entry.second.Item);

    HadError = true;
  }
  
  if (!ForwardRefLocalValues.empty()) {
    // FIXME: These are going to come out in nondeterministic order.
    for (auto &Entry : ForwardRefLocalValues)
      P.diagnose(Entry.second, diag::sil_use_of_undefined_value,
                 Entry.first());
    HadError = true;
  }
  
  return HadError;
}

/// getGlobalNameForDefinition - Given a definition of a global name, look
/// it up and return an appropriate SIL function.
SILFunction *SILParser::getGlobalNameForDefinition(Identifier name,
                                                   CanSILFunctionType ty,
                                                   SourceLoc sourceLoc) {
  SILParserFunctionBuilder builder(SILMod);
  auto silLoc = RegularLocation(sourceLoc);

  // Check to see if a function of this name has been forward referenced.  If so
  // complete the forward reference.
  auto iter = TUState.ForwardRefFns.find(name);
  if (iter != TUState.ForwardRefFns.end()) {
    SILFunction *fn = iter->second.Item;

    // Verify that the types match up.
    if (fn->getLoweredFunctionType() != ty) {
      P.diagnose(sourceLoc, diag::sil_value_use_type_mismatch, name.str(),
                 fn->getLoweredFunctionType(), ty);
      P.diagnose(iter->second.Loc, diag::sil_prior_reference);
      fn = builder.createFunctionForForwardReference("" /*name*/, ty, silLoc);
    }

    assert(fn->isExternalDeclaration() && "Forward defns cannot have bodies!");
    TUState.ForwardRefFns.erase(iter);

    // Move the function to this position in the module.
    //
    // FIXME: Should we move this functionality into SILParserFunctionBuilder?
    SILMod.getFunctionList().remove(fn);
    SILMod.getFunctionList().push_back(fn);

    return fn;
  }

  // If we don't have a forward reference, make sure the function hasn't been
  // defined already.
  if (SILMod.lookUpFunction(name.str()) != nullptr) {
    P.diagnose(sourceLoc, diag::sil_value_redefinition, name.str());
    return builder.createFunctionForForwardReference("" /*name*/, ty, silLoc);
  }

  // Otherwise, this definition is the first use of this name.
  return builder.createFunctionForForwardReference(name.str(), ty, silLoc);
}

/// getGlobalNameForReference - Given a reference to a global name, look it
/// up and return an appropriate SIL function.
SILFunction *SILParser::getGlobalNameForReference(Identifier name,
                                                  CanSILFunctionType funcTy,
                                                  SourceLoc sourceLoc,
                                                  bool ignoreFwdRef) {
  SILParserFunctionBuilder builder(SILMod);
  auto silLoc = RegularLocation(sourceLoc);

  // Check to see if we have a function by this name already.
  if (SILFunction *fn = SILMod.lookUpFunction(name.str())) {
    // If so, check for matching types.
    if (fn->getLoweredFunctionType() == funcTy) {
      return fn;
    }

    P.diagnose(sourceLoc, diag::sil_value_use_type_mismatch, name.str(),
               fn->getLoweredFunctionType(), funcTy);

    return builder.createFunctionForForwardReference("" /*name*/, funcTy,
                                                     silLoc);
  }
  
  // If we didn't find a function, create a new one - it must be a forward
  // reference.
  auto *fn =
      builder.createFunctionForForwardReference(name.str(), funcTy, silLoc);
  TUState.ForwardRefFns[name] = {fn, ignoreFwdRef ? SourceLoc() : sourceLoc};
  return fn;
}

/// getBBForDefinition - Return the SILBasicBlock for a definition of the
/// specified block.
SILBasicBlock *SILParser::getBBForDefinition(Identifier Name, SourceLoc Loc) {
  // If there was no name specified for this block, just create a new one.
  if (Name.empty())
    return F->createBasicBlock();

  SILBasicBlock *&BB = BlocksByName[Name];
  // If the block has never been named yet, just create it.
  if (BB == nullptr)
    return BB = F->createBasicBlock();

  // If it already exists, it was either a forward reference or a redefinition.
  // If it is a forward reference, it should be in our undefined set.
  if (!UndefinedBlocks.erase(BB)) {
    // If we have a redefinition, return a new BB to avoid inserting
    // instructions after the terminator.
    P.diagnose(Loc, diag::sil_basicblock_redefinition, Name);
    HadError = true;
    return F->createBasicBlock();
  }

  // FIXME: Splice the block to the end of the function so they come out in the
  // right order.
  return BB;
}

/// getBBForReference - return the SILBasicBlock of the specified name.  The
/// source location is used to diagnose a failure if the block ends up never
/// being defined.
SILBasicBlock *SILParser::getBBForReference(Identifier Name, SourceLoc Loc) {
  // If the block has already been created, use it.
  SILBasicBlock *&BB = BlocksByName[Name];
  if (BB != nullptr)
    return BB;

  // Otherwise, create it and remember that this is a forward reference so
  // that we can diagnose use without definition problems.
  BB = F->createBasicBlock();
  UndefinedBlocks[BB] = {Name, Loc};
  return BB;
}

///   sil-global-name:
///     '@' identifier
bool SILParser::parseGlobalName(Identifier &Name) {
  return P.parseToken(tok::at_sign, diag::expected_sil_value_name) ||
         parseSILIdentifier(Name, diag::expected_sil_value_name);
}

/// getLocalValue - Get a reference to a local value with the specified name
/// and type.
SILValue SILParser::getLocalValue(UnresolvedValueName Name, SILType Type,
                                  SILLocation Loc, SILBuilder &B) {
  if (Name.isUndef())
    return SILUndef::get(Type, B.getFunction());

  // Check to see if this is already defined.
  ValueBase *&Entry = LocalValues[Name.Name];

  if (Entry) {
    // If this value is already defined, check it to make sure types match.
    SILType EntryTy = Entry->getType();

    if (EntryTy != Type) {
      HadError = true;
      P.diagnose(Name.NameLoc, diag::sil_value_use_type_mismatch, Name.Name,
                 EntryTy.getASTType(), Type.getASTType());
      // Make sure to return something of the requested type.
      return new (SILMod) GlobalAddrInst(getDebugLoc(B, Loc), Type);
    }

    return SILValue(Entry);
  }
  
  // Otherwise, this is a forward reference.  Create a dummy node to represent
  // it until we see a real definition.
  ForwardRefLocalValues[Name.Name] = Name.NameLoc;

  Entry = new (SILMod) GlobalAddrInst(getDebugLoc(B, Loc), Type);
  return Entry;
}

/// setLocalValue - When an instruction or block argument is defined, this
/// method is used to register it and update our symbol table.
void SILParser::setLocalValue(ValueBase *Value, StringRef Name,
                              SourceLoc NameLoc) {
  ValueBase *&Entry = LocalValues[Name];

  // If this value was already defined, it is either a redefinition, or a
  // specification for a forward referenced value.
  if (Entry) {
    if (!ForwardRefLocalValues.erase(Name)) {
      P.diagnose(NameLoc, diag::sil_value_redefinition, Name);
      HadError = true;
      return;
    }

    // If the forward reference was of the wrong type, diagnose this now.
    if (Entry->getType() != Value->getType()) {
      P.diagnose(NameLoc, diag::sil_value_def_type_mismatch, Name,
                 Entry->getType().getASTType(),
                 Value->getType().getASTType());
      HadError = true;
    } else {
      // Forward references only live here if they have a single result.
      Entry->replaceAllUsesWith(Value);
    }
    Entry = Value;
    return;
  }

  // Otherwise, just store it in our map.
  Entry = Value;
}


//===----------------------------------------------------------------------===//
// SIL Parsing Logic
//===----------------------------------------------------------------------===//

/// parseSILLinkage - Parse a linkage specifier if present.
///   sil-linkage:
///     /*empty*/          // default depends on whether this is a definition
///     'public'
///     'hidden'
///     'shared'
///     'private'
///     'public_external'
///     'hidden_external'
///     'private_external'
static bool parseSILLinkage(Optional<SILLinkage> &Result, Parser &P) {
  // Begin by initializing result to our base value of None.
  Result = None;

  // Unfortunate collision with access control keywords.
  if (P.Tok.is(tok::kw_public)) {
    Result = SILLinkage::Public;
    P.consumeToken();
    return false;
  }

  // Unfortunate collision with access control keywords.
  if (P.Tok.is(tok::kw_private)) {
    Result = SILLinkage::Private;
    P.consumeToken();
    return false;
  }

  // If we do not have an identifier, bail. All SILLinkages that we are parsing
  // are identifiers.
  if (P.Tok.isNot(tok::identifier))
    return false;

  // Then use a string switch to try and parse the identifier.
  Result = llvm::StringSwitch<Optional<SILLinkage>>(P.Tok.getText())
    .Case("non_abi", SILLinkage::PublicNonABI)
    .Case("hidden", SILLinkage::Hidden)
    .Case("shared", SILLinkage::Shared)
    .Case("public_external", SILLinkage::PublicExternal)
    .Case("hidden_external", SILLinkage::HiddenExternal)
    .Case("shared_external", SILLinkage::SharedExternal)
    .Case("private_external", SILLinkage::PrivateExternal)
    .Default(None);

  // If we succeed, consume the token.
  if (Result) {
    P.consumeToken(tok::identifier);
  }

  return false;
}

/// Given whether it's known to be a definition, resolve an optional
/// SIL linkage to a real one.
static SILLinkage resolveSILLinkage(Optional<SILLinkage> linkage,
                                    bool isDefinition) {
  if (linkage.hasValue()) {
    return linkage.getValue();
  } else if (isDefinition) {
    return SILLinkage::DefaultForDefinition;
  } else {
    return SILLinkage::DefaultForDeclaration;
  }
}

static bool parseSILOptional(StringRef &Result, SourceLoc &Loc, SILParser &SP) {
  if (SP.P.consumeIf(tok::l_square)) {
    Identifier Id;
    SP.parseSILIdentifier(Id, Loc, diag::expected_in_attribute_list);
    SP.P.parseToken(tok::r_square, diag::expected_in_attribute_list);
    Result = Id.str();
    return true;
  }
  return false;
}

static bool parseSILOptional(StringRef &Result, SILParser &SP) {
  SourceLoc Loc;
  return parseSILOptional(Result, Loc, SP);
}

/// Parse an option attribute ('[' Expected ']')?
static bool parseSILOptional(bool &Result, SILParser &SP, StringRef Expected) {
  StringRef Optional;
  if (parseSILOptional(Optional, SP)) {
    if (Optional != Expected)
      return true;
    Result = true;
  }
  return false;
}

namespace {
  /// A helper class to perform lookup of IdentTypes in the
  /// current parser scope.
  class IdentTypeReprLookup : public ASTWalker {
    Parser &P;
  public:
    IdentTypeReprLookup(Parser &P) : P(P) {}

    bool walkToTypeReprPre(TypeRepr *Ty) override {
      auto *T = dyn_cast_or_null<IdentTypeRepr>(Ty);
      auto Comp = T->getComponentRange().front();
      if (auto Entry = P.lookupInScope(Comp->getNameRef()))
        if (auto *TD = dyn_cast<TypeDecl>(Entry)) {
          Comp->setValue(TD, nullptr);
          return false;
        }
      return true;
    }
  };
} // end anonymous namespace

/// Remap RequirementReps to Requirements.
void SILParser::convertRequirements(SILFunction *F,
                                    ArrayRef<RequirementRepr> From,
                                    SmallVectorImpl<Requirement> &To,
                                    // SWIFT_ENABLE_TENSORFLOW
                                    GenericEnvironment *GenericEnv,
                                    DeclContext *DC) {
  if (From.empty()) {
    To.clear();
    return;
  }

  // SWIFT_ENABLE_TENSORFLOW
  if (!GenericEnv)
    GenericEnv = F->getGenericEnvironment();
  // SWIFT_ENABLE_TENSORFLOW END
  assert(GenericEnv);
  (void)GenericEnv;

  IdentTypeReprLookup PerformLookup(P);
  // Use parser lexical scopes to resolve references
  // to the generic parameters.
  auto ResolveToInterfaceType = [&](TypeLoc Ty) -> Type {
    Ty.getTypeRepr()->walk(PerformLookup);
    // SWIFT_ENABLE_TENSORFLOW
    performTypeLocChecking(Ty, /* IsSIL */ false, GenericEnv, DC);
    // SWIFT_ENABLE_TENSORFLOW END
    assert(Ty.getType());
    return Ty.getType()->mapTypeOutOfContext();
  };

  for (auto &Req : From) {
    if (Req.getKind() == RequirementReprKind::SameType) {
      auto FirstType = ResolveToInterfaceType(Req.getFirstTypeLoc());
      auto SecondType = ResolveToInterfaceType(Req.getSecondTypeLoc());
      Requirement ConvertedRequirement(RequirementKind::SameType, FirstType,
                                       SecondType);
      To.push_back(ConvertedRequirement);
      continue;
    }

    if (Req.getKind() == RequirementReprKind::TypeConstraint) {
      auto Subject = ResolveToInterfaceType(Req.getSubjectLoc());
      auto Constraint = ResolveToInterfaceType(Req.getConstraintLoc());
      Requirement ConvertedRequirement(RequirementKind::Conformance, Subject,
                                       Constraint);
      To.push_back(ConvertedRequirement);
      continue;
    }

    if (Req.getKind() == RequirementReprKind::LayoutConstraint) {
      auto Subject = ResolveToInterfaceType(Req.getSubjectLoc());
      Requirement ConvertedRequirement(RequirementKind::Layout, Subject,
                                       Req.getLayoutConstraint());
      To.push_back(ConvertedRequirement);
      continue;
    }
    llvm_unreachable("Unsupported requirement kind");
  }
}

static bool parseDeclSILOptional(bool *isTransparent,
                                 IsSerialized_t *isSerialized,
                                 bool *isCanonical,
                                 bool *hasOwnershipSSA,
                                 IsThunk_t *isThunk,
                                 IsDynamicallyReplaceable_t *isDynamic,
                                 IsExactSelfClass_t *isExactSelfClass,
                                 SILFunction **dynamicallyReplacedFunction,
                                 Identifier *objCReplacementFor,
                                 bool *isGlobalInit,
                                 Inline_t *inlineStrategy,
                                 OptimizationMode *optimizationMode,
                                 bool *isLet,
                                 bool *isWeakImported,
                                 AvailabilityContext *availability,
                                 bool *isWithoutActuallyEscapingThunk,
                                 SmallVectorImpl<std::string> *Semantics,
                                 SmallVectorImpl<ParsedSpecAttr> *SpecAttrs,
                                 ValueDecl **ClangDecl,
                                 EffectsKind *MRK, SILParser &SP,
                                 SILModule &M) {
  while (SP.P.consumeIf(tok::l_square)) {
    if (isLet && SP.P.Tok.is(tok::kw_let)) {
      *isLet = true;
      SP.P.consumeToken(tok::kw_let);
      SP.P.parseToken(tok::r_square, diag::expected_in_attribute_list);
      continue;
    }
    else if (SP.P.Tok.isNot(tok::identifier)) {
      SP.P.diagnose(SP.P.Tok, diag::expected_in_attribute_list);
      return true;
    } else if (isTransparent && SP.P.Tok.getText() == "transparent")
      *isTransparent = true;
    else if (isSerialized && SP.P.Tok.getText() == "serialized")
      *isSerialized = IsSerialized;
    else if (isDynamic && SP.P.Tok.getText() == "dynamically_replacable")
      *isDynamic = IsDynamic;
    else if (isExactSelfClass && SP.P.Tok.getText() == "exact_self_class")
      *isExactSelfClass = IsExactSelfClass;
    else if (isSerialized && SP.P.Tok.getText() == "serializable")
      *isSerialized = IsSerializable;
    else if (isCanonical && SP.P.Tok.getText() == "canonical")
      *isCanonical = true;
    else if (hasOwnershipSSA && SP.P.Tok.getText() == "ossa")
      *hasOwnershipSSA = true;
    else if (isThunk && SP.P.Tok.getText() == "thunk")
      *isThunk = IsThunk;
    else if (isThunk && SP.P.Tok.getText() == "signature_optimized_thunk")
      *isThunk = IsSignatureOptimizedThunk;
    else if (isThunk && SP.P.Tok.getText() == "reabstraction_thunk")
      *isThunk = IsReabstractionThunk;
    else if (isWithoutActuallyEscapingThunk
             && SP.P.Tok.getText() == "without_actually_escaping")
      *isWithoutActuallyEscapingThunk = true;
    else if (isGlobalInit && SP.P.Tok.getText() == "global_init")
      *isGlobalInit = true;
    else if (isWeakImported && SP.P.Tok.getText() == "weak_imported") {
      if (M.getASTContext().LangOpts.Target.isOSBinFormatCOFF())
        SP.P.diagnose(SP.P.Tok, diag::attr_unsupported_on_target,
                      SP.P.Tok.getText(),
                      M.getASTContext().LangOpts.Target.str());
      else
        *isWeakImported = true;
    } else if (availability && SP.P.Tok.getText() == "available") {
      SP.P.consumeToken(tok::identifier);

      SourceRange range;
      llvm::VersionTuple version;
      if (SP.P.parseVersionTuple(version, range,
                                 diag::sil_availability_expected_version))
        return true;

      *availability = AvailabilityContext(VersionRange::allGTE(version));

      SP.P.parseToken(tok::r_square, diag::expected_in_attribute_list);
      continue;
    } else if (inlineStrategy && SP.P.Tok.getText() == "noinline")
      *inlineStrategy = NoInline;
    else if (optimizationMode && SP.P.Tok.getText() == "Onone")
      *optimizationMode = OptimizationMode::NoOptimization;
    else if (optimizationMode && SP.P.Tok.getText() == "Ospeed")
      *optimizationMode = OptimizationMode::ForSpeed;
    else if (optimizationMode && SP.P.Tok.getText() == "Osize")
      *optimizationMode = OptimizationMode::ForSize;
    else if (inlineStrategy && SP.P.Tok.getText() == "always_inline")
      *inlineStrategy = AlwaysInline;
    else if (MRK && SP.P.Tok.getText() == "readnone")
      *MRK = EffectsKind::ReadNone;
    else if (MRK && SP.P.Tok.getText() == "readonly")
      *MRK = EffectsKind::ReadOnly;
    else if (MRK && SP.P.Tok.getText() == "readwrite")
      *MRK = EffectsKind::ReadWrite;
    else if (MRK && SP.P.Tok.getText() == "releasenone")
      *MRK = EffectsKind::ReleaseNone;
    else if  (dynamicallyReplacedFunction && SP.P.Tok.getText() == "dynamic_replacement_for") {
      SP.P.consumeToken(tok::identifier);
      if (SP.P.Tok.getKind() != tok::string_literal) {
        SP.P.diagnose(SP.P.Tok, diag::expected_in_attribute_list);
        return true;
      }
      // Drop the double quotes.
      StringRef replacedFunc = SP.P.Tok.getText().drop_front().drop_back();
      SILFunction *Func = M.lookUpFunction(replacedFunc.str());
      if (!Func) {
        Identifier Id = SP.P.Context.getIdentifier(replacedFunc);
        SP.P.diagnose(SP.P.Tok, diag::sil_dynamically_replaced_func_not_found,
                      Id);
        return true;
      }
      *dynamicallyReplacedFunction = Func;
      SP.P.consumeToken(tok::string_literal);

      SP.P.parseToken(tok::r_square, diag::expected_in_attribute_list);
      continue;
    } else if (objCReplacementFor &&
               SP.P.Tok.getText() == "objc_replacement_for") {
      SP.P.consumeToken(tok::identifier);
      if (SP.P.Tok.getKind() != tok::string_literal) {
        SP.P.diagnose(SP.P.Tok, diag::expected_in_attribute_list);
        return true;
      }
      // Drop the double quotes.
      StringRef replacedFunc = SP.P.Tok.getText().drop_front().drop_back();
      *objCReplacementFor = SP.P.Context.getIdentifier(replacedFunc);
      SP.P.consumeToken(tok::string_literal);

      SP.P.parseToken(tok::r_square, diag::expected_in_attribute_list);
      continue;
    } else if (Semantics && SP.P.Tok.getText() == "_semantics") {
      SP.P.consumeToken(tok::identifier);
      if (SP.P.Tok.getKind() != tok::string_literal) {
        SP.P.diagnose(SP.P.Tok, diag::expected_in_attribute_list);
        return true;
      }
  
      // Drop the double quotes.
      StringRef rawString = SP.P.Tok.getText().drop_front().drop_back();
      Semantics->push_back(rawString);
      SP.P.consumeToken(tok::string_literal);

      SP.P.parseToken(tok::r_square, diag::expected_in_attribute_list);
      continue;
    } else if (SpecAttrs && SP.P.Tok.getText() == "_specialize") {
      SourceLoc AtLoc = SP.P.Tok.getLoc();
      SourceLoc Loc(AtLoc);

      // Parse a _specialized attribute, building a parsed substitution list
      // and pushing a new ParsedSpecAttr on the SpecAttrs list. Conformances
      // cannot be generated until the function declaration is fully parsed so
      // that the function's generic signature can be consulted.
      ParsedSpecAttr SpecAttr;
      SpecAttr.requirements = {};
      SpecAttr.exported = false;
      SpecAttr.kind = SILSpecializeAttr::SpecializationKind::Full;
      SpecializeAttr *Attr;

      if (!SP.P.parseSpecializeAttribute(tok::r_square, AtLoc, Loc, Attr))
        return true;

      // Convert SpecializeAttr into ParsedSpecAttr.
      SpecAttr.requirements = Attr->getTrailingWhereClause()->getRequirements();
      SpecAttr.kind = Attr->getSpecializationKind() ==
                              swift::SpecializeAttr::SpecializationKind::Full
                          ? SILSpecializeAttr::SpecializationKind::Full
                          : SILSpecializeAttr::SpecializationKind::Partial;
      SpecAttr.exported = Attr->isExported();
      SpecAttrs->emplace_back(SpecAttr);
      continue;
    }
    else if (ClangDecl && SP.P.Tok.getText() == "clang") {
      SP.P.consumeToken(tok::identifier);
      if (SP.parseSILDottedPathWithoutPound(*ClangDecl))
        return true;

      SP.P.parseToken(tok::r_square, diag::expected_in_attribute_list);
      continue;
    }
    else {
      SP.P.diagnose(SP.P.Tok, diag::expected_in_attribute_list);
      return true;
    }
    SP.P.consumeToken(tok::identifier);
    SP.P.parseToken(tok::r_square, diag::expected_in_attribute_list);
  }
  return false;
}

bool SILParser::performTypeLocChecking(TypeLoc &T, bool IsSILType,
                                       GenericEnvironment *GenericEnv,
                                       DeclContext *DC) {
  // Do some type checking / name binding for the parsed type.
  if (GenericEnv == nullptr)
    GenericEnv = ContextGenericEnv;

  if (!DC)
    DC = &P.SF;
  else if (!GenericEnv)
    GenericEnv = DC->getGenericEnvironmentOfContext();

  return swift::performTypeLocChecking(P.Context, T,
                                       /*isSILMode=*/true, IsSILType,
                                       GenericEnv, DC);
}

/// Find the top-level ValueDecl or Module given a name.
static llvm::PointerUnion<ValueDecl *, ModuleDecl *>
lookupTopDecl(Parser &P, DeclBaseName Name, bool typeLookup) {
  // Use UnqualifiedLookup to look through all of the imports.
  UnqualifiedLookupOptions options;
  if (typeLookup)
    options |= UnqualifiedLookupFlags::TypeLookup;

  auto &ctx = P.SF.getASTContext();
  auto descriptor = UnqualifiedLookupDescriptor(DeclNameRef(Name), &P.SF);
  auto lookup = evaluateOrDefault(ctx.evaluator,
                                  UnqualifiedLookupRequest{descriptor}, {});
  assert(lookup.size() == 1);
  return lookup.back().getValueDecl();
}

/// Find the ValueDecl given an interface type and a member name.
static ValueDecl *lookupMember(Parser &P, Type Ty, DeclBaseName Name,
                               SourceLoc Loc,
                               SmallVectorImpl<ValueDecl *> &Lookup,
                               bool ExpectMultipleResults) {
  Type CheckTy = Ty;
  if (auto MetaTy = CheckTy->getAs<AnyMetatypeType>())
    CheckTy = MetaTy->getInstanceType();

  if (auto nominal = CheckTy->getAnyNominal()) {
    if (Name == DeclBaseName::createDestructor() &&
        isa<ClassDecl>(nominal)) {
      auto *classDecl = cast<ClassDecl>(nominal);
      Lookup.push_back(classDecl->getDestructor());
    } else {
      auto found = nominal->lookupDirect(Name);
      Lookup.append(found.begin(), found.end());
    }
  } else if (auto moduleTy = CheckTy->getAs<ModuleType>()) {
    moduleTy->getModule()->lookupValue(Name, NLKind::QualifiedLookup, Lookup);
  } else {
    P.diagnose(Loc, diag::sil_member_lookup_bad_type, Name, Ty);
    return nullptr;
  }

  if (Lookup.empty() || (!ExpectMultipleResults && Lookup.size() != 1)) {
    P.diagnose(Loc, diag::sil_named_member_decl_not_found, Name, Ty);
    return nullptr;
  }
  return Lookup[0];
}

bool SILParser::parseASTType(CanType &result, GenericEnvironment *env) {
  ParserResult<TypeRepr> parsedType = P.parseType();
  if (parsedType.isNull()) return true;
  TypeLoc loc = parsedType.get();
  if (performTypeLocChecking(loc, /*IsSILType=*/ false, env))
    return true;

  if (env)
    result = loc.getType()->mapTypeOutOfContext()->getCanonicalType();
  else
    result = loc.getType()->getCanonicalType();

  // Invoke the callback on the parsed type.
  ParsedTypeCallback(loc.getType());
  return false;
}

///   sil-type:
///     '$' '*'? attribute-list (generic-params)? type
///
bool SILParser::parseSILType(SILType &Result,
                             GenericEnvironment *&ParsedGenericEnv,
                             bool IsFuncDecl,
                             GenericEnvironment *OuterGenericEnv) {
  ParsedGenericEnv = nullptr;

  if (P.parseToken(tok::sil_dollar, diag::expected_sil_type))
    return true;

  // If we have a '*', then this is an address type.
  SILValueCategory category = SILValueCategory::Object;
  if (P.Tok.isAnyOperator() && P.Tok.getText().startswith("*")) {
    category = SILValueCategory::Address;
    P.consumeStartingCharacterOfCurrentToken();
  }

  // Parse attributes.
  ParamDecl::Specifier specifier;
  SourceLoc specifierLoc;
  TypeAttributes attrs;
  P.parseTypeAttributeList(specifier, specifierLoc, attrs);

  // Global functions are implicitly @convention(thin) if not specified otherwise.
  if (IsFuncDecl && !attrs.has(TAK_convention)) {
    // Use a random location.
    attrs.setAttr(TAK_convention, P.PreviousLoc);
    attrs.ConventionArguments =
      TypeAttributes::Convention::makeSwiftConvention("thin");
  }

  ParserResult<TypeRepr> TyR = P.parseType(diag::expected_sil_type,
                                           /*handleCodeCompletion*/ true,
                                           /*isSILFuncDecl*/ IsFuncDecl);

  if (TyR.isNull())
    return true;
  
  // Resolve the generic environments for parsed generic function and box types.
  class HandleSILGenericParamsWalker : public ASTWalker {
    SourceFile *SF;
  public:
    HandleSILGenericParamsWalker(SourceFile *SF) : SF(SF) {}

    bool walkToTypeReprPre(TypeRepr *T) override {
      if (auto fnType = dyn_cast<FunctionTypeRepr>(T)) {
        if (auto generics = fnType->getGenericParams()) {
          auto env = handleSILGenericParams(generics, SF);
          fnType->setGenericEnvironment(env);
        }
      }
      if (auto boxType = dyn_cast<SILBoxTypeRepr>(T)) {
        if (auto generics = boxType->getGenericParams()) {
          auto env = handleSILGenericParams(generics, SF);
          boxType->setGenericEnvironment(env);
        }
      }
      return true;
    }
  };

  TyR.get()->walk(HandleSILGenericParamsWalker(&P.SF));

  // Save the top-level function generic environment if there was one.
  if (auto fnType = dyn_cast<FunctionTypeRepr>(TyR.get()))
    if (auto env = fnType->getGenericEnvironment())
      ParsedGenericEnv = env;
  
  // Apply attributes to the type.
  TypeLoc Ty = P.applyAttributeToType(TyR.get(), attrs, specifier, specifierLoc);

  if (performTypeLocChecking(Ty, /*IsSILType=*/true, OuterGenericEnv))
    return true;

  Result = SILType::getPrimitiveType(Ty.getType()->getCanonicalType(),
                                     category);

  // Invoke the callback on the parsed type.
  ParsedTypeCallback(Ty.getType());

  return false;
}

bool SILParser::parseSILDottedPath(ValueDecl *&Decl,
                                   SmallVectorImpl<ValueDecl *> &values) {
  if (P.parseToken(tok::pound, diag::expected_sil_constant))
    return true;
  return parseSILDottedPathWithoutPound(Decl, values);
}

bool SILParser::parseSILDottedPathWithoutPound(ValueDecl *&Decl,
                                   SmallVectorImpl<ValueDecl *> &values) {
  // Handle sil-dotted-path.
  Identifier Id;
  SmallVector<DeclBaseName, 4> FullName;
  SmallVector<SourceLoc, 4> Locs;
  do {
    Locs.push_back(P.Tok.getLoc());
    switch (P.Tok.getKind()) {
    case tok::kw_subscript:
      P.consumeToken();
      FullName.push_back(DeclBaseName::createSubscript());
      break;
    case tok::kw_init:
      P.consumeToken();
      FullName.push_back(DeclBaseName::createConstructor());
      break;
    case tok::kw_deinit:
      P.consumeToken();
      FullName.push_back(DeclBaseName::createDestructor());
      break;
    default:
      if (parseSILIdentifier(Id, diag::expected_sil_constant))
        return true;
      FullName.push_back(Id);
      break;
    }
  } while (P.consumeIf(tok::period));

  // Look up ValueDecl from a dotted path. If there are multiple components,
  // the first one must be a type declaration.
  ValueDecl *VD;
  llvm::PointerUnion<ValueDecl*, ModuleDecl *> Res = lookupTopDecl(
    P, FullName[0], /*typeLookup=*/FullName.size() > 1);
  // It is possible that the last member lookup can return multiple lookup
  // results. One example is the overloaded member functions.
  if (Res.is<ModuleDecl*>()) {
    assert(FullName.size() > 1 &&
           "A single module is not a full path to SILDeclRef");
    auto Mod = Res.get<ModuleDecl*>();
    values.clear();
    VD = lookupMember(P, ModuleType::get(Mod), FullName[1], Locs[1], values,
                      FullName.size() == 2/*ExpectMultipleResults*/);
    for (unsigned I = 2, E = FullName.size(); I < E; I++) {
      values.clear();
      VD = lookupMember(P, VD->getInterfaceType(), FullName[I], Locs[I], values,
                        I == FullName.size() - 1/*ExpectMultipleResults*/);
    }
  } else {
    VD = Res.get<ValueDecl*>();
    for (unsigned I = 1, E = FullName.size(); I < E; I++) {
      values.clear();
      VD = lookupMember(P, VD->getInterfaceType(), FullName[I], Locs[I], values,
                        I == FullName.size() - 1/*ExpectMultipleResults*/);
    }
  }
  Decl = VD;
  return false;
}

static Optional<AccessorKind> getAccessorKind(StringRef ident) {
  return llvm::StringSwitch<Optional<AccessorKind>>(ident)
           .Case("getter", AccessorKind::Get)
           .Case("setter", AccessorKind::Set)
           .Case("addressor", AccessorKind::Address)
           .Case("mutableAddressor", AccessorKind::MutableAddress)
           .Case("read", AccessorKind::Read)
           .Case("modify", AccessorKind::Modify)
           .Default(None);
}

// SWIFT_ENABLE_TENSORFLOW
///  sil-decl-ref ::= '#' sil-identifier ('.' sil-identifier)* sil-decl-subref?
///  sil-decl-subref ::= '!' sil-decl-subref-part ('.' sil-decl-uncurry-level)?
///                      ('.' sil-decl-lang)? ('.' sil-decl-autodiff)?
///  sil-decl-subref ::= '!' sil-decl-uncurry-level ('.' sil-decl-lang)?
///                      ('.' sil-decl-autodiff)?
///  sil-decl-subref ::= '!' sil-decl-lang ('.' sil-decl-autodiff)?
///  sil-decl-subref ::= '!' sil-decl-autodiff
///  sil-decl-subref-part ::= 'getter'
///  sil-decl-subref-part ::= 'setter'
///  sil-decl-subref-part ::= 'allocator'
///  sil-decl-subref-part ::= 'initializer'
///  sil-decl-subref-part ::= 'enumelt'
///  sil-decl-subref-part ::= 'destroyer'
///  sil-decl-subref-part ::= 'globalaccessor'
///  sil-decl-uncurry-level ::= [0-9]+
///  sil-decl-lang ::= 'foreign'
///  sil-decl-autodiff ::= sil-decl-autodiff-kind '.' sil-decl-autodiff-order
///                        '.' sil-decl-autodiff-indices
///  sil-decl-autodiff-kind ::= 'jvp'
///  sil-decl-autodiff-kind ::= 'vjp'
///  sil-decl-autodiff-order ::= [0-9]+
///  sil-decl-autodiff-indices ::= [FM][SU]+
bool SILParser::parseSILDeclRef(SILDeclRef &Result,
                                SmallVectorImpl<ValueDecl *> &values) {
  ValueDecl *VD;
  if (parseSILDottedPath(VD, values))
    return true;

  // Initialize Kind, uncurryLevel and IsObjC.
  SILDeclRef::Kind Kind = SILDeclRef::Kind::Func;
  unsigned uncurryLevel = 0;
  bool IsObjC = false;
  // SWIFT_ENABLE_TENSORFLOW
  AutoDiffDerivativeFunctionIdentifier *autoDiffFuncId = nullptr;

  if (!P.consumeIf(tok::sil_exclamation)) {
    // Construct SILDeclRef.
    Result = SILDeclRef(VD, Kind, /*isCurried=*/false, IsObjC);
    if (uncurryLevel < Result.getParameterListCount() - 1)
      Result = Result.asCurried();
    return false;
  }

  // Handle sil-constant-kind-and-uncurry-level.
  // ParseState indicates the value we just handled.
  // SWIFT_ENABLE_TENSORFLOW
  // 1 means we just handled Kind, 2 means we just handled uncurryLevel, 3 means
  // we just handled foreign.
  // We accept func|getter|setter|...|foreign, an autodiff identifier, or an
  // integer when ParseState is 0; accept foreign, an autodiff identifier, or an
  // integer when ParseState is 1; accept foreign or an autodiff identifier when
  // ParseState is 2; accept an autodiff identifier when ParseState is 3.
  unsigned ParseState = 0;
  Identifier Id;
  do {
    if (P.Tok.is(tok::identifier)) {
      auto IdLoc = P.Tok.getLoc();
      if (parseSILIdentifier(Id, diag::expected_sil_constant))
        return true;
      Optional<AccessorKind> accessorKind;
      if (!ParseState && Id.str() == "func") {
        Kind = SILDeclRef::Kind::Func;
        ParseState = 1;
      } else if (!ParseState &&
                 (accessorKind = getAccessorKind(Id.str())).hasValue()) {
        // Drill down to the corresponding accessor for each declaration,
        // compacting away decls that lack it.
        size_t destI = 0;
        for (size_t srcI = 0, e = values.size(); srcI != e; ++srcI) {
          if (auto storage = dyn_cast<AbstractStorageDecl>(values[srcI]))
            if (auto accessor = storage->getOpaqueAccessor(*accessorKind))
              values[destI++] = accessor;
        }
        values.resize(destI);

        // Complain if none of the decls had a corresponding accessor.
        if (destI == 0) {
          P.diagnose(IdLoc, diag::referenced_value_no_accessor, 0);
          return true;
        }

        Kind = SILDeclRef::Kind::Func;
        VD = values[0];
        ParseState = 1;
      } else if (!ParseState && Id.str() == "allocator") {
        Kind = SILDeclRef::Kind::Allocator;
        ParseState = 1;
      } else if (!ParseState && Id.str() == "initializer") {
        Kind = SILDeclRef::Kind::Initializer;
        ParseState = 1;
      } else if (!ParseState && Id.str() == "enumelt") {
        Kind = SILDeclRef::Kind::EnumElement;
        ParseState = 1;
      } else if (!ParseState && Id.str() == "destroyer") {
        Kind = SILDeclRef::Kind::Destroyer;
        ParseState = 1;
      } else if (!ParseState && Id.str() == "deallocator") {
        Kind = SILDeclRef::Kind::Deallocator;
        ParseState = 1;
      } else if (!ParseState && Id.str() == "globalaccessor") {
        Kind = SILDeclRef::Kind::GlobalAccessor;
        ParseState = 1;
      } else if (!ParseState && Id.str() == "ivardestroyer") {
        Kind = SILDeclRef::Kind::IVarDestroyer;
        ParseState = 1;
      } else if (!ParseState && Id.str() == "ivarinitializer") {
        Kind = SILDeclRef::Kind::IVarInitializer;
        ParseState = 1;
      } else if (!ParseState && Id.str() == "defaultarg") {
        Kind = SILDeclRef::Kind::IVarInitializer;
        ParseState = 1;
      } else if (!ParseState && Id.str() == "propertyinit") {
        Kind = SILDeclRef::Kind::StoredPropertyInitializer;
        ParseState = 1;
      } else if (!ParseState && Id.str() == "backinginit") {
        Kind = SILDeclRef::Kind::PropertyWrapperBackingInitializer;
        ParseState = 1;
      // SWIFT_ENABLE_TENSORFLOW
      } else if (ParseState < 3 && Id.str() == "foreign") {
        IsObjC = true;
        // SWIFT_ENABLE_TENSORFLOW
        ParseState = 3;
      } else if (Id.str() == "jvp" || Id.str() == "vjp") {
        AutoDiffDerivativeFunctionKind kind;
        IndexSubset *parameterIndices = nullptr;
        GenericSignature derivativeGenSig;
        // Parse derivative function kind.
        if (Id.str() == "jvp")
          kind = AutoDiffDerivativeFunctionKind::JVP;
        else if (Id.str() == "vjp")
          kind = AutoDiffDerivativeFunctionKind::VJP;
        else
          llvm_unreachable("Should only have JVP and VJP here");
        if (!P.consumeIf(tok::period)) {
          P.diagnose(P.Tok, diag::expected_tok_in_sil_instr, ".");
          return true;
        }
        // Parse parameter indices.
        parameterIndices = IndexSubset::getFromString(
            SILMod.getASTContext(), P.Tok.getText());
        if (!parameterIndices) {
          P.diagnose(P.Tok, diag::malformed_autodiff_parameter_indices);
          return true;
        }
        P.consumeToken();
        // Parse derivative generic signature (optional).
        if (P.Tok.is(tok::oper_binary_unspaced) && P.Tok.getText() == ".<") {
          P.consumeStartingCharacterOfCurrentToken(tok::period);
          // Create a new scope to avoid type redefinition errors.
          Scope genericsScope(&P, ScopeKind::Generics);
          auto *genericParams = P.maybeParseGenericParams().getPtrOrNull();
          assert(genericParams);
          auto *derivativeGenEnv = handleSILGenericParams(genericParams, &P.SF);
          derivativeGenSig = derivativeGenEnv->getGenericSignature();
        }
        autoDiffFuncId = AutoDiffDerivativeFunctionIdentifier::get(
            kind, parameterIndices, derivativeGenSig,
            SILMod.getASTContext());
        break;
      } else
        break;
    } else if (ParseState < 2 && P.Tok.is(tok::integer_literal)) {
      parseIntegerLiteral(P.Tok.getText(), 0, uncurryLevel);
      P.consumeToken(tok::integer_literal);
      ParseState = 2;
    } else
      break;

  } while (P.consumeIf(tok::period));

  // Construct SILDeclRef.
  // SWIFT_ENABLE_TENSORFLOW
  Result = SILDeclRef(VD, Kind, /*isCurried=*/false, IsObjC, autoDiffFuncId);
  if (uncurryLevel < Result.getParameterListCount() - 1)
    Result = Result.asCurried();
  return false;
}

/// parseValueName - Parse a value name without a type available yet.
///
///     sil-value-name:
///       sil-local-name
///       'undef'
///
bool SILParser::parseValueName(UnresolvedValueName &Result) {
  Result.Name = P.Tok.getText();

  if (P.Tok.is(tok::kw_undef)) {
    Result.NameLoc = P.consumeToken(tok::kw_undef);
    return false;
  }

  // Parse the local-name.
  if (P.parseToken(tok::sil_local_name, Result.NameLoc,
                   diag::expected_sil_value_name))
    return true;

  return false;
}

/// parseValueRef - Parse a value, given a contextual type.
///
///     sil-value-ref:
///       sil-local-name
///
bool SILParser::parseValueRef(SILValue &Result, SILType Ty,
                              SILLocation Loc, SILBuilder &B) {
  UnresolvedValueName Name;
  if (parseValueName(Name)) return true;
  Result = getLocalValue(Name, Ty, Loc, B);
  return false;
}

/// parseTypedValueRef - Parse a type/value reference pair.
///
///    sil-typed-valueref:
///       sil-value-ref ':' sil-type
///
bool SILParser::parseTypedValueRef(SILValue &Result, SourceLoc &Loc,
                                   SILBuilder &B) {
  Loc = P.Tok.getLoc();

  UnresolvedValueName Name;
  SILType Ty;
  if (parseValueName(Name) ||
      P.parseToken(tok::colon, diag::expected_sil_colon_value_ref) ||
      parseSILType(Ty))
    return true;
  
  Result = getLocalValue(Name, Ty, RegularLocation(Loc), B);
  return false;
}

/// Look up whether the given string corresponds to a SIL opcode.
static Optional<SILInstructionKind> getOpcodeByName(StringRef OpcodeName) {
  return llvm::StringSwitch<Optional<SILInstructionKind>>(OpcodeName)
  #define FULL_INST(Id, TextualName, Parent, MemBehavior, MayRelease) \
    .Case(#TextualName, SILInstructionKind::Id)
  #include "swift/SIL/SILNodes.def"
    .Default(None);
}

/// getInstructionKind - This method maps the string form of a SIL instruction
/// opcode to an enum.
bool SILParser::parseSILOpcode(SILInstructionKind &Opcode, SourceLoc &OpcodeLoc,
                               StringRef &OpcodeName) {
  OpcodeLoc = P.Tok.getLoc();
  OpcodeName = P.Tok.getText();
  // Parse this textually to avoid Swift keywords (like 'return') from
  // interfering with opcode recognition.
  auto MaybeOpcode = getOpcodeByName(OpcodeName);
  if (!MaybeOpcode) {
    P.diagnose(OpcodeLoc, diag::expected_sil_instr_opcode);
    return true;
  }

  Opcode = MaybeOpcode.getValue();
  P.consumeToken();
  return false;
}

static bool peekSILDebugLocation(Parser &P) {
  auto T = P.peekToken().getText();
  return P.Tok.is(tok::comma) && (T == "loc" || T == "scope");
}

bool SILParser::parseSILDebugVar(SILDebugVariable &Var) {
  while (P.Tok.is(tok::comma) && !peekSILDebugLocation(P)) {
    P.consumeToken();
    StringRef Key = P.Tok.getText();
    if (Key == "name") {
      P.consumeToken();
      if (P.Tok.getKind() != tok::string_literal) {
        P.diagnose(P.Tok, diag::expected_tok_in_sil_instr, "string");
        return true;
      }
      // Drop the double quotes.
      StringRef Val = P.Tok.getText().drop_front().drop_back();
      Var.Name = Val;
    } else if (Key == "argno") {
      P.consumeToken();
      if (P.Tok.getKind() != tok::integer_literal) {
        P.diagnose(P.Tok, diag::expected_tok_in_sil_instr, "integer");
        return true;
      }
      uint16_t ArgNo;
      if (parseIntegerLiteral(P.Tok.getText(), 0, ArgNo))
        return true;
      Var.ArgNo = ArgNo;
    } else if (Key == "let") {
      Var.Constant = true;
    } else if (Key == "var") {
      Var.Constant = false; 
    } else if (Key == "loc") {
      Var.Constant = false; 
    } else {
      P.diagnose(P.Tok, diag::sil_dbg_unknown_key, Key);
      return true;
    }
    P.consumeToken();
  }
  return false;
}

bool SILParser::parseSILBBArgsAtBranch(SmallVector<SILValue, 6> &Args,
                                       SILBuilder &B) {
  if (P.Tok.is(tok::l_paren)) {
    SourceLoc LParenLoc = P.consumeToken(tok::l_paren);
    SourceLoc RParenLoc;

    if (P.parseList(tok::r_paren, LParenLoc, RParenLoc,
                    /*AllowSepAfterLast=*/false,
                    diag::sil_basicblock_arg_rparen,
                    SyntaxKind::Unknown,
                    [&]() -> ParserStatus {
                      SILValue Arg;
                      SourceLoc ArgLoc;
                      if (parseTypedValueRef(Arg, ArgLoc, B))
                        return makeParserError();
                      Args.push_back(Arg);
                      return makeParserSuccess();
                    }).isError())
      return true;
  }
  return false;
}

/// Bind any unqualified 'Self' references to the given protocol's 'Self'
/// generic parameter.
///
/// FIXME: This is a hack to work around the lack of a DeclContext for
/// witness tables.
static void bindProtocolSelfInTypeRepr(TypeLoc &TL, ProtocolDecl *proto) {
  if (auto typeRepr = TL.getTypeRepr()) {
    // AST walker to update 'Self' references.
    class BindProtocolSelf : public ASTWalker {
      ProtocolDecl *proto;
      GenericTypeParamDecl *selfParam;
      Identifier selfId;

    public:
      BindProtocolSelf(ProtocolDecl *proto)
        : proto(proto),
          selfParam(proto->getProtocolSelfType()->getDecl()),
          selfId(proto->getASTContext().Id_Self) {
      }

      virtual bool walkToTypeReprPre(TypeRepr *T) override {
        if (auto ident = dyn_cast<IdentTypeRepr>(T)) {
          auto firstComponent = ident->getComponentRange().front();
          if (firstComponent->getNameRef().isSimpleName(selfId))
            firstComponent->setValue(selfParam, proto);
        }

        return true;
      }
    };

    typeRepr->walk(BindProtocolSelf(proto));
  }
}

/// Parse the substitution list for an apply instruction or
/// specialized protocol conformance.
bool SILParser::parseSubstitutions(SmallVectorImpl<ParsedSubstitution> &parsed,
                                   GenericEnvironment *GenericEnv,
                                   ProtocolDecl *defaultForProto) {
  // Check for an opening '<' bracket.
  if (!P.Tok.isContextualPunctuator("<"))
    return false;
  
  P.consumeToken();
  
  // Parse a list of Substitutions.
  do {
    SourceLoc Loc = P.Tok.getLoc();

    // Parse substitution as AST type.
    ParserResult<TypeRepr> TyR = P.parseType();
    if (TyR.isNull())
      return true;
    TypeLoc Ty = TyR.get();
    if (defaultForProto)
      bindProtocolSelfInTypeRepr(Ty, defaultForProto);
    if (performTypeLocChecking(Ty, /*IsSILType=*/ false, GenericEnv,
                               defaultForProto))
      return true;
    parsed.push_back({Loc, Ty.getType()});
  } while (P.consumeIf(tok::comma));
  
  // Consume the closing '>'.
  if (!P.Tok.isContextualPunctuator(">")) {
    P.diagnose(P.Tok, diag::expected_tok_in_sil_instr, ">");
    return true;
  }
  P.consumeToken();
  
  return false;
}

/// Collect conformances by looking up the conformance from replacement
/// type and protocol decl.
static bool getConformancesForSubstitution(Parser &P,
              ExistentialLayout::ProtocolTypeArrayRef protocols,
              Type subReplacement,
              SourceLoc loc,
              SmallVectorImpl<ProtocolConformanceRef> &conformances) {
  auto M = P.SF.getParentModule();

  for (auto protoTy : protocols) {
    auto conformance = M->lookupConformance(subReplacement,
                                            protoTy->getDecl());
    if (conformance.isInvalid()) {
      P.diagnose(loc, diag::sil_substitution_mismatch, subReplacement, protoTy);
      return true;
    }
    conformances.push_back(conformance);
  }

  return false;
}

/// Reconstruct an AST substitution map from parsed substitutions.
SubstitutionMap getApplySubstitutionsFromParsed(
                             SILParser &SP,
                             GenericEnvironment *env,
                             ArrayRef<ParsedSubstitution> parses) {
  if (parses.empty()) {
    assert(!env);
    return SubstitutionMap();
  }

  assert(env);

  auto loc = parses[0].loc;

  // Ensure that we have the right number of type arguments.
  auto genericSig = env->getGenericSignature();
  if (parses.size() != genericSig->getGenericParams().size()) {
    bool hasTooFew = parses.size() < genericSig->getGenericParams().size();
    SP.P.diagnose(loc,
                  hasTooFew ? diag::sil_missing_substitutions
                            : diag::sil_too_many_substitutions);
    return SubstitutionMap();
  }

  bool failed = false;
  auto subMap = SubstitutionMap::get(
      genericSig,
      [&](SubstitutableType *type) -> Type {
        auto genericParam = dyn_cast<GenericTypeParamType>(type);
        if (!genericParam)
          return nullptr;

        auto index = genericSig->getGenericParamOrdinal(genericParam);
        assert(index < genericSig->getGenericParams().size());
        assert(index < parses.size());

        // Provide the replacement type.
        return parses[index].replacement;
      },
      [&](CanType dependentType, Type replacementType,
          ProtocolDecl *proto) -> ProtocolConformanceRef {
        auto M = SP.P.SF.getParentModule();
        if (auto conformance = M->lookupConformance(replacementType, proto))
          return conformance;

        SP.P.diagnose(loc, diag::sil_substitution_mismatch, replacementType,
                      proto->getDeclaredType());
        failed = true;

        return ProtocolConformanceRef(proto);
      });

  return failed ? SubstitutionMap() : subMap;
}

static ArrayRef<ProtocolConformanceRef>
collectExistentialConformances(Parser &P, CanType conformingType, SourceLoc loc,
                               CanType protocolType) {
  auto layout = protocolType.getExistentialLayout();

  if (layout.requiresClass()) {
    if (!conformingType->mayHaveSuperclass() &&
        !conformingType->isObjCExistentialType()) {
      P.diagnose(loc, diag::sil_not_class, conformingType);
    }
  }

  // FIXME: Check superclass also.

  auto protocols = layout.getProtocols();
  if (protocols.empty())
    return {};

  SmallVector<ProtocolConformanceRef, 2> conformances;
  getConformancesForSubstitution(P, protocols, conformingType,
                                 loc, conformances);

  return P.Context.AllocateCopy(conformances);
}

/// sil-loc ::= 'loc' string-literal ':' [0-9]+ ':' [0-9]+
bool SILParser::parseSILLocation(SILLocation &Loc) {
  SILLocation::DebugLoc L;
  if (parseVerbatim("loc"))
    return true;

  if (P.Tok.getKind() != tok::string_literal) {
    P.diagnose(P.Tok, diag::expected_tok_in_sil_instr, "string");
    return true;
  }
  // Drop the double quotes.
  StringRef File = P.Tok.getText().drop_front().drop_back();
  L.Filename = P.Context.getIdentifier(File).str().data();
  P.consumeToken(tok::string_literal);
  if (P.parseToken(tok::colon, diag::expected_colon_in_sil_location))
    return true;
  if (parseInteger(L.Line, diag::sil_invalid_line_in_sil_location))
    return true;
  if (P.parseToken(tok::colon, diag::expected_colon_in_sil_location))
    return true;
  if (parseInteger(L.Column, diag::sil_invalid_column_in_sil_location))
    return true;

  Loc.setDebugInfoLoc(L);
  return false;
}

bool SILParser::parseScopeRef(SILDebugScope *&DS) {
  unsigned Slot;
  SourceLoc SlotLoc = P.Tok.getLoc();
  if (parseInteger(Slot, diag::sil_invalid_scope_slot))
    return true;

  DS = TUState.ScopeSlots[Slot];
  if (!DS) {
    P.diagnose(SlotLoc, diag::sil_scope_undeclared, Slot);
    return true;
  }
  return false;
}

///  (',' sil-loc)? (',' sil-scope-ref)?
bool SILParser::parseSILDebugLocation(SILLocation &L, SILBuilder &B,
                                      bool parsedComma) {
  // Parse the debug information, if any.
  if (P.Tok.is(tok::comma)) {
    P.consumeToken();
    parsedComma = true;
  }
  if (!parsedComma)
    return false;

  bool requireScope = false;
  if (P.Tok.getText() == "loc") {
    if (parseSILLocation(L))
      return true;

    if (P.Tok.is(tok::comma)) {
      P.consumeToken();
      requireScope = true;
    }
  }
  if (P.Tok.getText() == "scope" || requireScope) {
    parseVerbatim("scope");
    SILDebugScope *DS = nullptr;
    if (parseScopeRef(DS))
      return true;
    if (DS)
      B.setCurrentDebugScope(DS);
  }
  return false;
}

static bool parseLoadOwnershipQualifier(LoadOwnershipQualifier &Result,
                                        SILParser &P) {
  StringRef Str;
  // If we do not parse '[' ... ']', we have unqualified. Set value and return.
  if (!parseSILOptional(Str, P)) {
    Result = LoadOwnershipQualifier::Unqualified;
    return false;
  }

  // Then try to parse one of our other qualifiers. We do not support parsing
  // unqualified here so we use that as our fail value.
  auto Tmp = llvm::StringSwitch<LoadOwnershipQualifier>(Str)
                 .Case("take", LoadOwnershipQualifier::Take)
                 .Case("copy", LoadOwnershipQualifier::Copy)
                 .Case("trivial", LoadOwnershipQualifier::Trivial)
                 .Default(LoadOwnershipQualifier::Unqualified);

  // Thus return true (following the conventions in this file) if we fail.
  if (Tmp == LoadOwnershipQualifier::Unqualified)
    return true;

  // Otherwise, assign Result and return false.
  Result = Tmp;
  return false;
}

static bool parseStoreOwnershipQualifier(StoreOwnershipQualifier &Result,
                                         SILParser &P) {
  StringRef Str;
  // If we do not parse '[' ... ']', we have unqualified. Set value and return.
  if (!parseSILOptional(Str, P)) {
    Result = StoreOwnershipQualifier::Unqualified;
    return false;
  }

  // Then try to parse one of our other qualifiers. We do not support parsing
  // unqualified here so we use that as our fail value.
  auto Tmp = llvm::StringSwitch<StoreOwnershipQualifier>(Str)
                 .Case("init", StoreOwnershipQualifier::Init)
                 .Case("assign", StoreOwnershipQualifier::Assign)
                 .Case("trivial", StoreOwnershipQualifier::Trivial)
                 .Default(StoreOwnershipQualifier::Unqualified);

  // Thus return true (following the conventions in this file) if we fail.
  if (Tmp == StoreOwnershipQualifier::Unqualified)
    return true;

  // Otherwise, assign Result and return false.
  Result = Tmp;
  return false;
}

static bool parseAssignOwnershipQualifier(AssignOwnershipQualifier &Result,
                                          SILParser &P) {
  StringRef Str;
  // If we do not parse '[' ... ']', we have unknown. Set value and return.
  if (!parseSILOptional(Str, P)) {
    Result = AssignOwnershipQualifier::Unknown;
    return false;
  }

  // Then try to parse one of our other initialization kinds. We do not support
  // parsing unknown here so we use that as our fail value.
  auto Tmp = llvm::StringSwitch<AssignOwnershipQualifier>(Str)
                 .Case("reassign", AssignOwnershipQualifier::Reassign)
                 .Case("reinit", AssignOwnershipQualifier::Reinit)
                 .Case("init", AssignOwnershipQualifier::Init)
                 .Default(AssignOwnershipQualifier::Unknown);

  // Thus return true (following the conventions in this file) if we fail.
  if (Tmp == AssignOwnershipQualifier::Unknown)
    return true;

  // Otherwise, assign Result and return false.
  Result = Tmp;
  return false;
}

<<<<<<< HEAD
// SWIFT_ENABLE_TENSORFLOW
=======
>>>>>>> b4386f43
// Parse a list of integer indices, prefaced with the given string label.
// Returns true on error.
static bool parseIndexList(Parser &P, StringRef label,
                           SmallVectorImpl<unsigned> &indices,
                           const Diagnostic &parseIndexDiag) {
  SourceLoc loc;
  // Parse `[<label> <integer_literal>...]`.
  if (P.parseToken(tok::l_square, diag::sil_autodiff_expected_lsquare,
                   "index list") ||
      P.parseSpecificIdentifier(
          label, diag::sil_autodiff_expected_index_list_label, label))
    return true;
  while (P.Tok.is(tok::integer_literal)) {
    unsigned index;
    if (P.parseUnsignedInteger(index, loc, parseIndexDiag))
      return true;
    indices.push_back(index);
  }
  if (P.parseToken(tok::r_square, diag::sil_autodiff_expected_rsquare,
                   "index list"))
    return true;
  return false;
};
<<<<<<< HEAD
// SWIFT_ENABLE_TENSORFLOW END

// SWIFT_ENABLE_TENSORFLOW
=======

>>>>>>> b4386f43
/// sil-differentiability-witness-config-and-function ::=
///   '[' 'parameters' index-subset ']'
///   '[' 'results' index-subset ']'
///   ('<' 'where' derivative-generic-signature-requirements '>')?
///   sil-function-ref
///
/// e.g. parameters 0 1] [results 0] <T where T: Differentiable>
///      @foo : <T> $(T) -> T
static Optional<std::pair<AutoDiffConfig, SILFunction *>>
parseSILDifferentiabilityWitnessConfigAndFunction(Parser &P, SILParser &SP,
                                                  SILLocation L) {
  // Parse parameter and result indices.
  SmallVector<unsigned, 8> parameterIndices;
  SmallVector<unsigned, 8> resultIndices;
  if (parseIndexList(P, "parameters", parameterIndices,
                     diag::sil_autodiff_expected_parameter_index))
    return {};
  if (parseIndexList(P, "results", resultIndices,
                     diag::sil_autodiff_expected_result_index))
    return {};
  // Parse witness generic parameter clause.
  GenericSignature witnessGenSig = GenericSignature();
  SourceLoc witnessGenSigStartLoc = P.getEndOfPreviousLoc();
  {
    // Create a new scope to avoid type redefinition errors.
    Scope genericsScope(&P, ScopeKind::Generics);
    auto *genericParams = P.maybeParseGenericParams().getPtrOrNull();
    if (genericParams) {
      auto *witnessGenEnv = handleSILGenericParams(genericParams, &P.SF);
      witnessGenSig = witnessGenEnv->getGenericSignature();
    }
  }
  // Parse original function name and type.
  SILFunction *originalFunction = nullptr;
  if (SP.parseSILFunctionRef(L, originalFunction))
    return {};
  // Resolve parsed witness generic signature.
  if (witnessGenSig) {
<<<<<<< HEAD
    auto origGenSig = originalFunction
        ->getLoweredFunctionType()->getSubstGenericSignature();
=======
    auto origGenSig =
        originalFunction->getLoweredFunctionType()->getSubstGenericSignature();
>>>>>>> b4386f43
    // Check whether original function generic signature and parsed witness
    // generic have the same generic parameters.
    auto areGenericParametersConsistent = [&]() {
      llvm::SmallDenseSet<GenericParamKey, 4> genericParamKeys;
      for (auto *origGP : origGenSig->getGenericParams())
        genericParamKeys.insert(GenericParamKey(origGP));
      for (auto *witnessGP : witnessGenSig->getGenericParams())
        if (!genericParamKeys.erase(GenericParamKey(witnessGP)))
          return false;
      return genericParamKeys.empty();
    };
    if (!areGenericParametersConsistent()) {
      P.diagnose(witnessGenSigStartLoc,
<<<<<<< HEAD
                 diag::sil_inst_autodiff_invalid_witness_generic_signature,
=======
                 diag::sil_diff_witness_invalid_generic_signature,
>>>>>>> b4386f43
                 witnessGenSig->getAsString(), origGenSig->getAsString());
      return {};
    }
    // Combine parsed witness requirements with original function generic
    // signature requirements to form full witness generic signature.
    SmallVector<Requirement, 4> witnessRequirements(
        witnessGenSig->getRequirements().begin(),
        witnessGenSig->getRequirements().end());
    witnessGenSig = evaluateOrDefault(
        P.Context.evaluator,
<<<<<<< HEAD
        AbstractGenericSignatureRequest{
            origGenSig.getPointer(),
            /*addedGenericParams=*/{},
            std::move(witnessRequirements)},
            nullptr);
=======
        AbstractGenericSignatureRequest{origGenSig.getPointer(),
                                        /*addedGenericParams=*/{},
                                        std::move(witnessRequirements)},
        nullptr);
>>>>>>> b4386f43
  }
  auto origFnType = originalFunction->getLoweredFunctionType();
  auto *parameterIndexSet = IndexSubset::get(
      P.Context, origFnType->getNumParameters(), parameterIndices);
<<<<<<< HEAD
  auto *resultIndexSet = IndexSubset::get(
      P.Context, origFnType->getNumResults(), resultIndices);
  AutoDiffConfig config(parameterIndexSet, resultIndexSet, witnessGenSig);
  return std::make_pair(config, originalFunction);
}
// SWIFT_ENABLE_TENSORFLOW_END
=======
  auto *resultIndexSet =
      IndexSubset::get(P.Context, origFnType->getNumResults(), resultIndices);
  AutoDiffConfig config(parameterIndexSet, resultIndexSet, witnessGenSig);
  return std::make_pair(config, originalFunction);
}
>>>>>>> b4386f43

bool SILParser::parseSILDeclRef(SILDeclRef &Member, bool FnTypeRequired) {
  SourceLoc TyLoc;
  SmallVector<ValueDecl *, 4> values;
  if (parseSILDeclRef(Member, values))
    return true;

  // : ( or : < means that what follows is function type.
  if (!P.Tok.is(tok::colon))
    return false;

  if (FnTypeRequired &&
      !P.peekToken().is(tok::l_paren) &&
      !P.peekToken().isContextualPunctuator("<"))
    return false;

  // Type of the SILDeclRef is optional to be compatible with the old format.
  if (!P.parseToken(tok::colon, diag::expected_tok_in_sil_instr, ":")) {
    // Parse the type for SILDeclRef.
    Optional<Scope> GenericsScope;
    GenericsScope.emplace(&P, ScopeKind::Generics);
    ParserResult<TypeRepr> TyR = P.parseType();
    GenericsScope.reset();
    if (TyR.isNull())
      return true;
    TypeLoc Ty = TyR.get();

    // The type can be polymorphic.
    GenericEnvironment *genericEnv = nullptr;
    if (auto fnType = dyn_cast<FunctionTypeRepr>(TyR.get())) {
      if (auto generics = fnType->getGenericParams()) {
        assert(!Ty.wasValidated() && Ty.getType().isNull());

        genericEnv = handleSILGenericParams(generics, &P.SF);
        fnType->setGenericEnvironment(genericEnv);
      }
    }

    if (performTypeLocChecking(Ty, /*IsSILType=*/ false, genericEnv))
      return true;

    // Pick the ValueDecl that has the right type.
    ValueDecl *TheDecl = nullptr;
    auto declTy = Ty.getType()->getCanonicalType();
    for (unsigned I = 0, E = values.size(); I < E; I++) {
      auto *decl = values[I];

      auto lookupTy =
        decl->getInterfaceType()
            ->removeArgumentLabels(decl->getNumCurryLevels());
      if (declTy == lookupTy->getCanonicalType()) {
        TheDecl = decl;
        // Update SILDeclRef to point to the right Decl.
        Member.loc = decl;
        break;
      }
      if (values.size() == 1 && !TheDecl) {
        P.diagnose(TyLoc, diag::sil_member_decl_type_mismatch, declTy,
                   lookupTy);
        return true;
      }
    }
    if (!TheDecl) {
      P.diagnose(TyLoc, diag::sil_member_decl_not_found);
      return true;
    }
  }
  return false;
}

bool
SILParser::parseKeyPathPatternComponent(KeyPathPatternComponent &component,
                                        SmallVectorImpl<SILType> &operandTypes,
                                        SourceLoc componentLoc,
                                        Identifier componentKind,
                                        SILLocation InstLoc,
                                        GenericEnvironment *patternEnv) {
   auto parseComponentIndices =
     [&](SmallVectorImpl<KeyPathPatternComponent::Index> &indexes) -> bool {
       while (true) {
         unsigned index;
         CanType formalTy;
         SILType loweredTy;
         if (P.parseToken(tok::oper_prefix,
                          diag::expected_tok_in_sil_instr, "%")
             || P.parseToken(tok::sil_dollar,
                             diag::expected_tok_in_sil_instr, "$"))
           return true;
         
         if (!P.Tok.is(tok::integer_literal)
             || parseIntegerLiteral(P.Tok.getText(), 0, index))
           return true;
         
         P.consumeToken(tok::integer_literal);
         
         SourceLoc formalTyLoc;
         SourceLoc loweredTyLoc;
         GenericEnvironment *ignoredParsedEnv;
         if (P.parseToken(tok::colon,
                          diag::expected_tok_in_sil_instr, ":")
             || P.parseToken(tok::sil_dollar,
                             diag::expected_tok_in_sil_instr, "$")
             || parseASTType(formalTy, formalTyLoc, patternEnv)
             || P.parseToken(tok::colon,
                             diag::expected_tok_in_sil_instr, ":")
             || parseSILType(loweredTy, loweredTyLoc,
                             ignoredParsedEnv, patternEnv))
           return true;
         
         if (patternEnv)
           loweredTy = SILType::getPrimitiveType(
             loweredTy.getASTType()->mapTypeOutOfContext()
               ->getCanonicalType(),
             loweredTy.getCategory());

         // Formal type must be hashable.
         auto proto = P.Context.getProtocol(KnownProtocolKind::Hashable);
         Type contextFormalTy = formalTy;
         if (patternEnv)
           contextFormalTy = patternEnv->mapTypeIntoContext(formalTy);
         auto lookup = P.SF.getParentModule()->lookupConformance(
                                                 contextFormalTy, proto);
         if (lookup.isInvalid()) {
           P.diagnose(formalTyLoc,
                      diag::sil_keypath_index_not_hashable,
                      formalTy);
           return true;
         }
         auto conformance = ProtocolConformanceRef(lookup);

         indexes.push_back({index, formalTy, loweredTy, conformance});
         
         if (operandTypes.size() <= index)
           operandTypes.resize(index+1);
         if (operandTypes[index] && operandTypes[index] != loweredTy) {
           P.diagnose(loweredTyLoc,
                      diag::sil_keypath_index_operand_type_conflict,
                      index,
                      operandTypes[index].getASTType(),
                      loweredTy.getASTType());
           return true;
         }
         operandTypes[index] = loweredTy;
         
         if (P.consumeIf(tok::comma))
           continue;
         if (P.consumeIf(tok::r_square))
           break;
         return true;
       }
       return false;
     };
  
  if (componentKind.str() == "stored_property") {
    ValueDecl *prop;
    CanType ty;
    if (parseSILDottedPath(prop)
        || P.parseToken(tok::colon, diag::expected_tok_in_sil_instr, ":")
        || P.parseToken(tok::sil_dollar,
                        diag::expected_tok_in_sil_instr, "$")
        || parseASTType(ty, patternEnv))
      return true;
    component =
      KeyPathPatternComponent::forStoredProperty(cast<VarDecl>(prop), ty);
    return false;
  } else if (componentKind.str() == "gettable_property"
             || componentKind.str() == "settable_property") {
    bool isSettable = componentKind.str()[0] == 's';
    
    CanType componentTy;
    if (P.parseToken(tok::sil_dollar,diag::expected_tok_in_sil_instr,"$")
        || parseASTType(componentTy, patternEnv)
        || P.parseToken(tok::comma, diag::expected_tok_in_sil_instr, ","))
      return true;
    
    SILFunction *idFn = nullptr;
    SILDeclRef idDecl;
    VarDecl *idProperty = nullptr;
    SILFunction *getter = nullptr;
    SILFunction *setter = nullptr;
    SILFunction *equals = nullptr;
    SILFunction *hash = nullptr;
    AbstractStorageDecl *externalDecl = nullptr;
    SubstitutionMap externalSubs;
    SmallVector<KeyPathPatternComponent::Index, 4> indexes;
    while (true) {
      Identifier subKind;
      SourceLoc subKindLoc;
      if (parseSILIdentifier(subKind, subKindLoc,
                             diag::sil_keypath_expected_component_kind))
        return true;

      if (subKind.str() == "id") {
        // The identifier can be either a function ref, a SILDeclRef
        // to a class or protocol method, or a decl ref to a property:
        // @static_fn_ref : $...
        // #Type.method!whatever : (T) -> ...
        // ##Type.property
        if (P.Tok.is(tok::at_sign)) {
          if (parseSILFunctionRef(InstLoc, idFn))
            return true;
        } else if (P.Tok.is(tok::pound)) {
          if (P.peekToken().is(tok::pound)) {
            ValueDecl *propertyValueDecl;
            P.consumeToken(tok::pound);
            if (parseSILDottedPath(propertyValueDecl))
              return true;
            idProperty = cast<VarDecl>(propertyValueDecl);
          } else if (parseSILDeclRef(idDecl, /*fnType*/ true))
            return true;
        } else {
          P.diagnose(subKindLoc, diag::expected_tok_in_sil_instr, "# or @");
          return true;
        }
      } else if (subKind.str() == "getter" || subKind.str() == "setter") {
        bool isSetter = subKind.str()[0] == 's';
        if (parseSILFunctionRef(InstLoc, isSetter ? setter : getter))
          return true;
      } else if (subKind.str() == "indices") {
        if (P.parseToken(tok::l_square,
                         diag::expected_tok_in_sil_instr, "[")
            || parseComponentIndices(indexes))
          return true;
      } else if (subKind.str() == "indices_equals") {
        if (parseSILFunctionRef(InstLoc, equals))
          return true;
      } else if (subKind.str() == "indices_hash") {
        if (parseSILFunctionRef(InstLoc, hash))
          return true;
      } else if (subKind.str() == "external") {
        ValueDecl *parsedExternalDecl;
        SmallVector<ParsedSubstitution, 4> parsedSubs;

        if (parseSILDottedPath(parsedExternalDecl)
            || parseSubstitutions(parsedSubs, patternEnv))
          return true;

        externalDecl = cast<AbstractStorageDecl>(parsedExternalDecl);

        if (!parsedSubs.empty()) {
          auto genericEnv = externalDecl->getInnermostDeclContext()
                                        ->getGenericEnvironmentOfContext();
          if (!genericEnv) {
            P.diagnose(P.Tok,
                       diag::sil_substitutions_on_non_polymorphic_type);
            return true;
          }
          externalSubs = getApplySubstitutionsFromParsed(*this, genericEnv,
                                                         parsedSubs);
          if (!externalSubs) return true;

          // Map the substitutions out of the pattern context so that they
          // use interface types.
          externalSubs =
            externalSubs.mapReplacementTypesOutOfContext().getCanonical();
        }

      } else {
        P.diagnose(subKindLoc, diag::sil_keypath_unknown_component_kind,
                   subKind);
        return true;
      }
      
      if (!P.consumeIf(tok::comma))
        break;
    }
    
    if ((idFn == nullptr && idDecl.isNull() && idProperty == nullptr)
        || getter == nullptr
        || (isSettable && setter == nullptr)) {
      P.diagnose(componentLoc,
                 diag::sil_keypath_computed_property_missing_part,
                 isSettable);
      return true;
    }
    
    if ((idFn != nullptr) + (!idDecl.isNull()) + (idProperty != nullptr)
          != 1) {
      P.diagnose(componentLoc,
                 diag::sil_keypath_computed_property_missing_part,
                 isSettable);
      return true;
    }
    
    KeyPathPatternComponent::ComputedPropertyId id;
    if (idFn)
      id = idFn;
    else if (!idDecl.isNull())
      id = idDecl;
    else if (idProperty)
      id = idProperty;
    else
      llvm_unreachable("no id?!");
    
    auto indexesCopy = P.Context.AllocateCopy(indexes);
    
    if (!indexes.empty() && (!equals || !hash)) {
      P.diagnose(componentLoc,
                 diag::sil_keypath_computed_property_missing_part,
                 isSettable);
    }
    
    if (isSettable) {
      component = KeyPathPatternComponent::forComputedSettableProperty(
                             id, getter, setter,
                             indexesCopy, equals, hash,
                             externalDecl, externalSubs, componentTy);
    } else {
      component = KeyPathPatternComponent::forComputedGettableProperty(
                             id, getter,
                             indexesCopy, equals, hash,
                             externalDecl, externalSubs, componentTy);
    }
    return false;
  } else if (componentKind.str() == "optional_wrap"
               || componentKind.str() == "optional_chain"
               || componentKind.str() == "optional_force") {
    CanType ty;
    if (P.parseToken(tok::colon, diag::expected_tok_in_sil_instr, ":")
        || P.parseToken(tok::sil_dollar, diag::expected_tok_in_sil_instr, "$")
        || parseASTType(ty, patternEnv))
      return true;
    KeyPathPatternComponent::Kind kind;
    
    if (componentKind.str() == "optional_wrap") {
      kind = KeyPathPatternComponent::Kind::OptionalWrap;
    } else if (componentKind.str() == "optional_chain") {
      kind = KeyPathPatternComponent::Kind::OptionalChain;
    } else if (componentKind.str() == "optional_force") {
      kind = KeyPathPatternComponent::Kind::OptionalForce;
    } else {
      llvm_unreachable("unpossible");
    }
    
    component = KeyPathPatternComponent::forOptional(kind, ty);
    return false;
  } else if (componentKind.str() == "tuple_element") {
    unsigned tupleIndex;
    CanType ty;

    if (P.parseToken(tok::pound, diag::expected_sil_constant)
        || parseInteger(tupleIndex, diag::expected_sil_tuple_index)
        || P.parseToken(tok::colon, diag::expected_tok_in_sil_instr, ":")
        || P.parseToken(tok::sil_dollar, diag::expected_tok_in_sil_instr, "$")
        || parseASTType(ty, patternEnv))
      return true;
      
    component = KeyPathPatternComponent::forTupleElement(tupleIndex, ty);
    return false;
  } else {
    P.diagnose(componentLoc, diag::sil_keypath_unknown_component_kind,
               componentKind);
    return true;
  }
}

bool SILParser::parseSpecificSILInstruction(SILBuilder &B,
                                            SILInstructionKind Opcode,
                                            SourceLoc OpcodeLoc,
                                            StringRef OpcodeName,
                                            SILInstruction *&ResultVal) {
  SmallVector<SILValue, 4> OpList;
  SILValue Val;
  SILType Ty;
  SILLocation InstLoc = RegularLocation(OpcodeLoc);

  auto parseFormalTypeAndValue = [&](CanType &formalType,
                                     SILValue &value) -> bool {
    return (parseASTType(formalType) || parseVerbatim("in")
            || parseTypedValueRef(value, B));
  };

  OpenedExistentialAccess AccessKind;
  auto parseOpenExistAddrKind = [&]() -> bool {
    Identifier accessKindToken;
    SourceLoc accessKindLoc;
    if (parseSILIdentifier(accessKindToken, accessKindLoc,
                           diag::expected_tok_in_sil_instr,
                           "opened existential access kind")) {
      return true;
    }
    auto kind =
        llvm::StringSwitch<Optional<OpenedExistentialAccess>>(
            accessKindToken.str())
            .Case("mutable_access", OpenedExistentialAccess::Mutable)
            .Case("immutable_access", OpenedExistentialAccess::Immutable)
            .Default(None);

    if (kind) {
      AccessKind = kind.getValue();
      return false;
    }
    P.diagnose(accessKindLoc, diag::expected_tok_in_sil_instr,
               "opened existential access kind");
    return true;
  };

  CanType SourceType, TargetType;
  SILValue SourceAddr, DestAddr;
  auto parseSourceAndDestAddress = [&] {
    return parseFormalTypeAndValue(SourceType, SourceAddr) ||
           parseVerbatim("to") || parseFormalTypeAndValue(TargetType, DestAddr);
  };

  Identifier SuccessBBName, FailureBBName;
  SourceLoc SuccessBBLoc, FailureBBLoc;
  auto parseConditionalBranchDestinations = [&] {
    return P.parseToken(tok::comma, diag::expected_tok_in_sil_instr, ",") ||
           parseSILIdentifier(SuccessBBName, SuccessBBLoc,
                              diag::expected_sil_block_name) ||
           P.parseToken(tok::comma, diag::expected_tok_in_sil_instr, ",") ||
           parseSILIdentifier(FailureBBName, FailureBBLoc,
                              diag::expected_sil_block_name) ||
           parseSILDebugLocation(InstLoc, B);
  };

  // Validate the opcode name, and do opcode-specific parsing logic based on the
  // opcode we find.

  switch (Opcode) {
  case SILInstructionKind::AllocBoxInst: {
    bool hasDynamicLifetime = false;
    if (parseSILOptional(hasDynamicLifetime, *this, "dynamic_lifetime"))
      return true;

    SILType Ty;
    if (parseSILType(Ty))
      return true;
    SILDebugVariable VarInfo;
    if (parseSILDebugVar(VarInfo))
      return true;
    if (parseSILDebugLocation(InstLoc, B))
      return true;
    ResultVal = B.createAllocBox(InstLoc, Ty.castTo<SILBoxType>(), VarInfo,
                                 hasDynamicLifetime);
    break;
  }
  case SILInstructionKind::ApplyInst:
  case SILInstructionKind::BeginApplyInst:
  case SILInstructionKind::PartialApplyInst:
  case SILInstructionKind::TryApplyInst:
    if (parseCallInstruction(InstLoc, Opcode, B, ResultVal))
      return true;
    break;
  case SILInstructionKind::AbortApplyInst:
  case SILInstructionKind::EndApplyInst: {
    UnresolvedValueName argName;
    if (parseValueName(argName))
      return true;

    if (parseSILDebugLocation(InstLoc, B))
      return true;

    SILType expectedTy = SILType::getSILTokenType(P.Context);
    SILValue op = getLocalValue(argName, expectedTy, InstLoc, B);

    if (Opcode == SILInstructionKind::AbortApplyInst) {
      ResultVal = B.createAbortApply(InstLoc, op);
    } else {
      ResultVal = B.createEndApply(InstLoc, op);
    }
    break;
  }
  case SILInstructionKind::IntegerLiteralInst: {
    SILType Ty;
    if (parseSILType(Ty) ||
        P.parseToken(tok::comma, diag::expected_tok_in_sil_instr, ","))
      return true;

    bool Negative = false;
    if (P.Tok.isAnyOperator() && P.Tok.getText() == "-") {
      Negative = true;
      P.consumeToken();
    }
    if (P.Tok.getKind() != tok::integer_literal) {
      P.diagnose(P.Tok, diag::expected_tok_in_sil_instr, "integer");
      return true;
    }

    auto intTy = Ty.getAs<AnyBuiltinIntegerType>();
    if (!intTy) {
      P.diagnose(P.Tok, diag::sil_integer_literal_not_integer_type);
      return true;
    }

    StringRef text = prepareIntegerLiteralForParsing(P.Tok.getText());

    bool error;
    APInt value = intTy->getWidth().parse(text, 0, Negative, &error);
    if (error) {
      P.diagnose(P.Tok, diag::sil_integer_literal_not_well_formed, intTy);
      return true;
    }

    P.consumeToken(tok::integer_literal);
    if (parseSILDebugLocation(InstLoc, B))
      return true;
    ResultVal = B.createIntegerLiteral(InstLoc, Ty, value);
    break;
  }
  case SILInstructionKind::FloatLiteralInst: {
    SILType Ty;
    if (parseSILType(Ty) ||
        P.parseToken(tok::comma, diag::expected_tok_in_sil_instr, ","))
      return true;

    // The value is expressed as bits.
    if (P.Tok.getKind() != tok::integer_literal) {
      P.diagnose(P.Tok, diag::expected_tok_in_sil_instr, "integer");
      return true;
    }

    auto floatTy = Ty.getAs<BuiltinFloatType>();
    if (!floatTy) {
      P.diagnose(P.Tok, diag::sil_float_literal_not_float_type);
      return true;
    }

    StringRef text = prepareIntegerLiteralForParsing(P.Tok.getText());

    APInt bits(floatTy->getBitWidth(), 0);
    bool error = text.getAsInteger(0, bits);
    assert(!error && "float_literal token did not parse as APInt?!");
    (void)error;

    if (bits.getBitWidth() != floatTy->getBitWidth())
      bits = bits.zextOrTrunc(floatTy->getBitWidth());

    APFloat value(floatTy->getAPFloatSemantics(), bits);
    if (parseSILDebugLocation(InstLoc, B))
      return true;
    ResultVal = B.createFloatLiteral(InstLoc, Ty, value);
    P.consumeToken(tok::integer_literal);
    break;
  }
  case SILInstructionKind::StringLiteralInst: {
    if (P.Tok.getKind() != tok::identifier) {
      P.diagnose(P.Tok, diag::sil_string_no_encoding);
      return true;
    }

    StringLiteralInst::Encoding encoding;
    if (P.Tok.getText() == "utf8") {
      encoding = StringLiteralInst::Encoding::UTF8;
    } else if (P.Tok.getText() == "utf16") {
      encoding = StringLiteralInst::Encoding::UTF16;
    } else if (P.Tok.getText() == "objc_selector") {
      encoding = StringLiteralInst::Encoding::ObjCSelector;
    } else if (P.Tok.getText() == "bytes") {
      encoding = StringLiteralInst::Encoding::Bytes;
    } else {
      P.diagnose(P.Tok, diag::sil_string_invalid_encoding, P.Tok.getText());
      return true;
    }
    P.consumeToken(tok::identifier);

    if (P.Tok.getKind() != tok::string_literal) {
      P.diagnose(P.Tok, diag::expected_tok_in_sil_instr, "string");
      return true;
    }

    // Parse the string.
    SmallVector<Lexer::StringSegment, 1> segments;
    P.L->getStringLiteralSegments(P.Tok, segments);
    assert(segments.size() == 1);

    P.consumeToken(tok::string_literal);
    if (parseSILDebugLocation(InstLoc, B))
      return true;

    SmallVector<char, 128> stringBuffer;

    if (encoding == StringLiteralInst::Encoding::Bytes) {
      // Decode hex bytes.
      CharSourceRange rawStringRange(segments.front().Loc,
                                     segments.front().Length);
      StringRef rawString = P.SourceMgr.extractText(rawStringRange);
      if (rawString.size() & 1) {
        P.diagnose(P.Tok, diag::expected_tok_in_sil_instr,
                   "even number of hex bytes");
        return true;
      }
      while (!rawString.empty()) {
        unsigned byte1 = llvm::hexDigitValue(rawString[0]);
        unsigned byte2 = llvm::hexDigitValue(rawString[1]);
        if (byte1 == -1U || byte2 == -1U) {
          P.diagnose(P.Tok, diag::expected_tok_in_sil_instr,
                     "hex bytes should contain 0-9, a-f, A-F only");
          return true;
        }
        stringBuffer.push_back((unsigned char)(byte1 << 4) | byte2);
        rawString = rawString.drop_front(2);
      }

      ResultVal = B.createStringLiteral(InstLoc, stringBuffer, encoding);
      break;
    }

    StringRef string =
        P.L->getEncodedStringSegment(segments.front(), stringBuffer);
    ResultVal = B.createStringLiteral(InstLoc, string, encoding);
    break;
  }

  case SILInstructionKind::CondFailInst: {

    if (parseTypedValueRef(Val, B))
      return true;

    SmallVector<char, 128> stringBuffer;
    StringRef message;
    if (P.consumeIf(tok::comma)) {
      // Parse the string.
      if (P.Tok.getKind() != tok::string_literal) {
        P.diagnose(P.Tok, diag::expected_tok_in_sil_instr, "string");
        return true;
      }
      SmallVector<Lexer::StringSegment, 1> segments;
      P.L->getStringLiteralSegments(P.Tok, segments);
      assert(segments.size() == 1);

      P.consumeToken(tok::string_literal);
      message = P.L->getEncodedStringSegment(segments.front(), stringBuffer);
    }
    if (parseSILDebugLocation(InstLoc, B))
      return true;

    ResultVal = B.createCondFail(InstLoc, Val, message);
    break;
  }

  case SILInstructionKind::AllocValueBufferInst: {
    SILType Ty;
    if (parseSILType(Ty) || parseVerbatim("in") || parseTypedValueRef(Val, B) ||
        parseSILDebugLocation(InstLoc, B))
      return true;
    ResultVal = B.createAllocValueBuffer(InstLoc, Ty, Val);
    break;
  }
  case SILInstructionKind::ProjectValueBufferInst: {
    SILType Ty;
    if (parseSILType(Ty) || parseVerbatim("in") || parseTypedValueRef(Val, B) ||
        parseSILDebugLocation(InstLoc, B))
      return true;
    ResultVal = B.createProjectValueBuffer(InstLoc, Ty, Val);
    break;
  }
  case SILInstructionKind::DeallocValueBufferInst: {
    SILType Ty;
    if (parseSILType(Ty) || parseVerbatim("in") || parseTypedValueRef(Val, B) ||
        parseSILDebugLocation(InstLoc, B))
      return true;
    ResultVal = B.createDeallocValueBuffer(InstLoc, Ty, Val);
    break;
  }

  case SILInstructionKind::ProjectBoxInst: {
    if (parseTypedValueRef(Val, B) ||
        P.parseToken(tok::comma, diag::expected_tok_in_sil_instr, ","))
      return true;

    if (!P.Tok.is(tok::integer_literal)) {
      P.diagnose(P.Tok, diag::expected_tok_in_sil_instr, "integer");
      return true;
    }

    unsigned Index;
    bool error = parseIntegerLiteral(P.Tok.getText(), 0, Index);
    assert(!error && "project_box index did not parse as integer?!");
    (void)error;

    P.consumeToken(tok::integer_literal);
    if (parseSILDebugLocation(InstLoc, B))
      return true;

    ResultVal = B.createProjectBox(InstLoc, Val, Index);
    break;
  }

  case SILInstructionKind::ProjectExistentialBoxInst: {
    SILType Ty;
    if (parseSILType(Ty) || parseVerbatim("in") || parseTypedValueRef(Val, B) ||
        parseSILDebugLocation(InstLoc, B))
      return true;
    ResultVal = B.createProjectExistentialBox(InstLoc, Ty, Val);
    break;
  }

  case SILInstructionKind::FunctionRefInst: {
    SILFunction *Fn;
    if (parseSILFunctionRef(InstLoc, Fn) || parseSILDebugLocation(InstLoc, B))
      return true;
    ResultVal = B.createFunctionRef(InstLoc, Fn);
    break;
  }

  // SWIFT_ENABLE_TENSORFLOW
  case SILInstructionKind::DifferentiableFunctionInst: {
    // e.g. differentiable_function [parameters 0 1 2] %0 : $T
    //
    // e.g. differentiable_function [parameters 0 1 2] %0 : $T with_derivative
    //      {%1 : $T, %2 : $T}
    //       ^~ jvp   ^~ vjp
    // Parse `[parameters <integer_literal>...]`.
    SmallVector<unsigned, 8> parameterIndices;
    if (parseIndexList(P, "parameters", parameterIndices,
                       diag::sil_autodiff_expected_parameter_index))
      return true;
    // Parse the original function value.
    SILValue original;
    SourceLoc originalOperandLoc;
    if (parseTypedValueRef(original, originalOperandLoc, B))
      return true;
    auto fnType = original->getType().getAs<SILFunctionType>();
    if (!fnType) {
      P.diagnose(originalOperandLoc,
                 diag::sil_inst_autodiff_expected_function_type_operand);
      return true;
    }
    Optional<std::pair<SILValue, SILValue>> derivativeFunctions = None;
    // Parse an optional operand list
    //   `with_derivative { <operand> , <operand> }`.
    if (P.Tok.is(tok::identifier) && P.Tok.getText() == "with_derivative") {
      P.consumeToken(tok::identifier);
      // Parse derivative function values as an operand list.
      // FIXME(rxwei): Change this to *not* require a type signature once
      // we can infer derivative function types.
      derivativeFunctions = std::make_pair(SILValue(), SILValue());
      if (P.parseToken(tok::l_brace,
              diag::sil_inst_autodiff_operand_list_expected_lbrace) ||
          parseTypedValueRef(derivativeFunctions->first, B) ||
          P.parseToken(tok::comma,
              diag::sil_inst_autodiff_operand_list_expected_comma) ||
          parseTypedValueRef(derivativeFunctions->second, B) ||
          P.parseToken(tok::r_brace,
                       diag::sil_inst_autodiff_operand_list_expected_rbrace))
        return true;
    }
    if (parseSILDebugLocation(InstLoc, B))
      return true;
    auto *parameterIndicesSubset = IndexSubset::get(
        P.Context, fnType->getNumParameters(), parameterIndices);
    ResultVal = B.createDifferentiableFunction(
        InstLoc, parameterIndicesSubset, original, derivativeFunctions);
    break;
  }

  case SILInstructionKind::LinearFunctionInst: {
    // e.g. linear_function [parameters 0 1 2] %0 : $T
    // e.g. linear_function [parameters 0 1 2] %0 : $T with_transpose %1 : $T
    // Parse `[parameters <integer_literal>...]`.
    SmallVector<unsigned, 8> parameterIndices;
    if (parseIndexList(P, "parameters", parameterIndices,
                       diag::sil_autodiff_expected_parameter_index))
      return true;
    // Parse the original function value.
    SILValue original;
    SourceLoc originalOperandLoc;
    if (parseTypedValueRef(original, originalOperandLoc, B))
      return true;
    auto fnType = original->getType().getAs<SILFunctionType>();
    if (!fnType) {
      P.diagnose(originalOperandLoc,
                 diag::sil_inst_autodiff_expected_function_type_operand);
      return true;
    }
    // Parse an optional transpose function.
    Optional<SILValue> transpose = None;
    if (P.Tok.is(tok::identifier) && P.Tok.getText() == "with_transpose") {
      P.consumeToken(tok::identifier);
      transpose = SILValue();
      if (parseTypedValueRef(*transpose, B))
        return true;
    }
    if (parseSILDebugLocation(InstLoc, B))
      return true;
    auto *parameterIndicesSubset = IndexSubset::get(
        P.Context, fnType->getNumParameters(), parameterIndices);
    ResultVal = B.createLinearFunction(
        InstLoc, parameterIndicesSubset, original, transpose);
    break;
  }
  
  case SILInstructionKind::DifferentiableFunctionExtractInst: {
    // Parse the rest of the instruction: an extractee, a differentiable
    // function operand, an optional explicit extractee type, and a debug
    // location.
    NormalDifferentiableFunctionTypeComponent extractee;
    StringRef extracteeNames[3] = {"original", "jvp", "vjp"};
    SILValue functionOperand;
    SourceLoc lastLoc;
    if (P.parseToken(tok::l_square,
            diag::sil_inst_autodiff_expected_differentiable_extractee_kind) ||
        parseSILIdentifierSwitch(extractee, extracteeNames,
            diag::sil_inst_autodiff_expected_differentiable_extractee_kind) ||
        P.parseToken(tok::r_square, diag::sil_autodiff_expected_rsquare,
                     "extractee kind"))
      return true;
    if (parseTypedValueRef(functionOperand, B))
      return true;
    // Parse an optional explicit extractee type.
    Optional<SILType> extracteeType = None;
    if (P.consumeIf(tok::kw_as)) {
      extracteeType = SILType();
      if (parseSILType(*extracteeType))
        return true;
    }
    if (parseSILDebugLocation(InstLoc, B))
      return true;
    ResultVal = B.createDifferentiableFunctionExtract(
        InstLoc, extractee, functionOperand, extracteeType);
    break;
  }

  case SILInstructionKind::LinearFunctionExtractInst: {
    // Parse the rest of the instruction: an extractee, a linear function
    // operand, and a debug location.
    LinearDifferentiableFunctionTypeComponent extractee;
    StringRef extracteeNames[2] = {"original", "transpose"};
    SILValue functionOperand;
    SourceLoc lastLoc;
    if (P.parseToken(tok::l_square,
            diag::sil_inst_autodiff_expected_linear_extractee_kind) ||
        parseSILIdentifierSwitch(extractee, extracteeNames,
            diag::sil_inst_autodiff_expected_linear_extractee_kind) ||
        P.parseToken(tok::r_square, diag::sil_autodiff_expected_rsquare,
                     "extractee kind"))
      return true;
    if (parseTypedValueRef(functionOperand, B) ||
        parseSILDebugLocation(InstLoc, B))
      return true;
    ResultVal = B.createLinearFunctionExtract(
        InstLoc, extractee, functionOperand);
    break;
  }
  case SILInstructionKind::DifferentiabilityWitnessFunctionInst: {
    // e.g. differentiability_witness_function
    //      [jvp] [parameters 0 1] [results 0] <T where T: Differentiable>
    //      @foo : <T> $(T) -> T
    DifferentiabilityWitnessFunctionKind witnessKind;
    StringRef witnessKindNames[3] = {"jvp", "vjp", "transpose"};
    if (P.parseToken(tok::l_square,
            diag::sil_inst_autodiff_expected_differentiability_witness_kind) ||
        parseSILIdentifierSwitch(witnessKind, witnessKindNames,
            diag::sil_inst_autodiff_expected_differentiability_witness_kind) ||
        P.parseToken(tok::r_square, diag::sil_autodiff_expected_rsquare,
                     "differentiability witness function kind"))
      return true;
    SourceLoc keyStartLoc = P.Tok.getLoc();
    auto configAndFn = parseSILDifferentiabilityWitnessConfigAndFunction(
        P, *this, InstLoc);
    if (!configAndFn)
      return true;
    auto config = configAndFn->first;
    auto originalFn = configAndFn->second;
    auto *witness = SILMod.lookUpDifferentiabilityWitness(
        {originalFn->getName(), config});
    if (!witness) {
      P.diagnose(keyStartLoc, diag::sil_diff_witness_undefined);
      return true;
    }
    // Parse an optional explicit function type.
    Optional<SILType> functionType = None;
    if (P.consumeIf(tok::kw_as)) {
      functionType = SILType();
      if (parseSILType(*functionType))
        return true;
    }
    ResultVal = B.createDifferentiabilityWitnessFunction(InstLoc, witnessKind,
                                                         witness, functionType);
    break;
  }
  // SWIFT_ENABLE_TENSORFLOW END

  case SILInstructionKind::DynamicFunctionRefInst: {
    SILFunction *Fn;
    if (parseSILFunctionRef(InstLoc, Fn) || parseSILDebugLocation(InstLoc, B))
      return true;
    // Set a forward reference's dynamic property for the first time.
    if (!Fn->isDynamicallyReplaceable()) {
      if (!Fn->empty()) {
        P.diagnose(P.Tok, diag::expected_dynamic_func_attr);
        return true;
      }
      Fn->setIsDynamic();
    }
    ResultVal = B.createDynamicFunctionRef(InstLoc, Fn);
    break;
  }
  case SILInstructionKind::PreviousDynamicFunctionRefInst: {
    SILFunction *Fn;
    if (parseSILFunctionRef(InstLoc, Fn) || parseSILDebugLocation(InstLoc, B))
      return true;
    ResultVal = B.createPreviousDynamicFunctionRef(InstLoc, Fn);
    break;
  }

  case SILInstructionKind::BuiltinInst: {
    if (P.Tok.getKind() != tok::string_literal) {
      P.diagnose(P.Tok, diag::expected_tok_in_sil_instr, "builtin name");
      return true;
    }
    StringRef Str = P.Tok.getText();
    Identifier Id = P.Context.getIdentifier(Str.substr(1, Str.size() - 2));
    P.consumeToken(tok::string_literal);

    // Find the builtin in the Builtin module
    SmallVector<ValueDecl *, 2> foundBuiltins;
    P.Context.TheBuiltinModule->lookupMember(
        foundBuiltins, P.Context.TheBuiltinModule, Id, Identifier());
    if (foundBuiltins.empty()) {
      P.diagnose(P.Tok, diag::expected_tok_in_sil_instr, "builtin name");
      return true;
    }
    assert(foundBuiltins.size() == 1 && "ambiguous builtin name?!");

    auto *builtinFunc = cast<FuncDecl>(foundBuiltins[0]);
    GenericEnvironment *genericEnv = builtinFunc->getGenericEnvironment();

    SmallVector<ParsedSubstitution, 4> parsedSubs;
    SubstitutionMap subMap;
    if (parseSubstitutions(parsedSubs))
      return true;

    if (!parsedSubs.empty()) {
      if (!genericEnv) {
        P.diagnose(P.Tok, diag::sil_substitutions_on_non_polymorphic_type);
        return true;
      }
      subMap = getApplySubstitutionsFromParsed(*this, genericEnv, parsedSubs);
      if (!subMap)
        return true;
    }

    if (P.Tok.getKind() != tok::l_paren) {
      P.diagnose(P.Tok, diag::expected_tok_in_sil_instr, "(");
      return true;
    }
    P.consumeToken(tok::l_paren);

    SmallVector<SILValue, 4> Args;
    while (true) {
      if (P.consumeIf(tok::r_paren))
        break;

      SILValue Val;
      if (parseTypedValueRef(Val, B))
        return true;
      Args.push_back(Val);
      if (P.consumeIf(tok::comma))
        continue;
      if (P.consumeIf(tok::r_paren))
        break;
      P.diagnose(P.Tok, diag::expected_tok_in_sil_instr, ")' or ',");
      return true;
    }

    if (P.Tok.getKind() != tok::colon) {
      P.diagnose(P.Tok, diag::expected_tok_in_sil_instr, ":");
      return true;
    }
    P.consumeToken(tok::colon);

    SILType ResultTy;
    if (parseSILType(ResultTy))
      return true;

    if (parseSILDebugLocation(InstLoc, B))
      return true;
    ResultVal = B.createBuiltin(InstLoc, Id, ResultTy, subMap, Args);
    break;
  }
  case SILInstructionKind::OpenExistentialAddrInst:
    if (parseOpenExistAddrKind() || parseTypedValueRef(Val, B) ||
        parseVerbatim("to") || parseSILType(Ty) ||
        parseSILDebugLocation(InstLoc, B))
      return true;

    ResultVal = B.createOpenExistentialAddr(InstLoc, Val, Ty, AccessKind);
    break;

  case SILInstructionKind::OpenExistentialBoxInst:
    if (parseTypedValueRef(Val, B) || parseVerbatim("to") || parseSILType(Ty) ||
        parseSILDebugLocation(InstLoc, B))
      return true;

    ResultVal = B.createOpenExistentialBox(InstLoc, Val, Ty);
    break;

  case SILInstructionKind::OpenExistentialBoxValueInst:
    if (parseTypedValueRef(Val, B) || parseVerbatim("to") || parseSILType(Ty) ||
        parseSILDebugLocation(InstLoc, B))
      return true;
    ResultVal = B.createOpenExistentialBoxValue(InstLoc, Val, Ty);
    break;

  case SILInstructionKind::OpenExistentialMetatypeInst:
    if (parseTypedValueRef(Val, B) || parseVerbatim("to") || parseSILType(Ty) ||
        parseSILDebugLocation(InstLoc, B))
      return true;
    ResultVal = B.createOpenExistentialMetatype(InstLoc, Val, Ty);
    break;

  case SILInstructionKind::OpenExistentialRefInst:
    if (parseTypedValueRef(Val, B) || parseVerbatim("to") || parseSILType(Ty) ||
        parseSILDebugLocation(InstLoc, B))
      return true;
    ResultVal = B.createOpenExistentialRef(InstLoc, Val, Ty);
    break;

  case SILInstructionKind::OpenExistentialValueInst:
    if (parseTypedValueRef(Val, B) || parseVerbatim("to") || parseSILType(Ty) ||
        parseSILDebugLocation(InstLoc, B))
      return true;
    ResultVal = B.createOpenExistentialValue(InstLoc, Val, Ty);
    break;

#define UNARY_INSTRUCTION(ID)                                                  \
  case SILInstructionKind::ID##Inst:                                           \
    if (parseTypedValueRef(Val, B))                                            \
      return true;                                                             \
    if (parseSILDebugLocation(InstLoc, B))                                     \
      return true;                                                             \
    ResultVal = B.create##ID(InstLoc, Val);                                    \
    break;

#define REFCOUNTING_INSTRUCTION(ID)                                            \
  case SILInstructionKind::ID##Inst: {                                         \
    Atomicity atomicity = Atomicity::Atomic;                                   \
    StringRef Optional;                                                        \
    if (parseSILOptional(Optional, *this)) {                                   \
      if (Optional == "nonatomic") {                                           \
        atomicity = Atomicity::NonAtomic;                                      \
      } else {                                                                 \
        return true;                                                           \
      }                                                                        \
    }                                                                          \
    if (parseTypedValueRef(Val, B))                                            \
      return true;                                                             \
    if (parseSILDebugLocation(InstLoc, B))                                     \
      return true;                                                             \
    ResultVal = B.create##ID(InstLoc, Val, atomicity);                         \
  } break;

    UNARY_INSTRUCTION(ClassifyBridgeObject)
    UNARY_INSTRUCTION(ValueToBridgeObject)
    UNARY_INSTRUCTION(FixLifetime)
    UNARY_INSTRUCTION(EndLifetime)
    UNARY_INSTRUCTION(CopyBlock)
    UNARY_INSTRUCTION(IsUnique)
    UNARY_INSTRUCTION(DestroyAddr)
    UNARY_INSTRUCTION(CopyValue)
    UNARY_INSTRUCTION(DestroyValue)
    UNARY_INSTRUCTION(EndBorrow)
    UNARY_INSTRUCTION(DestructureStruct)
    UNARY_INSTRUCTION(DestructureTuple)
    REFCOUNTING_INSTRUCTION(UnmanagedReleaseValue)
    REFCOUNTING_INSTRUCTION(UnmanagedRetainValue)
    REFCOUNTING_INSTRUCTION(UnmanagedAutoreleaseValue)
    REFCOUNTING_INSTRUCTION(StrongRetain)
    REFCOUNTING_INSTRUCTION(StrongRelease)
    REFCOUNTING_INSTRUCTION(AutoreleaseValue)
    REFCOUNTING_INSTRUCTION(SetDeallocating)
    REFCOUNTING_INSTRUCTION(ReleaseValue)
    REFCOUNTING_INSTRUCTION(RetainValue)
    REFCOUNTING_INSTRUCTION(ReleaseValueAddr)
    REFCOUNTING_INSTRUCTION(RetainValueAddr)
#define UNCHECKED_REF_STORAGE(Name, ...)                                       \
  UNARY_INSTRUCTION(StrongCopy##Name##Value)
#define ALWAYS_OR_SOMETIMES_LOADABLE_CHECKED_REF_STORAGE(Name, ...)            \
  REFCOUNTING_INSTRUCTION(StrongRetain##Name)                                  \
  REFCOUNTING_INSTRUCTION(Name##Retain)                                        \
  REFCOUNTING_INSTRUCTION(Name##Release)                                       \
  UNARY_INSTRUCTION(StrongCopy##Name##Value)
#include "swift/AST/ReferenceStorage.def"
#undef UNARY_INSTRUCTION
#undef REFCOUNTING_INSTRUCTION

  case SILInstructionKind::IsEscapingClosureInst: {
    bool IsObjcVerifcationType = false;
    if (parseSILOptional(IsObjcVerifcationType, *this, "objc"))
      return true;
    if (parseTypedValueRef(Val, B) || parseSILDebugLocation(InstLoc, B))
      return true;
    ResultVal = B.createIsEscapingClosure(
        InstLoc, Val,
        IsObjcVerifcationType ? IsEscapingClosureInst::ObjCEscaping
                              : IsEscapingClosureInst::WithoutActuallyEscaping);
    break;
  }

  case SILInstructionKind::DebugValueInst:
  case SILInstructionKind::DebugValueAddrInst: {
    SILDebugVariable VarInfo;
    if (parseTypedValueRef(Val, B) || parseSILDebugVar(VarInfo) ||
        parseSILDebugLocation(InstLoc, B))
      return true;
    if (Opcode == SILInstructionKind::DebugValueInst)
      ResultVal = B.createDebugValue(InstLoc, Val, VarInfo);
    else
      ResultVal = B.createDebugValueAddr(InstLoc, Val, VarInfo);
    break;
  }

    // unchecked_ownership_conversion <reg> : <type>, <ownership> to <ownership>
  case SILInstructionKind::UncheckedOwnershipConversionInst: {
    ValueOwnershipKind LHSKind = ValueOwnershipKind::None;
    ValueOwnershipKind RHSKind = ValueOwnershipKind::None;
    SourceLoc Loc;

    if (parseTypedValueRef(Val, Loc, B) ||
        P.parseToken(tok::comma, diag::expected_sil_colon,
                     "unchecked_ownership_conversion value ownership kind "
                     "conversion specification") ||
        parseSILOwnership(LHSKind) || parseVerbatim("to") ||
        parseSILOwnership(RHSKind) || parseSILDebugLocation(InstLoc, B)) {
      return true;
    }

    if (Val.getOwnershipKind() != LHSKind) {
      return true;
    }

    ResultVal = B.createUncheckedOwnershipConversion(InstLoc, Val, RHSKind);
    break;
  }

  case SILInstructionKind::LoadInst: {
    LoadOwnershipQualifier Qualifier;
    SourceLoc AddrLoc;

    if (parseLoadOwnershipQualifier(Qualifier, *this) ||
        parseTypedValueRef(Val, AddrLoc, B) ||
        parseSILDebugLocation(InstLoc, B))
      return true;

    ResultVal = B.createLoad(InstLoc, Val, Qualifier);
    break;
  }

  case SILInstructionKind::LoadBorrowInst: {
    SourceLoc AddrLoc;

    if (parseTypedValueRef(Val, AddrLoc, B) ||
        parseSILDebugLocation(InstLoc, B))
      return true;

    ResultVal = B.createLoadBorrow(InstLoc, Val);
    break;
  }

  case SILInstructionKind::BeginBorrowInst: {
    SourceLoc AddrLoc;

    if (parseTypedValueRef(Val, AddrLoc, B) ||
        parseSILDebugLocation(InstLoc, B))
      return true;

    ResultVal = B.createBeginBorrow(InstLoc, Val);
    break;
  }

#define NEVER_OR_SOMETIMES_LOADABLE_CHECKED_REF_STORAGE(Name, ...)             \
  case SILInstructionKind::Load##Name##Inst: {                                 \
    bool isTake = false;                                                       \
    SourceLoc addrLoc;                                                         \
    if (parseSILOptional(isTake, *this, "take") ||                             \
        parseTypedValueRef(Val, addrLoc, B) ||                                 \
        parseSILDebugLocation(InstLoc, B))                                     \
      return true;                                                             \
    if (!Val->getType().is<Name##StorageType>()) {                             \
      P.diagnose(addrLoc, diag::sil_operand_not_ref_storage_address, "source", \
                 OpcodeName, ReferenceOwnership::Name);                        \
    }                                                                          \
    ResultVal = B.createLoad##Name(InstLoc, Val, IsTake_t(isTake));            \
    break;                                                                     \
  }
#include "swift/AST/ReferenceStorage.def"

  case SILInstructionKind::CopyBlockWithoutEscapingInst: {
    SILValue Closure;
    if (parseTypedValueRef(Val, B) || parseVerbatim("withoutEscaping") ||
        parseTypedValueRef(Closure, B) || parseSILDebugLocation(InstLoc, B))
      return true;

    ResultVal = B.createCopyBlockWithoutEscaping(InstLoc, Val, Closure);
    break;
  }

  case SILInstructionKind::MarkDependenceInst: {
    SILValue Base;
    if (parseTypedValueRef(Val, B) || parseVerbatim("on") ||
        parseTypedValueRef(Base, B) || parseSILDebugLocation(InstLoc, B))
      return true;

    ResultVal = B.createMarkDependence(InstLoc, Val, Base);
    break;
  }

  case SILInstructionKind::KeyPathInst: {
    SmallVector<KeyPathPatternComponent, 4> components;
    SILType Ty;
    if (parseSILType(Ty) ||
        P.parseToken(tok::comma, diag::expected_tok_in_sil_instr, ","))
      return true;

    GenericParamList *generics = nullptr;
    GenericEnvironment *patternEnv = nullptr;
    CanType rootType;
    StringRef objcString;
    SmallVector<SILType, 4> operandTypes;
    {
      Scope genericsScope(&P, ScopeKind::Generics);
      generics = P.maybeParseGenericParams().getPtrOrNull();
      patternEnv = handleSILGenericParams(generics, &P.SF);

      if (P.parseToken(tok::l_paren, diag::expected_tok_in_sil_instr, "("))
        return true;

      while (true) {
        Identifier componentKind;
        SourceLoc componentLoc;
        if (parseSILIdentifier(componentKind, componentLoc,
                               diag::sil_keypath_expected_component_kind))
          return true;

        if (componentKind.str() == "root") {
          if (P.parseToken(tok::sil_dollar, diag::expected_tok_in_sil_instr,
                           "$") ||
              parseASTType(rootType, patternEnv))
            return true;
        } else if (componentKind.str() == "objc") {
          auto tok = P.Tok;
          if (P.parseToken(tok::string_literal, diag::expected_tok_in_sil_instr,
                           "string literal"))
            return true;

          auto objcStringValue = tok.getText().drop_front().drop_back();
          objcString =
              StringRef(P.Context.AllocateCopy<char>(objcStringValue.begin(),
                                                     objcStringValue.end()),
                        objcStringValue.size());
        } else {
          KeyPathPatternComponent component;
          if (parseKeyPathPatternComponent(component, operandTypes,
                                           componentLoc, componentKind, InstLoc,
                                           patternEnv))
            return true;
          components.push_back(component);
        }

        if (!P.consumeIf(tok::semi))
          break;
      }

      if (P.parseToken(tok::r_paren, diag::expected_tok_in_sil_instr, ")") ||
          parseSILDebugLocation(InstLoc, B))
        return true;
    }

    if (rootType.isNull())
      P.diagnose(InstLoc.getSourceLoc(), diag::sil_keypath_no_root);

    SmallVector<ParsedSubstitution, 4> parsedSubs;
    if (parseSubstitutions(parsedSubs, ContextGenericEnv))
      return true;

    SubstitutionMap subMap;
    if (!parsedSubs.empty()) {
      if (!patternEnv) {
        P.diagnose(InstLoc.getSourceLoc(),
                   diag::sil_substitutions_on_non_polymorphic_type);
        return true;
      }

      subMap = getApplySubstitutionsFromParsed(*this, patternEnv, parsedSubs);
      if (!subMap)
        return true;
    }

    SmallVector<SILValue, 4> operands;

    if (P.consumeIf(tok::l_paren)) {
      while (true) {
        SILValue v;

        if (operands.size() >= operandTypes.size() ||
            !operandTypes[operands.size()]) {
          P.diagnose(P.Tok, diag::sil_keypath_no_use_of_operand_in_pattern,
                     operands.size());
          return true;
        }

        auto ty = operandTypes[operands.size()].subst(SILMod, subMap);

        if (parseValueRef(v, ty, RegularLocation(P.Tok.getLoc()), B))
          return true;
        operands.push_back(v);

        if (P.consumeIf(tok::comma))
          continue;
        if (P.consumeIf(tok::r_paren))
          break;
        return true;
      }
    }

    if (parseSILDebugLocation(InstLoc, B))
      return true;

    CanGenericSignature canSig;
    if (patternEnv && patternEnv->getGenericSignature()) {
      canSig = patternEnv->getGenericSignature().getCanonicalSignature();
    }
    CanType leafType;
    if (!components.empty())
      leafType = components.back().getComponentType();
    else
      leafType = rootType;
    auto pattern = KeyPathPattern::get(B.getModule(), canSig, rootType,
                                       leafType, components, objcString);

    ResultVal = B.createKeyPath(InstLoc, pattern, subMap, operands, Ty);
    break;
  }

    // Conversion instructions.
  case SILInstructionKind::UncheckedRefCastInst:
  case SILInstructionKind::UncheckedAddrCastInst:
  case SILInstructionKind::UncheckedTrivialBitCastInst:
  case SILInstructionKind::UncheckedBitwiseCastInst:
  case SILInstructionKind::UpcastInst:
  case SILInstructionKind::AddressToPointerInst:
  case SILInstructionKind::BridgeObjectToRefInst:
  case SILInstructionKind::BridgeObjectToWordInst:
  case SILInstructionKind::RefToRawPointerInst:
  case SILInstructionKind::RawPointerToRefInst:
#define LOADABLE_REF_STORAGE(Name, ...)                                        \
  case SILInstructionKind::RefTo##Name##Inst:                                  \
  case SILInstructionKind::Name##ToRefInst:
#include "swift/AST/ReferenceStorage.def"
  case SILInstructionKind::ThinFunctionToPointerInst:
  case SILInstructionKind::PointerToThinFunctionInst:
  case SILInstructionKind::ThinToThickFunctionInst:
  case SILInstructionKind::ThickToObjCMetatypeInst:
  case SILInstructionKind::ObjCToThickMetatypeInst:
  case SILInstructionKind::ConvertFunctionInst:
  case SILInstructionKind::ConvertEscapeToNoEscapeInst:
  case SILInstructionKind::ObjCExistentialMetatypeToObjectInst:
  case SILInstructionKind::ObjCMetatypeToObjectInst: {
    SILType Ty;
    Identifier ToToken;
    SourceLoc ToLoc;
    bool not_guaranteed = false;
    bool without_actually_escaping = false;
    if (Opcode == SILInstructionKind::ConvertEscapeToNoEscapeInst) {
      StringRef attrName;
      if (parseSILOptional(attrName, *this)) {
        if (attrName.equals("not_guaranteed"))
          not_guaranteed = true;
        else
          return true;
      }
    }
    if (parseTypedValueRef(Val, B) ||
        parseSILIdentifier(ToToken, ToLoc, diag::expected_tok_in_sil_instr,
                           "to"))
      return true;

    if (ToToken.str() != "to") {
      P.diagnose(ToLoc, diag::expected_tok_in_sil_instr, "to");
      return true;
    }
    if (Opcode == SILInstructionKind::ConvertFunctionInst) {
      StringRef attrName;
      if (parseSILOptional(attrName, *this)) {
        if (attrName.equals("without_actually_escaping"))
          without_actually_escaping = true;
        else
          return true;
      }
    }
    if (parseSILType(Ty) || parseSILDebugLocation(InstLoc, B))
      return true;

    switch (Opcode) {
    default:
      llvm_unreachable("Out of sync with parent switch");
    case SILInstructionKind::UncheckedRefCastInst:
      ResultVal = B.createUncheckedRefCast(InstLoc, Val, Ty);
      break;
    case SILInstructionKind::UncheckedAddrCastInst:
      ResultVal = B.createUncheckedAddrCast(InstLoc, Val, Ty);
      break;
    case SILInstructionKind::UncheckedTrivialBitCastInst:
      ResultVal = B.createUncheckedTrivialBitCast(InstLoc, Val, Ty);
      break;
    case SILInstructionKind::UncheckedBitwiseCastInst:
      ResultVal = B.createUncheckedBitwiseCast(InstLoc, Val, Ty);
      break;
    case SILInstructionKind::UpcastInst:
      ResultVal = B.createUpcast(InstLoc, Val, Ty);
      break;
    case SILInstructionKind::ConvertFunctionInst:
      ResultVal =
          B.createConvertFunction(InstLoc, Val, Ty, without_actually_escaping);
      break;
    case SILInstructionKind::ConvertEscapeToNoEscapeInst:
      ResultVal =
          B.createConvertEscapeToNoEscape(InstLoc, Val, Ty, !not_guaranteed);
      break;
    case SILInstructionKind::AddressToPointerInst:
      ResultVal = B.createAddressToPointer(InstLoc, Val, Ty);
      break;
    case SILInstructionKind::BridgeObjectToRefInst:
      ResultVal = B.createBridgeObjectToRef(InstLoc, Val, Ty);
      break;
    case SILInstructionKind::BridgeObjectToWordInst:
      ResultVal = B.createBridgeObjectToWord(InstLoc, Val);
      break;
    case SILInstructionKind::RefToRawPointerInst:
      ResultVal = B.createRefToRawPointer(InstLoc, Val, Ty);
      break;
    case SILInstructionKind::RawPointerToRefInst:
      ResultVal = B.createRawPointerToRef(InstLoc, Val, Ty);
      break;
#define LOADABLE_REF_STORAGE(Name, ...)                                        \
  case SILInstructionKind::RefTo##Name##Inst:                                  \
    ResultVal = B.createRefTo##Name(InstLoc, Val, Ty);                         \
    break;                                                                     \
  case SILInstructionKind::Name##ToRefInst:                                    \
    ResultVal = B.create##Name##ToRef(InstLoc, Val, Ty);                       \
    break;
#include "swift/AST/ReferenceStorage.def"
    case SILInstructionKind::ThinFunctionToPointerInst:
      ResultVal = B.createThinFunctionToPointer(InstLoc, Val, Ty);
      break;
    case SILInstructionKind::PointerToThinFunctionInst:
      ResultVal = B.createPointerToThinFunction(InstLoc, Val, Ty);
      break;
    case SILInstructionKind::ThinToThickFunctionInst:
      ResultVal = B.createThinToThickFunction(InstLoc, Val, Ty);
      break;
    case SILInstructionKind::ThickToObjCMetatypeInst:
      ResultVal = B.createThickToObjCMetatype(InstLoc, Val, Ty);
      break;
    case SILInstructionKind::ObjCToThickMetatypeInst:
      ResultVal = B.createObjCToThickMetatype(InstLoc, Val, Ty);
      break;
    case SILInstructionKind::ObjCMetatypeToObjectInst:
      ResultVal = B.createObjCMetatypeToObject(InstLoc, Val, Ty);
      break;
    case SILInstructionKind::ObjCExistentialMetatypeToObjectInst:
      ResultVal = B.createObjCExistentialMetatypeToObject(InstLoc, Val, Ty);
      break;
    }
    break;
  }
  case SILInstructionKind::PointerToAddressInst: {
    SILType Ty;
    Identifier ToToken;
    SourceLoc ToLoc;
    StringRef attr;
    if (parseTypedValueRef(Val, B) ||
        parseSILIdentifier(ToToken, ToLoc, diag::expected_tok_in_sil_instr,
                           "to"))
      return true;
    if (parseSILOptional(attr, *this) && attr.empty())
      return true;
    if (parseSILType(Ty) || parseSILDebugLocation(InstLoc, B))
      return true;

    bool isStrict = attr.equals("strict");
    bool isInvariant = attr.equals("invariant");

    if (ToToken.str() != "to") {
      P.diagnose(ToLoc, diag::expected_tok_in_sil_instr, "to");
      return true;
    }

    ResultVal =
        B.createPointerToAddress(InstLoc, Val, Ty, isStrict, isInvariant);
    break;
  }
  case SILInstructionKind::RefToBridgeObjectInst: {
    SILValue BitsVal;
    if (parseTypedValueRef(Val, B) ||
        P.parseToken(tok::comma, diag::expected_tok_in_sil_instr, ",") ||
        parseTypedValueRef(BitsVal, B) || parseSILDebugLocation(InstLoc, B))
      return true;
    ResultVal = B.createRefToBridgeObject(InstLoc, Val, BitsVal);
    break;
  }

  case SILInstructionKind::CheckedCastAddrBranchInst: {
    Identifier consumptionKindToken;
    SourceLoc consumptionKindLoc;
    if (parseSILIdentifier(consumptionKindToken, consumptionKindLoc,
                           diag::expected_tok_in_sil_instr,
                           "cast consumption kind")) {
      return true;
    }
    // NOTE: BorrowAlways is not a supported cast kind for address types, so we
    // purposely do not parse it here.
    auto kind = llvm::StringSwitch<Optional<CastConsumptionKind>>(
                    consumptionKindToken.str())
                    .Case("take_always", CastConsumptionKind::TakeAlways)
                    .Case("take_on_success", CastConsumptionKind::TakeOnSuccess)
                    .Case("copy_on_success", CastConsumptionKind::CopyOnSuccess)
                    .Default(None);

    if (!kind) {
      P.diagnose(consumptionKindLoc, diag::expected_tok_in_sil_instr,
                 "cast consumption kind");
      return true;
    }
    auto consumptionKind = kind.getValue();

    if (parseSourceAndDestAddress() || parseConditionalBranchDestinations() ||
        parseSILDebugLocation(InstLoc, B))
      return true;

    ResultVal = B.createCheckedCastAddrBranch(
        InstLoc, consumptionKind, SourceAddr, SourceType, DestAddr, TargetType,
        getBBForReference(SuccessBBName, SuccessBBLoc),
        getBBForReference(FailureBBName, FailureBBLoc));
    break;
  }
  case SILInstructionKind::UncheckedRefCastAddrInst:
    if (parseSourceAndDestAddress() || parseSILDebugLocation(InstLoc, B))
      return true;

    ResultVal = B.createUncheckedRefCastAddr(InstLoc, SourceAddr, SourceType,
                                             DestAddr, TargetType);
    break;

  case SILInstructionKind::UnconditionalCheckedCastAddrInst:
    if (parseSourceAndDestAddress() || parseSILDebugLocation(InstLoc, B))
      return true;

    ResultVal = B.createUnconditionalCheckedCastAddr(
        InstLoc, SourceAddr, SourceType, DestAddr, TargetType);
    break;

  case SILInstructionKind::UnconditionalCheckedCastValueInst: {
    if (parseASTType(SourceType) || parseVerbatim("in") ||
        parseTypedValueRef(Val, B) || parseVerbatim("to") ||
        parseASTType(TargetType) || parseSILDebugLocation(InstLoc, B))
      return true;

    auto opaque = Lowering::AbstractionPattern::getOpaque();
    ResultVal = B.createUnconditionalCheckedCastValue(
        InstLoc, Val, SourceType, F->getLoweredType(opaque, TargetType),
        TargetType);
    break;
  }

  case SILInstructionKind::UnconditionalCheckedCastInst: {
    if (parseTypedValueRef(Val, B) || parseVerbatim("to") ||
        parseASTType(TargetType))
      return true;

    if (parseSILDebugLocation(InstLoc, B))
      return true;

    auto opaque = Lowering::AbstractionPattern::getOpaque();
    ResultVal = B.createUnconditionalCheckedCast(
        InstLoc, Val, F->getLoweredType(opaque, TargetType), TargetType);
    break;
  }

  case SILInstructionKind::CheckedCastBranchInst: {
    bool isExact = false;
    if (Opcode == SILInstructionKind::CheckedCastBranchInst &&
        parseSILOptional(isExact, *this, "exact"))
      return true;

    if (parseTypedValueRef(Val, B) || parseVerbatim("to") ||
        parseASTType(TargetType) || parseConditionalBranchDestinations())
      return true;

    auto opaque = Lowering::AbstractionPattern::getOpaque();
    ResultVal = B.createCheckedCastBranch(
        InstLoc, isExact, Val, F->getLoweredType(opaque, TargetType),
        TargetType, getBBForReference(SuccessBBName, SuccessBBLoc),
        getBBForReference(FailureBBName, FailureBBLoc));
    break;
  }
  case SILInstructionKind::CheckedCastValueBranchInst: {
    if (parseASTType(SourceType) || parseVerbatim("in") ||
        parseTypedValueRef(Val, B) || parseVerbatim("to") ||
        parseASTType(TargetType) || parseConditionalBranchDestinations())
      return true;

    auto opaque = Lowering::AbstractionPattern::getOpaque();
    ResultVal = B.createCheckedCastValueBranch(
        InstLoc, Val, SourceType, F->getLoweredType(opaque, TargetType),
        TargetType, getBBForReference(SuccessBBName, SuccessBBLoc),
        getBBForReference(FailureBBName, FailureBBLoc));
    break;
  }

  case SILInstructionKind::MarkUninitializedInst: {
    if (P.parseToken(tok::l_square, diag::expected_tok_in_sil_instr, "["))
      return true;

    Identifier KindId;
    SourceLoc KindLoc = P.Tok.getLoc();
    if (P.consumeIf(tok::kw_var))
      KindId = P.Context.getIdentifier("var");
    else if (P.parseIdentifier(KindId, KindLoc, diag::expected_tok_in_sil_instr,
                               "kind"))
      return true;

    if (P.parseToken(tok::r_square, diag::expected_tok_in_sil_instr, "]"))
      return true;

    MarkUninitializedInst::Kind Kind;
    if (KindId.str() == "var")
      Kind = MarkUninitializedInst::Var;
    else if (KindId.str() == "rootself")
      Kind = MarkUninitializedInst::RootSelf;
    else if (KindId.str() == "crossmodulerootself")
      Kind = MarkUninitializedInst::CrossModuleRootSelf;
    else if (KindId.str() == "derivedself")
      Kind = MarkUninitializedInst::DerivedSelf;
    else if (KindId.str() == "derivedselfonly")
      Kind = MarkUninitializedInst::DerivedSelfOnly;
    else if (KindId.str() == "delegatingself")
      Kind = MarkUninitializedInst::DelegatingSelf;
    else if (KindId.str() == "delegatingselfallocated")
      Kind = MarkUninitializedInst::DelegatingSelfAllocated;
    else {
      P.diagnose(KindLoc, diag::expected_tok_in_sil_instr,
                 "var, rootself, crossmodulerootself, derivedself, "
                 "derivedselfonly, delegatingself, or delegatingselfallocated");
      return true;
    }

    if (parseTypedValueRef(Val, B) || parseSILDebugLocation(InstLoc, B))
      return true;
    ResultVal = B.createMarkUninitialized(InstLoc, Val, Kind);
    break;
  }

  case SILInstructionKind::MarkFunctionEscapeInst: {
    SmallVector<SILValue, 4> OpList;
    do {
      if (parseTypedValueRef(Val, B))
        return true;
      OpList.push_back(Val);
    } while (!peekSILDebugLocation(P) && P.consumeIf(tok::comma));

    if (parseSILDebugLocation(InstLoc, B))
      return true;
    ResultVal = B.createMarkFunctionEscape(InstLoc, OpList);
    break;
  }

  case SILInstructionKind::AssignInst:
  case SILInstructionKind::StoreInst: {
    UnresolvedValueName From;
    SourceLoc ToLoc, AddrLoc;
    Identifier ToToken;
    SILValue AddrVal;
    StoreOwnershipQualifier StoreQualifier;
    AssignOwnershipQualifier AssignQualifier;
    bool IsStore = Opcode == SILInstructionKind::StoreInst;
    bool IsAssign = Opcode == SILInstructionKind::AssignInst;
    if (parseValueName(From) ||
        parseSILIdentifier(ToToken, ToLoc, diag::expected_tok_in_sil_instr,
                           "to"))
      return true;

    if (IsStore && parseStoreOwnershipQualifier(StoreQualifier, *this))
      return true;

    if (IsAssign && parseAssignOwnershipQualifier(AssignQualifier, *this))
      return true;

    if (parseTypedValueRef(AddrVal, AddrLoc, B) ||
        parseSILDebugLocation(InstLoc, B))
      return true;

    if (ToToken.str() != "to") {
      P.diagnose(ToLoc, diag::expected_tok_in_sil_instr, "to");
      return true;
    }

    if (!AddrVal->getType().isAddress()) {
      P.diagnose(AddrLoc, diag::sil_operand_not_address, "destination",
                 OpcodeName);
      return true;
    }

    SILType ValType = AddrVal->getType().getObjectType();

    if (IsStore) {
      ResultVal =
          B.createStore(InstLoc, getLocalValue(From, ValType, InstLoc, B),
                        AddrVal, StoreQualifier);
    } else {
      assert(IsAssign);

      ResultVal =
          B.createAssign(InstLoc, getLocalValue(From, ValType, InstLoc, B),
                         AddrVal, AssignQualifier);
    }

    break;
  }

  case SILInstructionKind::AssignByWrapperInst: {
    SILValue Src, DestAddr, InitFn, SetFn;
    SourceLoc DestLoc;
    AssignOwnershipQualifier AssignQualifier;
    if (parseTypedValueRef(Src, B) || parseVerbatim("to") ||
        parseAssignOwnershipQualifier(AssignQualifier, *this) ||
        parseTypedValueRef(DestAddr, DestLoc, B) ||
        P.parseToken(tok::comma, diag::expected_tok_in_sil_instr, ",") ||
        parseVerbatim("init") || parseTypedValueRef(InitFn, B) ||
        P.parseToken(tok::comma, diag::expected_tok_in_sil_instr, ",") ||
        parseVerbatim("set") || parseTypedValueRef(SetFn, B) ||
        parseSILDebugLocation(InstLoc, B))
      return true;

    if (!DestAddr->getType().isAddress()) {
      P.diagnose(DestLoc, diag::sil_operand_not_address, "destination",
                 OpcodeName);
      return true;
    }

    ResultVal = B.createAssignByWrapper(InstLoc, Src, DestAddr, InitFn, SetFn,
                                        AssignQualifier);
    break;
  }

  case SILInstructionKind::BeginAccessInst:
  case SILInstructionKind::BeginUnpairedAccessInst:
  case SILInstructionKind::EndAccessInst:
  case SILInstructionKind::EndUnpairedAccessInst: {
    ParsedEnum<SILAccessKind> kind;
    ParsedEnum<SILAccessEnforcement> enforcement;
    ParsedEnum<bool> aborting;
    ParsedEnum<bool> noNestedConflict;
    ParsedEnum<bool> fromBuiltin;

    bool isBeginAccess =
        (Opcode == SILInstructionKind::BeginAccessInst ||
         Opcode == SILInstructionKind::BeginUnpairedAccessInst);
    bool wantsEnforcement =
        (isBeginAccess || Opcode == SILInstructionKind::EndUnpairedAccessInst);

    while (P.consumeIf(tok::l_square)) {
      Identifier ident;
      SourceLoc identLoc;
      if (parseSILIdentifier(ident, identLoc,
                             diag::expected_in_attribute_list)) {
        if (P.consumeIf(tok::r_square)) {
          continue;
        } else {
          return true;
        }
      }
      StringRef attr = ident.str();

      auto setEnforcement = [&](SILAccessEnforcement value) {
        maybeSetEnum(wantsEnforcement, enforcement, value, attr, identLoc);
      };
      auto setKind = [&](SILAccessKind value) {
        maybeSetEnum(isBeginAccess, kind, value, attr, identLoc);
      };
      auto setAborting = [&](bool value) {
        maybeSetEnum(!isBeginAccess, aborting, value, attr, identLoc);
      };
      auto setNoNestedConflict = [&](bool value) {
        maybeSetEnum(isBeginAccess, noNestedConflict, value, attr, identLoc);
      };
      auto setFromBuiltin = [&](bool value) {
        maybeSetEnum(Opcode != SILInstructionKind::EndAccessInst, fromBuiltin,
                     value, attr, identLoc);
      };

      if (attr == "unknown") {
        setEnforcement(SILAccessEnforcement::Unknown);
      } else if (attr == "static") {
        setEnforcement(SILAccessEnforcement::Static);
      } else if (attr == "dynamic") {
        setEnforcement(SILAccessEnforcement::Dynamic);
      } else if (attr == "unsafe") {
        setEnforcement(SILAccessEnforcement::Unsafe);
      } else if (attr == "init") {
        setKind(SILAccessKind::Init);
      } else if (attr == "read") {
        setKind(SILAccessKind::Read);
      } else if (attr == "modify") {
        setKind(SILAccessKind::Modify);
      } else if (attr == "deinit") {
        setKind(SILAccessKind::Deinit);
      } else if (attr == "abort") {
        setAborting(true);
      } else if (attr == "no_nested_conflict") {
        setNoNestedConflict(true);
      } else if (attr == "builtin") {
        setFromBuiltin(true);
      } else {
        P.diagnose(identLoc, diag::unknown_attribute, attr);
      }

      if (!P.consumeIf(tok::r_square))
        return true;
    }

    if (isBeginAccess && !kind.isSet()) {
      P.diagnose(OpcodeLoc, diag::sil_expected_access_kind, OpcodeName);
      kind.Value = SILAccessKind::Read;
    }

    if (wantsEnforcement && !enforcement.isSet()) {
      P.diagnose(OpcodeLoc, diag::sil_expected_access_enforcement, OpcodeName);
      enforcement.Value = SILAccessEnforcement::Unsafe;
    }

    if (!isBeginAccess && !aborting.isSet())
      aborting.Value = false;

    if (isBeginAccess && !noNestedConflict.isSet())
      noNestedConflict.Value = false;

    if (!fromBuiltin.isSet())
      fromBuiltin.Value = false;

    SILValue addrVal;
    SourceLoc addrLoc;
    if (parseTypedValueRef(addrVal, addrLoc, B))
      return true;

    SILValue bufferVal;
    SourceLoc bufferLoc;
    if (Opcode == SILInstructionKind::BeginUnpairedAccessInst &&
        (P.parseToken(tok::comma, diag::expected_tok_in_sil_instr, ",") ||
         parseTypedValueRef(bufferVal, bufferLoc, B)))
      return true;

    if (parseSILDebugLocation(InstLoc, B))
      return true;

    if (!addrVal->getType().isAddress()) {
      P.diagnose(addrLoc, diag::sil_operand_not_address, "operand", OpcodeName);
      return true;
    }

    if (Opcode == SILInstructionKind::BeginAccessInst) {
      ResultVal = B.createBeginAccess(InstLoc, addrVal, *kind, *enforcement,
                                      *noNestedConflict, *fromBuiltin);
    } else if (Opcode == SILInstructionKind::EndAccessInst) {
      ResultVal = B.createEndAccess(InstLoc, addrVal, *aborting);
    } else if (Opcode == SILInstructionKind::BeginUnpairedAccessInst) {
      ResultVal = B.createBeginUnpairedAccess(InstLoc, addrVal, bufferVal,
                                              *kind, *enforcement,
                                              *noNestedConflict, *fromBuiltin);
    } else {
      ResultVal = B.createEndUnpairedAccess(InstLoc, addrVal, *enforcement,
                                            *aborting, *fromBuiltin);
    }
    break;
  }

#define NEVER_OR_SOMETIMES_LOADABLE_CHECKED_REF_STORAGE(Name, ...)             \
  case SILInstructionKind::Store##Name##Inst:
#include "swift/AST/ReferenceStorage.def"
  case SILInstructionKind::StoreBorrowInst: {
    UnresolvedValueName from;
    bool isRefStorage = false;
#define NEVER_OR_SOMETIMES_LOADABLE_CHECKED_REF_STORAGE(Name, ...)             \
  isRefStorage |= Opcode == SILInstructionKind::Store##Name##Inst;
#include "swift/AST/ReferenceStorage.def"

    SourceLoc toLoc, addrLoc;
    Identifier toToken;
    SILValue addrVal;
    bool isInit = false;
    if (parseValueName(from) ||
        parseSILIdentifier(toToken, toLoc, diag::expected_tok_in_sil_instr,
                           "to") ||
        (isRefStorage && parseSILOptional(isInit, *this, "initialization")) ||
        parseTypedValueRef(addrVal, addrLoc, B) ||
        parseSILDebugLocation(InstLoc, B))
      return true;

    if (toToken.str() != "to") {
      P.diagnose(toLoc, diag::expected_tok_in_sil_instr, "to");
      return true;
    }

    if (!addrVal->getType().isAddress()) {
      P.diagnose(addrLoc, diag::sil_operand_not_address, "destination",
                 OpcodeName);
      return true;
    }

    if (Opcode == SILInstructionKind::StoreBorrowInst) {
      SILType valueTy = addrVal->getType().getObjectType();
      ResultVal = B.createStoreBorrow(
          InstLoc, getLocalValue(from, valueTy, InstLoc, B), addrVal);
      break;
    }

#define NEVER_OR_SOMETIMES_LOADABLE_CHECKED_REF_STORAGE(Name, ...)             \
  if (Opcode == SILInstructionKind::Store##Name##Inst) {                       \
    auto refType = addrVal->getType().getAs<Name##StorageType>();              \
    if (!refType) {                                                            \
      P.diagnose(addrLoc, diag::sil_operand_not_ref_storage_address,           \
                 "destination", OpcodeName, ReferenceOwnership::Name);         \
      return true;                                                             \
    }                                                                          \
    auto valueTy = SILType::getPrimitiveObjectType(refType.getReferentType()); \
    ResultVal =                                                                \
        B.createStore##Name(InstLoc, getLocalValue(from, valueTy, InstLoc, B), \
                            addrVal, IsInitialization_t(isInit));              \
    break;                                                                     \
  }
#include "swift/AST/ReferenceStorage.def"

    break;
  }
  case SILInstructionKind::AllocStackInst:
  case SILInstructionKind::MetatypeInst: {

    bool hasDynamicLifetime = false;
    if (Opcode == SILInstructionKind::AllocStackInst &&
        parseSILOptional(hasDynamicLifetime, *this, "dynamic_lifetime"))
      return true;

    SILType Ty;
    if (parseSILType(Ty))
      return true;

    if (Opcode == SILInstructionKind::AllocStackInst) {
      SILDebugVariable VarInfo;
      if (parseSILDebugVar(VarInfo) || parseSILDebugLocation(InstLoc, B))
        return true;
      ResultVal = B.createAllocStack(InstLoc, Ty, VarInfo, hasDynamicLifetime);
    } else {
      assert(Opcode == SILInstructionKind::MetatypeInst);
      if (parseSILDebugLocation(InstLoc, B))
        return true;
      ResultVal = B.createMetatype(InstLoc, Ty);
    }
    break;
  }
  case SILInstructionKind::AllocRefInst:
  case SILInstructionKind::AllocRefDynamicInst: {
    bool IsObjC = false;
    bool OnStack = false;
    SmallVector<SILType, 2> ElementTypes;
    SmallVector<SILValue, 2> ElementCounts;
    while (P.consumeIf(tok::l_square)) {
      Identifier Id;
      parseSILIdentifier(Id, diag::expected_in_attribute_list);
      StringRef Optional = Id.str();
      if (Optional == "objc") {
        IsObjC = true;
      } else if (Optional == "stack") {
        OnStack = true;
      } else if (Optional == "tail_elems") {
        SILType ElemTy;
        if (parseSILType(ElemTy) || !P.Tok.isAnyOperator() ||
            P.Tok.getText() != "*")
          return true;
        P.consumeToken();

        SILValue ElemCount;
        if (parseTypedValueRef(ElemCount, B))
          return true;

        ElementTypes.push_back(ElemTy);
        ElementCounts.push_back(ElemCount);
      } else {
        return true;
      }
      P.parseToken(tok::r_square, diag::expected_in_attribute_list);
    }
    SILValue Metadata;
    if (Opcode == SILInstructionKind::AllocRefDynamicInst) {
      if (parseTypedValueRef(Metadata, B) ||
          P.parseToken(tok::comma, diag::expected_tok_in_sil_instr, ","))
        return true;
    }

    SILType ObjectType;
    if (parseSILType(ObjectType))
      return true;

    if (parseSILDebugLocation(InstLoc, B))
      return true;

    if (IsObjC && !ElementTypes.empty()) {
      P.diagnose(P.Tok, diag::sil_objc_with_tail_elements);
      return true;
    }
    if (Opcode == SILInstructionKind::AllocRefDynamicInst) {
      if (OnStack)
        return true;

      ResultVal = B.createAllocRefDynamic(InstLoc, Metadata, ObjectType, IsObjC,
                                          ElementTypes, ElementCounts);
    } else {
      ResultVal = B.createAllocRef(InstLoc, ObjectType, IsObjC, OnStack,
                                   ElementTypes, ElementCounts);
    }
    break;
  }

  case SILInstructionKind::DeallocStackInst:
    if (parseTypedValueRef(Val, B) || parseSILDebugLocation(InstLoc, B))
      return true;
    ResultVal = B.createDeallocStack(InstLoc, Val);
    break;
  case SILInstructionKind::DeallocRefInst: {
    bool OnStack = false;
    if (parseSILOptional(OnStack, *this, "stack"))
      return true;

    if (parseTypedValueRef(Val, B) || parseSILDebugLocation(InstLoc, B))
      return true;
    ResultVal = B.createDeallocRef(InstLoc, Val, OnStack);
    break;
  }
  case SILInstructionKind::DeallocPartialRefInst: {
    SILValue Metatype, Instance;
    if (parseTypedValueRef(Instance, B) ||
        P.parseToken(tok::comma, diag::expected_tok_in_sil_instr, ",") ||
        parseTypedValueRef(Metatype, B) || parseSILDebugLocation(InstLoc, B))
      return true;

    ResultVal = B.createDeallocPartialRef(InstLoc, Instance, Metatype);
    break;
  }
    case SILInstructionKind::DeallocBoxInst:
      if (parseTypedValueRef(Val, B) || parseSILDebugLocation(InstLoc, B))
        return true;

      ResultVal = B.createDeallocBox(InstLoc, Val);
      break;
    case SILInstructionKind::ValueMetatypeInst:
    case SILInstructionKind::ExistentialMetatypeInst: {
      SILType Ty;
      if (parseSILType(Ty) ||
          P.parseToken(tok::comma, diag::expected_tok_in_sil_instr, ",") ||
          parseTypedValueRef(Val, B) || parseSILDebugLocation(InstLoc, B))
        return true;
      switch (Opcode) {
      default:
        llvm_unreachable("Out of sync with parent switch");
      case SILInstructionKind::ValueMetatypeInst:
        ResultVal = B.createValueMetatype(InstLoc, Ty, Val);
        break;
      case SILInstructionKind::ExistentialMetatypeInst:
        ResultVal = B.createExistentialMetatype(InstLoc, Ty, Val);
        break;
      case SILInstructionKind::DeallocBoxInst:
        ResultVal = B.createDeallocBox(InstLoc, Val);
        break;
      }
      break;
    }
    case SILInstructionKind::DeallocExistentialBoxInst: {
      CanType ConcreteTy;
      if (parseTypedValueRef(Val, B) ||
          P.parseToken(tok::comma, diag::expected_tok_in_sil_instr, ",") ||
          P.parseToken(tok::sil_dollar, diag::expected_tok_in_sil_instr, "$") ||
          parseASTType(ConcreteTy) || parseSILDebugLocation(InstLoc, B))
        return true;

      ResultVal = B.createDeallocExistentialBox(InstLoc, ConcreteTy, Val);
      break;
    }
    case SILInstructionKind::TupleInst: {
      // Tuple instructions have two different syntaxes, one for simple tuple
      // types, one for complicated ones.
      if (P.Tok.isNot(tok::sil_dollar)) {
        // If there is no type, parse the simple form.
        if (P.parseToken(tok::l_paren, diag::expected_tok_in_sil_instr, "("))
          return true;

        // TODO: Check for a type here.  This is how tuples with "interesting"
        // types are described.

        // This form is used with tuples that have elements with no names or
        // default values.
        SmallVector<TupleTypeElt, 4> TypeElts;
        if (P.Tok.isNot(tok::r_paren)) {
          do {
            if (parseTypedValueRef(Val, B))
              return true;
            OpList.push_back(Val);
            TypeElts.push_back(Val->getType().getASTType());
          } while (P.consumeIf(tok::comma));
        }
        HadError |=
            P.parseToken(tok::r_paren, diag::expected_tok_in_sil_instr, ")");

        auto Ty = TupleType::get(TypeElts, P.Context);
        auto Ty2 = SILType::getPrimitiveObjectType(Ty->getCanonicalType());
        if (parseSILDebugLocation(InstLoc, B))
          return true;
        ResultVal = B.createTuple(InstLoc, Ty2, OpList);
        break;
      }

      // Otherwise, parse the fully general form.
      SILType Ty;
      if (parseSILType(Ty) ||
          P.parseToken(tok::l_paren, diag::expected_tok_in_sil_instr, "("))
        return true;

      TupleType *TT = Ty.getAs<TupleType>();
      if (TT == nullptr) {
        P.diagnose(OpcodeLoc, diag::expected_tuple_type_in_tuple);
        return true;
      }

      SmallVector<TupleTypeElt, 4> TypeElts;
      if (P.Tok.isNot(tok::r_paren)) {
        do {
          if (TypeElts.size() > TT->getNumElements()) {
            P.diagnose(P.Tok, diag::sil_tuple_inst_wrong_value_count,
                       TT->getNumElements());
            return true;
          }
          Type EltTy = TT->getElement(TypeElts.size()).getType();
          if (parseValueRef(
                  Val,
                  SILType::getPrimitiveObjectType(EltTy->getCanonicalType()),
                  RegularLocation(P.Tok.getLoc()), B))
            return true;
          OpList.push_back(Val);
          TypeElts.push_back(Val->getType().getASTType());
        } while (P.consumeIf(tok::comma));
      }
      HadError |= P.parseToken(tok::r_paren,
                               diag::expected_tok_in_sil_instr,")");

      if (TypeElts.size() != TT->getNumElements()) {
        P.diagnose(OpcodeLoc, diag::sil_tuple_inst_wrong_value_count,
                   TT->getNumElements());
        return true;
      }

      if (parseSILDebugLocation(InstLoc, B))
        return true;
      ResultVal = B.createTuple(InstLoc, Ty, OpList);
      break;
    }
    case SILInstructionKind::EnumInst: {
      SILType Ty;
      SILDeclRef Elt;
      SILValue Operand;
      if (parseSILType(Ty) ||
          P.parseToken(tok::comma, diag::expected_tok_in_sil_instr, ",") ||
          parseSILDeclRef(Elt))
        return true;

      if (P.Tok.is(tok::comma) && !peekSILDebugLocation(P)) {
        P.consumeToken(tok::comma);
        if (parseTypedValueRef(Operand, B))
          return true;
      }

      if (parseSILDebugLocation(InstLoc, B))
        return true;
      ResultVal = B.createEnum(InstLoc, Operand,
                               cast<EnumElementDecl>(Elt.getDecl()), Ty);
      break;
    }
    case SILInstructionKind::InitEnumDataAddrInst:
    case SILInstructionKind::UncheckedEnumDataInst:
    case SILInstructionKind::UncheckedTakeEnumDataAddrInst: {
      SILValue Operand;
      SILDeclRef EltRef;
      if (parseTypedValueRef(Operand, B) ||
          P.parseToken(tok::comma, diag::expected_tok_in_sil_instr, ",") ||
          parseSILDeclRef(EltRef) || parseSILDebugLocation(InstLoc, B))
        return true;

      EnumElementDecl *Elt = cast<EnumElementDecl>(EltRef.getDecl());
      auto ResultTy = Operand->getType().getEnumElementType(
          Elt, SILMod, B.getTypeExpansionContext());

      switch (Opcode) {
      case swift::SILInstructionKind::InitEnumDataAddrInst:
        ResultVal = B.createInitEnumDataAddr(InstLoc, Operand, Elt, ResultTy);
        break;
      case swift::SILInstructionKind::UncheckedTakeEnumDataAddrInst:
        ResultVal =
            B.createUncheckedTakeEnumDataAddr(InstLoc, Operand, Elt, ResultTy);
        break;
      case swift::SILInstructionKind::UncheckedEnumDataInst:
        ResultVal = B.createUncheckedEnumData(InstLoc, Operand, Elt, ResultTy);
        break;
      default:
        llvm_unreachable("switch out of sync");
      }
      break;
    }
    case SILInstructionKind::InjectEnumAddrInst: {
      SILValue Operand;
      SILDeclRef EltRef;
      if (parseTypedValueRef(Operand, B) ||
          P.parseToken(tok::comma, diag::expected_tok_in_sil_instr, ",") ||
          parseSILDeclRef(EltRef) || parseSILDebugLocation(InstLoc, B))
        return true;

      EnumElementDecl *Elt = cast<EnumElementDecl>(EltRef.getDecl());
      ResultVal = B.createInjectEnumAddr(InstLoc, Operand, Elt);
      break;
    }
    case SILInstructionKind::TupleElementAddrInst:
    case SILInstructionKind::TupleExtractInst: {
      SourceLoc NameLoc;
      if (parseTypedValueRef(Val, B) ||
          P.parseToken(tok::comma, diag::expected_tok_in_sil_instr, ","))
        return true;

      unsigned Field = 0;
      TupleType *TT = Val->getType().getAs<TupleType>();
      if (P.Tok.isNot(tok::integer_literal) ||
          parseIntegerLiteral(P.Tok.getText(), 10, Field) ||
          Field >= TT->getNumElements()) {
        P.diagnose(P.Tok, diag::sil_tuple_inst_wrong_field);
        return true;
      }
      P.consumeToken(tok::integer_literal);
      if (parseSILDebugLocation(InstLoc, B))
        return true;
      auto ResultTy = TT->getElement(Field).getType()->getCanonicalType();
      if (Opcode == SILInstructionKind::TupleElementAddrInst)
        ResultVal = B.createTupleElementAddr(
            InstLoc, Val, Field, SILType::getPrimitiveAddressType(ResultTy));
      else
        ResultVal = B.createTupleExtract(
            InstLoc, Val, Field, SILType::getPrimitiveObjectType(ResultTy));
      break;
    }
    case SILInstructionKind::ReturnInst: {
      if (parseTypedValueRef(Val, B) || parseSILDebugLocation(InstLoc, B))
        return true;
      ResultVal = B.createReturn(InstLoc, Val);
      break;
    }
    case SILInstructionKind::ThrowInst: {
      if (parseTypedValueRef(Val, B) || parseSILDebugLocation(InstLoc, B))
        return true;
      ResultVal = B.createThrow(InstLoc, Val);
      break;
    }
    case SILInstructionKind::UnwindInst: {
      if (parseSILDebugLocation(InstLoc, B))
        return true;
      ResultVal = B.createUnwind(InstLoc);
      break;
    }
    case SILInstructionKind::YieldInst: {
      SmallVector<SILValue, 6> values;

      // Parse a parenthesized (unless length-1), comma-separated list
      // of yielded values.
      if (P.consumeIf(tok::l_paren)) {
        if (!P.Tok.is(tok::r_paren)) {
          do {
            if (parseTypedValueRef(Val, B))
              return true;
            values.push_back(Val);
          } while (P.consumeIf(tok::comma));
        }

        if (P.parseToken(tok::r_paren, diag::expected_tok_in_sil_instr, ")"))
          return true;

      } else {
        if (parseTypedValueRef(Val, B))
          return true;
        values.push_back(Val);
      }

      Identifier resumeName, unwindName;
      SourceLoc resumeLoc, unwindLoc;
      if (P.parseToken(tok::comma, diag::expected_tok_in_sil_instr, ",") ||
          parseVerbatim("resume") ||
          parseSILIdentifier(resumeName, resumeLoc,
                             diag::expected_sil_block_name) ||
          P.parseToken(tok::comma, diag::expected_tok_in_sil_instr, ",") ||
          parseVerbatim("unwind") ||
          parseSILIdentifier(unwindName, unwindLoc,
                             diag::expected_sil_block_name) ||
          parseSILDebugLocation(InstLoc, B))
        return true;

      auto resumeBB = getBBForReference(resumeName, resumeLoc);
      auto unwindBB = getBBForReference(unwindName, unwindLoc);
      ResultVal = B.createYield(InstLoc, values, resumeBB, unwindBB);
      break;
    }
    case SILInstructionKind::BranchInst: {
      Identifier BBName;
      SourceLoc NameLoc;
      if (parseSILIdentifier(BBName, NameLoc, diag::expected_sil_block_name))
        return true;

      SmallVector<SILValue, 6> Args;
      if (parseSILBBArgsAtBranch(Args, B))
        return true;

      if (parseSILDebugLocation(InstLoc, B))
        return true;

      // Note, the basic block here could be a reference to an undefined
      // basic block, which will be parsed later on.
      ResultVal =
          B.createBranch(InstLoc, getBBForReference(BBName, NameLoc), Args);
      break;
    }
    case SILInstructionKind::CondBranchInst: {
      UnresolvedValueName Cond;
      Identifier BBName, BBName2;
      SourceLoc NameLoc, NameLoc2;
      SmallVector<SILValue, 6> Args, Args2;
      if (parseValueName(Cond) ||
          P.parseToken(tok::comma, diag::expected_tok_in_sil_instr, ",") ||
          parseSILIdentifier(BBName, NameLoc, diag::expected_sil_block_name) ||
          parseSILBBArgsAtBranch(Args, B) ||
          P.parseToken(tok::comma, diag::expected_tok_in_sil_instr, ",") ||
          parseSILIdentifier(BBName2, NameLoc2,
                             diag::expected_sil_block_name) ||
          parseSILBBArgsAtBranch(Args2, B) || parseSILDebugLocation(InstLoc, B))
        return true;

      auto I1Ty = SILType::getBuiltinIntegerType(1, SILMod.getASTContext());
      SILValue CondVal = getLocalValue(Cond, I1Ty, InstLoc, B);
      ResultVal = B.createCondBranch(
          InstLoc, CondVal, getBBForReference(BBName, NameLoc), Args,
          getBBForReference(BBName2, NameLoc2), Args2);
      break;
    }
    case SILInstructionKind::UnreachableInst:
      if (parseSILDebugLocation(InstLoc, B))
        return true;
      ResultVal = B.createUnreachable(InstLoc);
      break;

    case SILInstructionKind::ClassMethodInst:
    case SILInstructionKind::SuperMethodInst:
    case SILInstructionKind::ObjCMethodInst:
    case SILInstructionKind::ObjCSuperMethodInst: {
      SILDeclRef Member;
      SILType MethodTy;
      SourceLoc TyLoc;
      SmallVector<ValueDecl *, 4> values;
      if (parseTypedValueRef(Val, B) ||
          P.parseToken(tok::comma, diag::expected_tok_in_sil_instr, ","))
        return true;

      if (parseSILDeclRef(Member, true))
        return true;

      if (P.parseToken(tok::comma, diag::expected_tok_in_sil_instr, ",") ||
          parseSILType(MethodTy, TyLoc) || parseSILDebugLocation(InstLoc, B))
        return true;

      switch (Opcode) {
      default:
        llvm_unreachable("Out of sync with parent switch");
      case SILInstructionKind::ClassMethodInst:
        ResultVal = B.createClassMethod(InstLoc, Val, Member, MethodTy);
        break;
      case SILInstructionKind::SuperMethodInst:
        ResultVal = B.createSuperMethod(InstLoc, Val, Member, MethodTy);
        break;
      case SILInstructionKind::ObjCMethodInst:
        ResultVal = B.createObjCMethod(InstLoc, Val, Member, MethodTy);
        break;
      case SILInstructionKind::ObjCSuperMethodInst:
        ResultVal = B.createObjCSuperMethod(InstLoc, Val, Member, MethodTy);
        break;
      }
      break;
    }
    case SILInstructionKind::WitnessMethodInst: {
      CanType LookupTy;
      SILDeclRef Member;
      SILType MethodTy;
      SourceLoc TyLoc;
      if (P.parseToken(tok::sil_dollar, diag::expected_tok_in_sil_instr, "$") ||
          parseASTType(LookupTy) ||
          P.parseToken(tok::comma, diag::expected_tok_in_sil_instr, ","))
        return true;
      if (parseSILDeclRef(Member, true))
        return true;
      // Optional operand.
      SILValue Operand;
      if (P.Tok.is(tok::comma)) {
        P.consumeToken(tok::comma);
        if (parseTypedValueRef(Operand, B))
          return true;
      }
      if (P.parseToken(tok::colon, diag::expected_tok_in_sil_instr, ":") ||
          parseSILType(MethodTy, TyLoc) || parseSILDebugLocation(InstLoc, B))
        return true;

      // If LookupTy is a non-archetype, look up its conformance.
      ProtocolDecl *proto =
          dyn_cast<ProtocolDecl>(Member.getDecl()->getDeclContext());
      if (!proto) {
        P.diagnose(TyLoc, diag::sil_witness_method_not_protocol);
        return true;
      }
      auto conformance =
          P.SF.getParentModule()->lookupConformance(LookupTy, proto);
      if (conformance.isInvalid()) {
        P.diagnose(TyLoc, diag::sil_witness_method_type_does_not_conform);
        return true;
      }

      ResultVal = B.createWitnessMethod(InstLoc, LookupTy, conformance, Member,
                                        MethodTy);
      break;
    }
    case SILInstructionKind::CopyAddrInst: {
      bool IsTake = false, IsInit = false;
      UnresolvedValueName SrcLName;
      SILValue DestLVal;
      SourceLoc ToLoc, DestLoc;
      Identifier ToToken;
      if (parseSILOptional(IsTake, *this, "take") || parseValueName(SrcLName) ||
          parseSILIdentifier(ToToken, ToLoc, diag::expected_tok_in_sil_instr,
                             "to") ||
          parseSILOptional(IsInit, *this, "initialization") ||
          parseTypedValueRef(DestLVal, DestLoc, B) ||
          parseSILDebugLocation(InstLoc, B))
        return true;

      if (ToToken.str() != "to") {
        P.diagnose(ToLoc, diag::expected_tok_in_sil_instr, "to");
        return true;
      }

      if (!DestLVal->getType().isAddress()) {
        P.diagnose(DestLoc, diag::sil_invalid_instr_operands);
        return true;
      }

      SILValue SrcLVal =
          getLocalValue(SrcLName, DestLVal->getType(), InstLoc, B);
      ResultVal = B.createCopyAddr(InstLoc, SrcLVal, DestLVal, IsTake_t(IsTake),
                                   IsInitialization_t(IsInit));
      break;
    }
    case SILInstructionKind::BindMemoryInst: {
      SILValue IndexVal;
      Identifier ToToken;
      SourceLoc ToLoc;
      SILType EltTy;
      if (parseTypedValueRef(Val, B) ||
          P.parseToken(tok::comma, diag::expected_tok_in_sil_instr, ",") ||
          parseTypedValueRef(IndexVal, B) ||
          parseSILIdentifier(ToToken, ToLoc, diag::expected_tok_in_sil_instr,
                             "to") ||
          parseSILType(EltTy) || parseSILDebugLocation(InstLoc, B))
        return true;

      if (ToToken.str() != "to") {
        P.diagnose(ToLoc, diag::expected_tok_in_sil_instr, "to");
        return true;
      }
      ResultVal = B.createBindMemory(InstLoc, Val, IndexVal, EltTy);
      break;
    }
    case SILInstructionKind::ObjectInst:
    case SILInstructionKind::StructInst: {
      SILType Ty;
      if (parseSILType(Ty) ||
          P.parseToken(tok::l_paren, diag::expected_tok_in_sil_instr, "("))
        return true;

      // Parse a list of SILValue.
      bool OpsAreTailElems = false;
      unsigned NumBaseElems = 0;
      if (P.Tok.isNot(tok::r_paren)) {
        do {
          if (Opcode == SILInstructionKind::ObjectInst) {
            if (parseSILOptional(OpsAreTailElems, *this, "tail_elems"))
              return true;
          }
          if (parseTypedValueRef(Val, B))
            return true;
          OpList.push_back(Val);
          if (!OpsAreTailElems)
            NumBaseElems = OpList.size();
        } while (P.consumeIf(tok::comma));
      }
      if (P.parseToken(tok::r_paren, diag::expected_tok_in_sil_instr, ")") ||
          parseSILDebugLocation(InstLoc, B))
        return true;

      if (Opcode == SILInstructionKind::StructInst) {
        ResultVal = B.createStruct(InstLoc, Ty, OpList);
      } else {
        ResultVal = B.createObject(InstLoc, Ty, OpList, NumBaseElems);
      }
      break;
    }
    case SILInstructionKind::StructElementAddrInst:
    case SILInstructionKind::StructExtractInst: {
      ValueDecl *FieldV;
      SourceLoc NameLoc = P.Tok.getLoc();
      if (parseTypedValueRef(Val, B) ||
          P.parseToken(tok::comma, diag::expected_tok_in_sil_instr, ",") ||
          parseSILDottedPath(FieldV) || parseSILDebugLocation(InstLoc, B))
        return true;
      if (!FieldV || !isa<VarDecl>(FieldV)) {
        P.diagnose(NameLoc, diag::sil_struct_inst_wrong_field);
        return true;
      }
      VarDecl *Field = cast<VarDecl>(FieldV);

      // FIXME: substitution means this type should be explicit to improve
      // performance.
      auto ResultTy = Val->getType().getFieldType(Field, SILMod,
                                                  B.getTypeExpansionContext());
      if (Opcode == SILInstructionKind::StructElementAddrInst)
        ResultVal = B.createStructElementAddr(InstLoc, Val, Field,
                                              ResultTy.getAddressType());
      else
        ResultVal = B.createStructExtract(InstLoc, Val, Field,
                                          ResultTy.getObjectType());
      break;
    }
    case SILInstructionKind::RefElementAddrInst: {
      ValueDecl *FieldV;
      SourceLoc NameLoc;
      if (parseTypedValueRef(Val, B) ||
          P.parseToken(tok::comma, diag::expected_tok_in_sil_instr, ",") ||
          parseSILDottedPath(FieldV) || parseSILDebugLocation(InstLoc, B))
        return true;
      if (!FieldV || !isa<VarDecl>(FieldV)) {
        P.diagnose(NameLoc, diag::sil_ref_inst_wrong_field);
        return true;
      }
      VarDecl *Field = cast<VarDecl>(FieldV);
      auto ResultTy = Val->getType().getFieldType(Field, SILMod,
                                                  B.getTypeExpansionContext());
      ResultVal = B.createRefElementAddr(InstLoc, Val, Field, ResultTy);
      break;
    }
    case SILInstructionKind::RefTailAddrInst: {
      SourceLoc NameLoc;
      SILType ResultObjTy;
      if (parseTypedValueRef(Val, B) ||
          P.parseToken(tok::comma, diag::expected_tok_in_sil_instr, ",") ||
          parseSILType(ResultObjTy) || parseSILDebugLocation(InstLoc, B))
        return true;
      SILType ResultTy = ResultObjTy.getAddressType();
      ResultVal = B.createRefTailAddr(InstLoc, Val, ResultTy);
      break;
    }
    case SILInstructionKind::IndexAddrInst: {
      SILValue IndexVal;
      if (parseTypedValueRef(Val, B) ||
          P.parseToken(tok::comma, diag::expected_tok_in_sil_instr, ",") ||
          parseTypedValueRef(IndexVal, B) || parseSILDebugLocation(InstLoc, B))
        return true;
      ResultVal = B.createIndexAddr(InstLoc, Val, IndexVal);
      break;
    }
    case SILInstructionKind::TailAddrInst: {
      SILValue IndexVal;
      SILType ResultObjTy;
      if (parseTypedValueRef(Val, B) ||
          P.parseToken(tok::comma, diag::expected_tok_in_sil_instr, ",") ||
          parseTypedValueRef(IndexVal, B) ||
          P.parseToken(tok::comma, diag::expected_tok_in_sil_instr, ",") ||
          parseSILType(ResultObjTy) || parseSILDebugLocation(InstLoc, B))
        return true;
      SILType ResultTy = ResultObjTy.getAddressType();
      ResultVal = B.createTailAddr(InstLoc, Val, IndexVal, ResultTy);
      break;
    }
    case SILInstructionKind::IndexRawPointerInst: {
      SILValue IndexVal;
      if (parseTypedValueRef(Val, B) ||
          P.parseToken(tok::comma, diag::expected_tok_in_sil_instr, ",") ||
          parseTypedValueRef(IndexVal, B) || parseSILDebugLocation(InstLoc, B))
        return true;
      ResultVal = B.createIndexRawPointer(InstLoc, Val, IndexVal);
      break;
    }
    case SILInstructionKind::ObjCProtocolInst: {
      Identifier ProtocolName;
      SILType Ty;
      if (P.parseToken(tok::pound, diag::expected_sil_constant) ||
          parseSILIdentifier(ProtocolName, diag::expected_sil_constant) ||
          P.parseToken(tok::colon, diag::expected_tok_in_sil_instr, ":") ||
          parseSILType(Ty) || parseSILDebugLocation(InstLoc, B))
        return true;
      // Find the decl for the protocol name.
      ValueDecl *VD;
      SmallVector<ValueDecl *, 4> CurModuleResults;
      // Perform a module level lookup on the first component of the
      // fully-qualified name.
      P.SF.getParentModule()->lookupValue(
          ProtocolName, NLKind::UnqualifiedLookup, CurModuleResults);
      assert(CurModuleResults.size() == 1);
      VD = CurModuleResults[0];
      ResultVal = B.createObjCProtocol(InstLoc, cast<ProtocolDecl>(VD), Ty);
      break;
    }
    case SILInstructionKind::AllocGlobalInst: {
      Identifier GlobalName;
      SourceLoc IdLoc;
      if (P.parseToken(tok::at_sign, diag::expected_sil_value_name) ||
          parseSILIdentifier(GlobalName, IdLoc,
                             diag::expected_sil_value_name) ||
          parseSILDebugLocation(InstLoc, B))
        return true;

      // Go through list of global variables in the SILModule.
      SILGlobalVariable *global = SILMod.lookUpGlobalVariable(GlobalName.str());
      if (!global) {
        P.diagnose(IdLoc, diag::sil_global_variable_not_found, GlobalName);
        return true;
      }

      ResultVal = B.createAllocGlobal(InstLoc, global);
      break;
    }
    case SILInstructionKind::GlobalAddrInst:
    case SILInstructionKind::GlobalValueInst: {
      Identifier GlobalName;
      SourceLoc IdLoc;
      SILType Ty;
      if (P.parseToken(tok::at_sign, diag::expected_sil_value_name) ||
          parseSILIdentifier(GlobalName, IdLoc,
                             diag::expected_sil_value_name) ||
          P.parseToken(tok::colon, diag::expected_tok_in_sil_instr, ":") ||
          parseSILType(Ty) || parseSILDebugLocation(InstLoc, B))
        return true;

      // Go through list of global variables in the SILModule.
      SILGlobalVariable *global = SILMod.lookUpGlobalVariable(GlobalName.str());
      if (!global) {
        P.diagnose(IdLoc, diag::sil_global_variable_not_found, GlobalName);
        return true;
      }

      SILType expectedType = (Opcode == SILInstructionKind::GlobalAddrInst
                                  ? global->getLoweredType().getAddressType()
                                  : global->getLoweredType());
      if (expectedType != Ty) {
        P.diagnose(IdLoc, diag::sil_value_use_type_mismatch, GlobalName.str(),
                   global->getLoweredType().getASTType(), Ty.getASTType());
        return true;
      }

      if (Opcode == SILInstructionKind::GlobalAddrInst) {
        ResultVal = B.createGlobalAddr(InstLoc, global);
      } else {
        ResultVal = B.createGlobalValue(InstLoc, global);
      }
      break;
    }
    case SILInstructionKind::SelectEnumInst:
    case SILInstructionKind::SelectEnumAddrInst: {
      if (parseTypedValueRef(Val, B))
        return true;

      SmallVector<std::pair<EnumElementDecl *, UnresolvedValueName>, 4>
          CaseValueNames;
      Optional<UnresolvedValueName> DefaultValueName;
      while (P.consumeIf(tok::comma)) {
        Identifier BBName;
        SourceLoc BBLoc;
        // Parse 'default' sil-value.
        UnresolvedValueName tmp;
        if (P.consumeIf(tok::kw_default)) {
          if (parseValueName(tmp))
            return true;
          DefaultValueName = tmp;
          break;
        }

        // Parse 'case' sil-decl-ref ':' sil-value.
        if (P.consumeIf(tok::kw_case)) {
          SILDeclRef ElemRef;
          if (parseSILDeclRef(ElemRef))
            return true;
          assert(ElemRef.hasDecl() && isa<EnumElementDecl>(ElemRef.getDecl()));
          P.parseToken(tok::colon, diag::expected_tok_in_sil_instr, ":");
          parseValueName(tmp);
          CaseValueNames.push_back(
              std::make_pair(cast<EnumElementDecl>(ElemRef.getDecl()), tmp));
          continue;
        }

        P.diagnose(P.Tok, diag::expected_tok_in_sil_instr, "case or default");
        return true;
      }

      // Parse the type of the result operands.
      SILType ResultType;
      if (P.parseToken(tok::colon, diag::expected_tok_in_sil_instr, ":") ||
          parseSILType(ResultType) || parseSILDebugLocation(InstLoc, B))
        return true;

      // Resolve the results.
      SmallVector<std::pair<EnumElementDecl *, SILValue>, 4> CaseValues;
      SILValue DefaultValue;
      if (DefaultValueName)
        DefaultValue = getLocalValue(*DefaultValueName, ResultType, InstLoc, B);
      for (auto &caseName : CaseValueNames)
        CaseValues.push_back(std::make_pair(
            caseName.first,
            getLocalValue(caseName.second, ResultType, InstLoc, B)));

      if (Opcode == SILInstructionKind::SelectEnumInst)
        ResultVal = B.createSelectEnum(InstLoc, Val, ResultType, DefaultValue,
                                       CaseValues);
      else
        ResultVal = B.createSelectEnumAddr(InstLoc, Val, ResultType,
                                           DefaultValue, CaseValues);
      break;
    }

    case SILInstructionKind::SwitchEnumInst:
    case SILInstructionKind::SwitchEnumAddrInst: {
      if (parseTypedValueRef(Val, B))
        return true;

      SmallVector<std::pair<EnumElementDecl *, SILBasicBlock *>, 4> CaseBBs;
      SILBasicBlock *DefaultBB = nullptr;
      while (!peekSILDebugLocation(P) && P.consumeIf(tok::comma)) {
        Identifier BBName;
        SourceLoc BBLoc;
        // Parse 'default' sil-identifier.
        if (P.consumeIf(tok::kw_default)) {
          parseSILIdentifier(BBName, BBLoc, diag::expected_sil_block_name);
          DefaultBB = getBBForReference(BBName, BBLoc);
          break;
        }

        // Parse 'case' sil-decl-ref ':' sil-identifier.
        if (P.consumeIf(tok::kw_case)) {
          SILDeclRef ElemRef;
          if (parseSILDeclRef(ElemRef))
            return true;
          assert(ElemRef.hasDecl() && isa<EnumElementDecl>(ElemRef.getDecl()));
          P.parseToken(tok::colon, diag::expected_tok_in_sil_instr, ":");
          parseSILIdentifier(BBName, BBLoc, diag::expected_sil_block_name);
          CaseBBs.push_back({cast<EnumElementDecl>(ElemRef.getDecl()),
                             getBBForReference(BBName, BBLoc)});
          continue;
        }

        P.diagnose(P.Tok, diag::expected_tok_in_sil_instr, "case or default");
        return true;
      }
      if (parseSILDebugLocation(InstLoc, B))
        return true;
      if (Opcode == SILInstructionKind::SwitchEnumInst)
        ResultVal = B.createSwitchEnum(InstLoc, Val, DefaultBB, CaseBBs);
      else
        ResultVal = B.createSwitchEnumAddr(InstLoc, Val, DefaultBB, CaseBBs);
      break;
    }
    case SILInstructionKind::SwitchValueInst: {
      if (parseTypedValueRef(Val, B))
        return true;

      SmallVector<std::pair<SILValue, SILBasicBlock *>, 4> CaseBBs;
      SILBasicBlock *DefaultBB = nullptr;
      while (!peekSILDebugLocation(P) && P.consumeIf(tok::comma)) {
        Identifier BBName;
        SourceLoc BBLoc;
        SILValue CaseVal;

        // Parse 'default' sil-identifier.
        if (P.consumeIf(tok::kw_default)) {
          parseSILIdentifier(BBName, BBLoc, diag::expected_sil_block_name);
          DefaultBB = getBBForReference(BBName, BBLoc);
          break;
        }

        // Parse 'case' value-ref ':' sil-identifier.
        if (P.consumeIf(tok::kw_case)) {
          if (parseValueRef(CaseVal, Val->getType(),
                            RegularLocation(P.Tok.getLoc()), B)) {
            // TODO: Issue a proper error message here
            P.diagnose(P.Tok, diag::expected_tok_in_sil_instr,
                       "reference to a value");
            return true;
          }

          auto intTy = Val->getType().getAs<BuiltinIntegerType>();
          auto functionTy = Val->getType().getAs<SILFunctionType>();
          if (!intTy && !functionTy) {
            P.diagnose(P.Tok, diag::sil_integer_literal_not_integer_type);
            return true;
          }

          if (intTy) {
            // If it is a switch on an integer type, check that all case values
            // are integer literals or undef.
            if (!isa<SILUndef>(CaseVal)) {
              auto *IL = dyn_cast<IntegerLiteralInst>(CaseVal);
              if (!IL) {
                P.diagnose(P.Tok, diag::sil_integer_literal_not_integer_type);
                return true;
              }
              APInt CaseValue = IL->getValue();

              if (CaseValue.getBitWidth() != intTy->getGreatestWidth())
                CaseVal = B.createIntegerLiteral(
                    IL->getLoc(), Val->getType(),
                    CaseValue.zextOrTrunc(intTy->getGreatestWidth()));
            }
          }

          if (functionTy) {
            // If it is a switch on a function type, check that all case values
            // are function references or undef.
            if (!isa<SILUndef>(CaseVal)) {
              auto *FR = dyn_cast<FunctionRefInst>(CaseVal);
              if (!FR) {
                if (auto *CF = dyn_cast<ConvertFunctionInst>(CaseVal)) {
                  FR = dyn_cast<FunctionRefInst>(CF->getOperand());
                }
              }
              if (!FR) {
                P.diagnose(P.Tok, diag::sil_integer_literal_not_integer_type);
                return true;
              }
            }
          }

          P.parseToken(tok::colon, diag::expected_tok_in_sil_instr, ":");
          parseSILIdentifier(BBName, BBLoc, diag::expected_sil_block_name);
          CaseBBs.push_back({CaseVal, getBBForReference(BBName, BBLoc)});
          continue;
        }

        P.diagnose(P.Tok, diag::expected_tok_in_sil_instr, "case or default");
        return true;
      }
      if (parseSILDebugLocation(InstLoc, B))
        return true;
      ResultVal = B.createSwitchValue(InstLoc, Val, DefaultBB, CaseBBs);
      break;
    }
    case SILInstructionKind::SelectValueInst: {
      if (parseTypedValueRef(Val, B))
        return true;

      SmallVector<std::pair<UnresolvedValueName, UnresolvedValueName>, 4>
          CaseValueAndResultNames;
      Optional<UnresolvedValueName> DefaultResultName;
      while (P.consumeIf(tok::comma)) {
        Identifier BBName;
        SourceLoc BBLoc;
        // Parse 'default' sil-value.
        UnresolvedValueName tmp;
        if (P.consumeIf(tok::kw_default)) {
          if (parseValueName(tmp))
            return true;
          DefaultResultName = tmp;
          break;
        }

        // Parse 'case' sil-decl-ref ':' sil-value.
        if (P.consumeIf(tok::kw_case)) {
          UnresolvedValueName casevalue;
          parseValueName(casevalue);
          P.parseToken(tok::colon, diag::expected_tok_in_sil_instr, ":");
          parseValueName(tmp);
          CaseValueAndResultNames.push_back(std::make_pair(casevalue, tmp));
          continue;
        }

        P.diagnose(P.Tok, diag::expected_tok_in_sil_instr, "case or default");
        return true;
      }

      if (!DefaultResultName) {
        P.diagnose(P.Tok, diag::expected_tok_in_sil_instr, "default");
        return true;
      }

      // Parse the type of the result operands.
      SILType ResultType;
      if (P.parseToken(tok::colon, diag::expected_tok_in_sil_instr, ":") ||
          parseSILType(ResultType) || parseSILDebugLocation(InstLoc, B))
        return true;

      // Resolve the results.
      SmallVector<std::pair<SILValue, SILValue>, 4> CaseValues;
      SILValue DefaultValue;
      if (DefaultResultName)
        DefaultValue =
            getLocalValue(*DefaultResultName, ResultType, InstLoc, B);
      SILType ValType = Val->getType();
      for (auto &caseName : CaseValueAndResultNames)
        CaseValues.push_back(std::make_pair(
            getLocalValue(caseName.first, ValType, InstLoc, B),
            getLocalValue(caseName.second, ResultType, InstLoc, B)));

      ResultVal = B.createSelectValue(InstLoc, Val, ResultType, DefaultValue,
                                      CaseValues);
      break;
    }
    case SILInstructionKind::DeinitExistentialAddrInst: {
      if (parseTypedValueRef(Val, B) || parseSILDebugLocation(InstLoc, B))
        return true;
      ResultVal = B.createDeinitExistentialAddr(InstLoc, Val);
      break;
    }
    case SILInstructionKind::DeinitExistentialValueInst: {
      if (parseTypedValueRef(Val, B) || parseSILDebugLocation(InstLoc, B))
        return true;
      ResultVal = B.createDeinitExistentialValue(InstLoc, Val);
      break;
    }
    case SILInstructionKind::InitExistentialAddrInst: {
      CanType Ty;
      SourceLoc TyLoc;
      if (parseTypedValueRef(Val, B) ||
          P.parseToken(tok::comma, diag::expected_tok_in_sil_instr, ",") ||
          P.parseToken(tok::sil_dollar, diag::expected_tok_in_sil_instr, "$") ||
          parseASTType(Ty, TyLoc) || parseSILDebugLocation(InstLoc, B))
        return true;

      // Lower the type at the abstraction level of the existential.
      auto archetype = OpenedArchetypeType::get(Val->getType().getASTType())
                           ->getCanonicalType();

      auto &F = B.getFunction();
      SILType LoweredTy =
          F.getLoweredType(Lowering::AbstractionPattern(archetype), Ty)
              .getAddressType();

      // Collect conformances for the type.
      ArrayRef<ProtocolConformanceRef> conformances =
          collectExistentialConformances(P, Ty, TyLoc,
                                         Val->getType().getASTType());

      ResultVal = B.createInitExistentialAddr(InstLoc, Val, Ty, LoweredTy,
                                              conformances);
      break;
    }
    case SILInstructionKind::InitExistentialValueInst: {
      CanType FormalConcreteTy;
      SILType ExistentialTy;
      SourceLoc TyLoc;

      if (parseTypedValueRef(Val, B) ||
          P.parseToken(tok::comma, diag::expected_tok_in_sil_instr, ",") ||
          P.parseToken(tok::sil_dollar, diag::expected_tok_in_sil_instr, "$") ||
          parseASTType(FormalConcreteTy, TyLoc) ||
          P.parseToken(tok::comma, diag::expected_tok_in_sil_instr, ",") ||
          parseSILType(ExistentialTy) || parseSILDebugLocation(InstLoc, B))
        return true;

      ArrayRef<ProtocolConformanceRef> conformances =
          collectExistentialConformances(P, FormalConcreteTy, TyLoc,
                                         ExistentialTy.getASTType());

      ResultVal = B.createInitExistentialValue(
          InstLoc, ExistentialTy, FormalConcreteTy, Val, conformances);
      break;
    }
    case SILInstructionKind::AllocExistentialBoxInst: {
      SILType ExistentialTy;
      CanType ConcreteFormalTy;
      SourceLoc TyLoc;

      if (parseSILType(ExistentialTy) ||
          P.parseToken(tok::comma, diag::expected_tok_in_sil_instr, ",") ||
          P.parseToken(tok::sil_dollar, diag::expected_tok_in_sil_instr, "$") ||
          parseASTType(ConcreteFormalTy, TyLoc) ||
          parseSILDebugLocation(InstLoc, B))
        return true;

      // Collect conformances for the type.
      ArrayRef<ProtocolConformanceRef> conformances =
          collectExistentialConformances(P, ConcreteFormalTy, TyLoc,
                                         ExistentialTy.getASTType());

      ResultVal = B.createAllocExistentialBox(InstLoc, ExistentialTy,
                                              ConcreteFormalTy, conformances);

      break;
    }
    case SILInstructionKind::InitExistentialRefInst: {
      CanType FormalConcreteTy;
      SILType ExistentialTy;
      SourceLoc TyLoc;

      if (parseTypedValueRef(Val, B) ||
          P.parseToken(tok::colon, diag::expected_tok_in_sil_instr, ":") ||
          P.parseToken(tok::sil_dollar, diag::expected_tok_in_sil_instr, "$") ||
          parseASTType(FormalConcreteTy, TyLoc) ||
          P.parseToken(tok::comma, diag::expected_tok_in_sil_instr, ",") ||
          parseSILType(ExistentialTy) || parseSILDebugLocation(InstLoc, B))
        return true;

      ArrayRef<ProtocolConformanceRef> conformances =
          collectExistentialConformances(P, FormalConcreteTy, TyLoc,
                                         ExistentialTy.getASTType());

      // FIXME: Conformances in InitExistentialRefInst is currently not included
      // in SIL.rst.
      ResultVal = B.createInitExistentialRef(
          InstLoc, ExistentialTy, FormalConcreteTy, Val, conformances);
      break;
    }
    case SILInstructionKind::InitExistentialMetatypeInst: {
      SourceLoc TyLoc;
      SILType ExistentialTy;
      if (parseTypedValueRef(Val, B) ||
          P.parseToken(tok::comma, diag::expected_tok_in_sil_instr, ",") ||
          parseSILType(ExistentialTy, TyLoc) ||
          parseSILDebugLocation(InstLoc, B))
        return true;

      auto baseExType = ExistentialTy.getASTType();
      auto formalConcreteType = Val->getType().getASTType();
      while (auto instExType = dyn_cast<ExistentialMetatypeType>(baseExType)) {
        baseExType = instExType.getInstanceType();
        formalConcreteType =
            cast<MetatypeType>(formalConcreteType).getInstanceType();
      }

      ArrayRef<ProtocolConformanceRef> conformances =
          collectExistentialConformances(P, formalConcreteType, TyLoc,
                                         baseExType);

      ResultVal = B.createInitExistentialMetatype(InstLoc, Val, ExistentialTy,
                                                  conformances);
      break;
    }
    case SILInstructionKind::DynamicMethodBranchInst: {
      SILDeclRef Member;
      Identifier BBName, BBName2;
      SourceLoc NameLoc, NameLoc2;
      if (parseTypedValueRef(Val, B) ||
          P.parseToken(tok::comma, diag::expected_tok_in_sil_instr, ",") ||
          parseSILDeclRef(Member) ||
          P.parseToken(tok::comma, diag::expected_tok_in_sil_instr, ",") ||
          parseSILIdentifier(BBName, NameLoc, diag::expected_sil_block_name) ||
          P.parseToken(tok::comma, diag::expected_tok_in_sil_instr, ",") ||
          parseSILIdentifier(BBName2, NameLoc2,
                             diag::expected_sil_block_name) ||
          parseSILDebugLocation(InstLoc, B))
        return true;

      ResultVal = B.createDynamicMethodBranch(
          InstLoc, Val, Member, getBBForReference(BBName, NameLoc),
          getBBForReference(BBName2, NameLoc2));
      break;
    }
    case SILInstructionKind::ProjectBlockStorageInst: {
      if (parseTypedValueRef(Val, B) || parseSILDebugLocation(InstLoc, B))
        return true;

      ResultVal = B.createProjectBlockStorage(InstLoc, Val);
      break;
    }
    case SILInstructionKind::InitBlockStorageHeaderInst: {
      Identifier invoke, type;
      SourceLoc invokeLoc, typeLoc;

      UnresolvedValueName invokeName;
      SILType invokeTy;
      GenericEnvironment *invokeGenericEnv;

      SILType blockType;
      SmallVector<ParsedSubstitution, 4> parsedSubs;

      if (parseTypedValueRef(Val, B) ||
          P.parseToken(tok::comma, diag::expected_tok_in_sil_instr, ",") ||
          parseSILIdentifier(invoke, invokeLoc, diag::expected_tok_in_sil_instr,
                             "invoke") ||
          parseValueName(invokeName) || parseSubstitutions(parsedSubs) ||
          P.parseToken(tok::colon, diag::expected_tok_in_sil_instr, ":") ||
          parseSILType(invokeTy, invokeGenericEnv) ||
          P.parseToken(tok::comma, diag::expected_tok_in_sil_instr, ",") ||
          parseSILIdentifier(type, typeLoc, diag::expected_tok_in_sil_instr,
                             "type") ||
          parseSILType(blockType) || parseSILDebugLocation(InstLoc, B))
        return true;

      if (invoke.str() != "invoke") {
        P.diagnose(invokeLoc, diag::expected_tok_in_sil_instr, "invoke");
        return true;
      }
      if (type.str() != "type") {
        P.diagnose(invokeLoc, diag::expected_tok_in_sil_instr, "type");
        return true;
      }

      auto invokeVal = getLocalValue(invokeName, invokeTy, InstLoc, B);

      SubstitutionMap subMap;
      if (!parsedSubs.empty()) {
        if (!invokeGenericEnv) {
          P.diagnose(typeLoc, diag::sil_substitutions_on_non_polymorphic_type);
          return true;
        }

        subMap = getApplySubstitutionsFromParsed(*this, invokeGenericEnv,
                                                 parsedSubs);
        if (!subMap)
          return true;
      }

      ResultVal = B.createInitBlockStorageHeader(InstLoc, Val, invokeVal,
                                                 blockType, subMap);
      break;
    }
    }

    return false;
}

/// sil-instruction-result ::= sil-value-name '='
/// sil-instruction-result ::= '(' sil-value-name? ')'
/// sil-instruction-result ::= '(' sil-value-name (',' sil-value-name)* ')'
/// sil-instruction-source-info ::= (',' sil-scope-ref)? (',' sil-loc)?
/// sil-instruction-def ::=
///   (sil-instruction-result '=')? sil-instruction sil-instruction-source-info
bool SILParser::parseSILInstruction(SILBuilder &B) {
  // We require SIL instructions to be at the start of a line to assist
  // recovery.
  if (!P.Tok.isAtStartOfLine()) {
    P.diagnose(P.Tok, diag::expected_sil_instr_start_of_line);
    return true;
  }

  SmallVector<Located<StringRef>, 4> resultNames;
  SourceLoc resultClauseBegin;

  // If the instruction has a name '%foo =', parse it.
  if (P.Tok.is(tok::sil_local_name)) {
    resultClauseBegin = P.Tok.getLoc();
    resultNames.push_back({P.Tok.getText(), P.Tok.getLoc()});
    P.consumeToken(tok::sil_local_name);

    // If the instruction has a '(%foo, %bar) = ', parse it.
  } else if (P.consumeIf(tok::l_paren)) {
    resultClauseBegin = P.PreviousLoc;

    if (!P.consumeIf(tok::r_paren)) {
      while (true) {
        if (!P.Tok.is(tok::sil_local_name)) {
          P.diagnose(P.Tok, diag::expected_sil_value_name);
          return true;
        }

        resultNames.push_back({P.Tok.getText(), P.Tok.getLoc()});
        P.consumeToken(tok::sil_local_name);

        if (P.consumeIf(tok::comma))
          continue;
        if (P.consumeIf(tok::r_paren))
          break;

        P.diagnose(P.Tok, diag::expected_tok_in_sil_instr, ",");
        return true;
      }
    }
  }

  if (resultClauseBegin.isValid()) {
    if (P.parseToken(tok::equal, diag::expected_equal_in_sil_instr))
      return true;
  }

  SILInstructionKind Opcode;
  SourceLoc OpcodeLoc;
  StringRef OpcodeName;

  // Parse the opcode name.
  if (parseSILOpcode(Opcode, OpcodeLoc, OpcodeName))
    return true;

  // Perform opcode specific parsing.
  SILInstruction *ResultVal;
  if (parseSpecificSILInstruction(B, Opcode, OpcodeLoc, OpcodeName, ResultVal))
    return true;

  // Match the results clause if we had one.
  if (resultClauseBegin.isValid()) {
    auto results = ResultVal->getResults();
    if (results.size() != resultNames.size()) {
      P.diagnose(resultClauseBegin, diag::wrong_result_count_in_sil_instr,
                 results.size());
    } else {
      for (size_t i : indices(results)) {
        setLocalValue(results[i], resultNames[i].Item, resultNames[i].Loc);
      }
    }
  }

  return false;
}

bool SILParser::parseCallInstruction(SILLocation InstLoc,
                                     SILInstructionKind Opcode, SILBuilder &B,
                                     SILInstruction *&ResultVal) {
  UnresolvedValueName FnName;
  SmallVector<UnresolvedValueName, 4> ArgNames;

  auto PartialApplyConvention = ParameterConvention::Direct_Owned;
  bool IsNonThrowingApply = false;
  bool IsNoEscape = false;
  StringRef AttrName;

  while (parseSILOptional(AttrName, *this)) {
    if (AttrName.equals("nothrow"))
      IsNonThrowingApply = true;
    else if (AttrName.equals("callee_guaranteed"))
      PartialApplyConvention = ParameterConvention::Direct_Guaranteed;
    else if (AttrName.equals("on_stack"))
      IsNoEscape = true;
    else
      return true;
  }
  
  if (parseValueName(FnName))
    return true;
  SmallVector<ParsedSubstitution, 4> parsedSubs;
  if (parseSubstitutions(parsedSubs))
    return true;
    
  if (P.parseToken(tok::l_paren, diag::expected_tok_in_sil_instr, "("))
    return true;

  if (P.Tok.isNot(tok::r_paren)) {
    do {
      UnresolvedValueName Arg;
      if (parseValueName(Arg)) return true;
      ArgNames.push_back(Arg);
    } while (P.consumeIf(tok::comma));
  }

  SILType Ty;
  SourceLoc TypeLoc;
  GenericEnvironment *GenericEnv = nullptr;
  if (P.parseToken(tok::r_paren, diag::expected_tok_in_sil_instr, ")") ||
      P.parseToken(tok::colon, diag::expected_tok_in_sil_instr, ":") ||
      parseSILType(Ty, TypeLoc, GenericEnv))
    return true;

  auto FTI = Ty.getAs<SILFunctionType>();
  if (!FTI) {
    P.diagnose(TypeLoc, diag::expected_sil_type_kind, "be a function");
    return true;
  }

  SubstitutionMap subs;
  if (!parsedSubs.empty()) {
    if (!GenericEnv) {
      P.diagnose(TypeLoc, diag::sil_substitutions_on_non_polymorphic_type);
      return true;
    }
    subs = getApplySubstitutionsFromParsed(*this, GenericEnv, parsedSubs);
    if (!subs)
      return true;
  }

  SILValue FnVal = getLocalValue(FnName, Ty, InstLoc, B);

  SILType FnTy = FnVal->getType();
  CanSILFunctionType substFTI = FTI;
  if (!subs.empty()) {
    auto silFnTy = FnTy.castTo<SILFunctionType>();
    substFTI =
        silFnTy->substGenericArgs(SILMod, subs, B.getTypeExpansionContext());
    FnTy = SILType::getPrimitiveObjectType(substFTI);
  }
  SILFunctionConventions substConv(substFTI, B.getModule());

  // Validate the operand count.
  if (substConv.getNumSILArguments() != ArgNames.size() &&
      Opcode != SILInstructionKind::PartialApplyInst) {
    P.diagnose(TypeLoc, diag::expected_sil_type_kind,
               "to have the same number of arg names as arg types");
    return true;
  }

  // Validate the coroutine kind.
  if (Opcode == SILInstructionKind::ApplyInst ||
      Opcode == SILInstructionKind::TryApplyInst) {
    if (FTI->getCoroutineKind() != SILCoroutineKind::None) {
      P.diagnose(TypeLoc, diag::expected_sil_type_kind,
                 "to not be a coroutine");
      return true;
    }
  } else if (Opcode == SILInstructionKind::BeginApplyInst) {
    if (FTI->getCoroutineKind() != SILCoroutineKind::YieldOnce) {
      P.diagnose(TypeLoc, diag::expected_sil_type_kind,
                 "to be a yield_once coroutine");
      return true;
    }
  } else {
    assert(Opcode == SILInstructionKind::PartialApplyInst);
    // partial_apply accepts all kinds of function
  }

  switch (Opcode) {
  default: llvm_unreachable("Unexpected case");
  case SILInstructionKind::ApplyInst : {
    if (parseSILDebugLocation(InstLoc, B))
      return true;

    unsigned ArgNo = 0;
    SmallVector<SILValue, 4> Args;
    for (auto &ArgName : ArgNames) {
      SILType expectedTy = substConv.getSILArgumentType(ArgNo++);
      Args.push_back(getLocalValue(ArgName, expectedTy, InstLoc, B));
    }

    ResultVal = B.createApply(InstLoc, FnVal, subs, Args, IsNonThrowingApply);
    break;
  }
  case SILInstructionKind::BeginApplyInst: {
    if (parseSILDebugLocation(InstLoc, B))
      return true;
    
    unsigned ArgNo = 0;
    SmallVector<SILValue, 4> Args;
    for (auto &ArgName : ArgNames) {
      SILType expectedTy = substConv.getSILArgumentType(ArgNo++);
      Args.push_back(getLocalValue(ArgName, expectedTy, InstLoc, B));
    }

    ResultVal =
      B.createBeginApply(InstLoc, FnVal, subs, Args, IsNonThrowingApply);
    break;
  }
  case SILInstructionKind::PartialApplyInst: {
    if (parseSILDebugLocation(InstLoc, B))
      return true;

    // Compute the result type of the partial_apply, based on which arguments
    // are getting applied.
    SmallVector<SILValue, 4> Args;
    unsigned ArgNo = substConv.getNumSILArguments() - ArgNames.size();
    for (auto &ArgName : ArgNames) {
      SILType expectedTy = substConv.getSILArgumentType(ArgNo++);
      Args.push_back(getLocalValue(ArgName, expectedTy, InstLoc, B));
    }

    // FIXME: Why the arbitrary order difference in IRBuilder type argument?
    ResultVal = B.createPartialApply(
        InstLoc, FnVal, subs, Args, PartialApplyConvention,
        IsNoEscape ? PartialApplyInst::OnStackKind::OnStack
                   : PartialApplyInst::OnStackKind::NotOnStack);
    break;
  }
  case SILInstructionKind::TryApplyInst: {
    Identifier normalBBName, errorBBName;
    SourceLoc normalBBLoc, errorBBLoc;
    if (P.parseToken(tok::comma, diag::expected_tok_in_sil_instr, ",") ||
        parseVerbatim("normal") ||
        parseSILIdentifier(normalBBName, normalBBLoc,
                           diag::expected_sil_block_name) ||
        P.parseToken(tok::comma, diag::expected_tok_in_sil_instr, ",") ||
        parseVerbatim("error") ||
        parseSILIdentifier(errorBBName, errorBBLoc,
                           diag::expected_sil_block_name) ||
        parseSILDebugLocation(InstLoc, B))
      return true;

    unsigned argNo = 0;
    SmallVector<SILValue, 4> args;
    for (auto &argName : ArgNames) {
      SILType expectedTy = substConv.getSILArgumentType(argNo++);
      args.push_back(getLocalValue(argName, expectedTy, InstLoc, B));
    }

    SILBasicBlock *normalBB = getBBForReference(normalBBName, normalBBLoc);
    SILBasicBlock *errorBB = getBBForReference(errorBBName, errorBBLoc);
    ResultVal = B.createTryApply(InstLoc, FnVal, subs, args, normalBB, errorBB);
    break;
  }
  }
  return false;
}

bool SILParser::parseSILFunctionRef(SILLocation InstLoc,
                                    SILFunction *&ResultFn) {
  Identifier Name;
  SILType Ty;
  SourceLoc Loc = P.Tok.getLoc();
  if (parseGlobalName(Name) ||
      P.parseToken(tok::colon, diag::expected_sil_colon_value_ref) ||
      parseSILType(Ty))
    return true;

  auto FnTy = Ty.getAs<SILFunctionType>();
  if (!FnTy || !Ty.isObject()) {
    P.diagnose(Loc, diag::expected_sil_function_type);
    return true;
  }
  
  ResultFn = getGlobalNameForReference(Name, FnTy, Loc);
  return false;
}

/// True if the current token sequence looks like the start of a SIL
/// instruction. This can be one of:
///
/// 1. %name
/// 2. ()
/// 3. (%name1
/// 4. identifier | keyword
///   where the identifier is not followed by a ':' or '(', or it is
///   followed by '(' and is an instruction name.  The exceptions here
///   are for recognizing block names.
bool SILParser::isStartOfSILInstruction() {
  if (P.Tok.is(tok::sil_local_name))
    return true;
  if (P.Tok.is(tok::l_paren) &&
      (P.peekToken().is(tok::sil_local_name) || P.peekToken().is(tok::r_paren)))
    return true;
  if (P.Tok.is(tok::identifier) || P.Tok.isKeyword()) {
    auto &peek = P.peekToken();
    if (peek.is(tok::l_paren))
      return getOpcodeByName(P.Tok.getText()).hasValue();
    return !peek.is(tok::colon);
  }
  return false;
}

///   sil-basic-block:
///     sil-instruction+
///     identifier sil-bb-argument-list? ':' sil-instruction+
///   sil-bb-argument-list:
///     '(' sil-typed-valueref (',' sil-typed-valueref)+ ')'
bool SILParser::parseSILBasicBlock(SILBuilder &B) {
  SILBasicBlock *BB;

  // The basic block name is optional.
  if (P.Tok.is(tok::sil_local_name)) {
    BB = getBBForDefinition(Identifier(), SourceLoc());
  } else {
    Identifier BBName;
    SourceLoc NameLoc;
    if (parseSILIdentifier(BBName, NameLoc, diag::expected_sil_block_name))
      return true;

    BB = getBBForDefinition(BBName, NameLoc);
    // For now, since we always assume that PhiArguments have
    // ValueOwnershipKind::None, do not parse or do anything special. Eventually
    // we will parse the convention.
    bool IsEntry = BB->isEntry();

    // If there is a basic block argument list, process it.
    if (P.consumeIf(tok::l_paren)) {
      do {
        SILType Ty;
        ValueOwnershipKind OwnershipKind = ValueOwnershipKind::None;
        SourceLoc NameLoc;
        StringRef Name = P.Tok.getText();
        if (P.parseToken(tok::sil_local_name, NameLoc,
                         diag::expected_sil_value_name) ||
            P.parseToken(tok::colon, diag::expected_sil_colon_value_ref))
          return true;

        // If SILOwnership is enabled and we are not assuming that we are
        // parsing unqualified SIL, look for printed value ownership kinds.
        if (F->hasOwnership() &&
            parseSILOwnership(OwnershipKind))
          return true;

        if (parseSILType(Ty))
          return true;

        SILArgument *Arg;
        if (IsEntry) {
          Arg = BB->createFunctionArgument(Ty);
          // Today, we construct the ownership kind straight from the function
          // type. Make sure they are in sync, otherwise bail. We want this to
          // be an exact check rather than a compatibility check since we do not
          // want incompatibilities in between @any and other types of ownership
          // to be ignored.
          if (F->hasOwnership() && Arg->getOwnershipKind() != OwnershipKind) {
            auto diagID =
                diag::silfunc_and_silarg_have_incompatible_sil_value_ownership;
            P.diagnose(NameLoc, diagID, Arg->getOwnershipKind().asString(),
                       OwnershipKind.asString());
            return true;
          }
        } else {
          Arg = BB->createPhiArgument(Ty, OwnershipKind);
        }
        setLocalValue(Arg, Name, NameLoc);
      } while (P.consumeIf(tok::comma));
      
      if (P.parseToken(tok::r_paren, diag::sil_basicblock_arg_rparen))
        return true;
    }
    
    if (P.parseToken(tok::colon, diag::expected_sil_block_colon))
      return true;
  }
  
  // Make sure the block is at the end of the function so that forward
  // references don't affect block layout.
  F->getBlocks().remove(BB);
  F->getBlocks().push_back(BB);

  B.setInsertionPoint(BB);
  do {
    if (parseSILInstruction(B))
      return true;
  } while (isStartOfSILInstruction());

  return false;
}

///   decl-sil:   [[only in SIL mode]]
///     'sil' sil-linkage '@' identifier ':' sil-type decl-sil-body?
///   decl-sil-body:
///     '{' sil-basic-block+ '}'
bool SILParserTUState::parseDeclSIL(Parser &P) {
  // Inform the lexer that we're lexing the body of the SIL declaration.  Do
  // this before we consume the 'sil' token so that all later tokens are
  // properly handled.
  Lexer::SILBodyRAII Tmp(*P.L);

  P.consumeToken(tok::kw_sil);

  SILParser FunctionState(P);

  Optional<SILLinkage> FnLinkage;
  Identifier FnName;
  SILType FnType;
  SourceLoc FnNameLoc;

  Scope S(&P, ScopeKind::TopLevel);
  bool isTransparent = false;
  IsSerialized_t isSerialized = IsNotSerialized;
  bool isCanonical = false;
  IsDynamicallyReplaceable_t isDynamic = IsNotDynamic;
  IsExactSelfClass_t isExactSelfClass = IsNotExactSelfClass;
  bool hasOwnershipSSA = false;
  IsThunk_t isThunk = IsNotThunk;
  bool isGlobalInit = false, isWeakImported = false;
  AvailabilityContext availability = AvailabilityContext::alwaysAvailable();
  bool isWithoutActuallyEscapingThunk = false;
  Inline_t inlineStrategy = InlineDefault;
  OptimizationMode optimizationMode = OptimizationMode::NotSet;
  SmallVector<std::string, 1> Semantics;
  SmallVector<ParsedSpecAttr, 4> SpecAttrs;
  ValueDecl *ClangDecl = nullptr;
  EffectsKind MRK = EffectsKind::Unspecified;
  SILFunction *DynamicallyReplacedFunction = nullptr;
  Identifier objCReplacementFor;
  if (parseSILLinkage(FnLinkage, P) ||
      parseDeclSILOptional(
          &isTransparent, &isSerialized, &isCanonical, &hasOwnershipSSA,
          &isThunk, &isDynamic, &isExactSelfClass, &DynamicallyReplacedFunction,
          &objCReplacementFor, &isGlobalInit, &inlineStrategy, &optimizationMode, nullptr,
          &isWeakImported, &availability, &isWithoutActuallyEscapingThunk, &Semantics,
          &SpecAttrs, &ClangDecl, &MRK, FunctionState, M) ||
      P.parseToken(tok::at_sign, diag::expected_sil_function_name) ||
      P.parseIdentifier(FnName, FnNameLoc, diag::expected_sil_function_name) ||
      P.parseToken(tok::colon, diag::expected_sil_type))
    return true;
  {
    // Construct a Scope for the function body so TypeAliasDecl can be added to
    // the scope.
    Scope Body(&P, ScopeKind::FunctionBody);
    GenericEnvironment *GenericEnv;
    if (FunctionState.parseSILType(FnType, GenericEnv, true /*IsFuncDecl*/))
      return true;
    auto SILFnType = FnType.getAs<SILFunctionType>();
    if (!SILFnType || !FnType.isObject()) {
      P.diagnose(FnNameLoc, diag::expected_sil_function_type);
      return true;
    }
  
    FunctionState.F =
      FunctionState.getGlobalNameForDefinition(FnName, SILFnType, FnNameLoc);
    FunctionState.F->setBare(IsBare);
    FunctionState.F->setTransparent(IsTransparent_t(isTransparent));
    FunctionState.F->setSerialized(IsSerialized_t(isSerialized));
    FunctionState.F->setWasDeserializedCanonical(isCanonical);
    if (!hasOwnershipSSA)
      FunctionState.F->setOwnershipEliminated();
    FunctionState.F->setThunk(IsThunk_t(isThunk));
    FunctionState.F->setIsDynamic(isDynamic);
    FunctionState.F->setIsExactSelfClass(isExactSelfClass);
    FunctionState.F->setDynamicallyReplacedFunction(
        DynamicallyReplacedFunction);
    if (!objCReplacementFor.empty())
      FunctionState.F->setObjCReplacement(objCReplacementFor);
    FunctionState.F->setGlobalInit(isGlobalInit);
    FunctionState.F->setAlwaysWeakImported(isWeakImported);
    FunctionState.F->setAvailabilityForLinkage(availability);
    FunctionState.F->setWithoutActuallyEscapingThunk(
      isWithoutActuallyEscapingThunk);
    FunctionState.F->setInlineStrategy(inlineStrategy);
    FunctionState.F->setOptimizationMode(optimizationMode);
    FunctionState.F->setEffectsKind(MRK);
    if (ClangDecl)
      FunctionState.F->setClangNodeOwner(ClangDecl);
    for (auto &Attr : Semantics) {
      FunctionState.F->addSemanticsAttr(Attr);
    }
    // Now that we have a SILFunction parse the body, if present.

    bool isDefinition = false;
    SourceLoc LBraceLoc = P.Tok.getLoc();

    if (P.consumeIf(tok::l_brace)) {
      isDefinition = true;

      FunctionState.ContextGenericEnv = GenericEnv;
      FunctionState.F->setGenericEnvironment(GenericEnv);

      if (GenericEnv && !SpecAttrs.empty()) {
        for (auto &Attr : SpecAttrs) {
          SmallVector<Requirement, 2> requirements;
          // Resolve types and convert requirements.
          FunctionState.convertRequirements(FunctionState.F,
                                            Attr.requirements, requirements);
          auto *fenv = FunctionState.F->getGenericEnvironment();
          auto genericSig = evaluateOrDefault(
              P.Context.evaluator,
              AbstractGenericSignatureRequest{
                fenv->getGenericSignature().getPointer(),
                /*addedGenericParams=*/{ },
                std::move(requirements)},
                GenericSignature());
          FunctionState.F->addSpecializeAttr(SILSpecializeAttr::create(
              FunctionState.F->getModule(), genericSig, Attr.exported,
              Attr.kind));
        }
      }

      // Parse the basic block list.
      SILOpenedArchetypesTracker OpenedArchetypesTracker(FunctionState.F);
      SILBuilder B(*FunctionState.F);
      // Track the archetypes just like SILGen. This
      // is required for adding typedef operands to instructions.
      B.setOpenedArchetypesTracker(&OpenedArchetypesTracker);

      // Define a callback to be invoked on the deserialized types.
      auto OldParsedTypeCallback = FunctionState.ParsedTypeCallback;
      SWIFT_DEFER {
        FunctionState.ParsedTypeCallback = OldParsedTypeCallback;
      };

      FunctionState.ParsedTypeCallback = [&OpenedArchetypesTracker](Type ty) {
        OpenedArchetypesTracker.registerUsedOpenedArchetypes(
          ty->getCanonicalType());
      };

      do {
        if (FunctionState.parseSILBasicBlock(B))
          return true;
      } while (P.Tok.isNot(tok::r_brace) && P.Tok.isNot(tok::eof));

      SourceLoc RBraceLoc;
      P.parseMatchingToken(tok::r_brace, RBraceLoc, diag::expected_sil_rbrace,
                           LBraceLoc);

      // Check that there are no unresolved forward definitions of opened
      // archetypes.
      if (OpenedArchetypesTracker.hasUnresolvedOpenedArchetypeDefinitions())
        llvm_unreachable(
            "All forward definitions of opened archetypes should be resolved");
    }

    FunctionState.F->setLinkage(resolveSILLinkage(FnLinkage, isDefinition));
  }

  if (FunctionState.diagnoseProblems())
    return true;

  // If SIL parsing succeeded, verify the generated SIL.
  if (!P.Diags.hadAnyError())
    FunctionState.F->verify();

  return false;
}

///   decl-sil-stage:   [[only in SIL mode]]
///     'sil_stage' ('raw' | 'canonical')
bool SILParserTUState::parseDeclSILStage(Parser &P) {
  SourceLoc stageLoc = P.consumeToken(tok::kw_sil_stage);
  if (!P.Tok.is(tok::identifier)) {
    P.diagnose(P.Tok, diag::expected_sil_stage_name);
    return true;
  }
  SILStage stage;
  if (P.Tok.isContextualKeyword("raw")) {
    stage = SILStage::Raw;
    P.consumeToken();
  } else if (P.Tok.isContextualKeyword("canonical")) {
    stage = SILStage::Canonical;
    P.consumeToken();
  } else if (P.Tok.isContextualKeyword("lowered")) {
    stage = SILStage::Lowered;
    P.consumeToken();
  } else {
    P.diagnose(P.Tok, diag::expected_sil_stage_name);
    P.consumeToken();
    return true;
  }
  
  if (DidParseSILStage) {
    P.diagnose(stageLoc, diag::multiple_sil_stage_decls);
    return false;
  }
  
  M.setStage(stage);
  DidParseSILStage = true;
  return false;
}

/// Lookup a global variable declaration from its demangled name.
///
/// A variable declaration exists for all sil_global variables defined in
/// Swift. A Swift global defined outside this module will be exposed
/// via an addressor rather than as a sil_global. Globals imported
/// from clang will produce a sil_global but will not have any corresponding
/// VarDecl.
///
/// FIXME: lookupGlobalDecl() can handle collisions between private or
/// fileprivate global variables in the same SIL Module, but the typechecker
/// will still incorrectly diagnose this as an "invalid redeclaration" and give
/// all but the first declaration an error type.
static Optional<VarDecl *> lookupGlobalDecl(Identifier GlobalName,
                                            SILLinkage GlobalLinkage,
                                            SILType GlobalType, Parser &P) {
  // Create a set of DemangleOptions to produce the global variable's
  // identifier, which is used as a search key in the declaration context.
  Demangle::DemangleOptions demangleOpts;
  demangleOpts.QualifyEntities = false;
  demangleOpts.ShowPrivateDiscriminators = false;
  demangleOpts.DisplayEntityTypes = false;
  std::string GlobalDeclName = Demangle::demangleSymbolAsString(
    GlobalName.str(), demangleOpts);

  SmallVector<ValueDecl *, 4> CurModuleResults;
  P.SF.getParentModule()->lookupValue(
      P.Context.getIdentifier(GlobalDeclName), NLKind::UnqualifiedLookup,
      CurModuleResults);
  // Bail-out on clang-imported globals.
  if (CurModuleResults.empty())
    return nullptr;

  // private and fileprivate globals of the same name may be merged into a
  // single SIL module. Find the declaration with the correct type and
  // linkage. (If multiple globals have the same type and linkage then it
  // doesn't matter which declaration we use).
  for (ValueDecl *ValDecl : CurModuleResults) {
    auto *VD = cast<VarDecl>(ValDecl);
    CanType DeclTy = VD->getType()->getCanonicalType();
    if (DeclTy == GlobalType.getASTType()
        && getDeclSILLinkage(VD) == GlobalLinkage) {
      return VD;
    }
  }
  return None;
}

/// decl-sil-global: [[only in SIL mode]]
///   'sil_global' sil-linkage @name : sil-type [external]
bool SILParserTUState::parseSILGlobal(Parser &P) {
  // Inform the lexer that we're lexing the body of the SIL declaration.
  Lexer::SILBodyRAII Tmp(*P.L);

  P.consumeToken(tok::kw_sil_global);
  Optional<SILLinkage> GlobalLinkage;
  Identifier GlobalName;
  SILType GlobalType;
  SourceLoc NameLoc;
  IsSerialized_t isSerialized = IsNotSerialized;
  bool isLet = false;

  Scope S(&P, ScopeKind::TopLevel);
  SILParser State(P);
  if (parseSILLinkage(GlobalLinkage, P) ||
      parseDeclSILOptional(nullptr, &isSerialized, nullptr, nullptr, nullptr,
                           nullptr, nullptr, nullptr, nullptr, nullptr,
                           nullptr, nullptr,
                           &isLet, nullptr, nullptr, nullptr, nullptr, nullptr,
                           nullptr, nullptr, State, M) ||
      P.parseToken(tok::at_sign, diag::expected_sil_value_name) ||
      P.parseIdentifier(GlobalName, NameLoc, diag::expected_sil_value_name) ||
      P.parseToken(tok::colon, diag::expected_sil_type))
    return true;

  if (State.parseSILType(GlobalType))
    return true;

  // Non-external global variables are definitions by default.
  if (!GlobalLinkage.hasValue())
    GlobalLinkage = SILLinkage::DefaultForDefinition;

  // Lookup the global variable declaration for this sil_global.
  auto VD =
      lookupGlobalDecl(GlobalName, GlobalLinkage.getValue(), GlobalType, P);
  if (!VD) {
    P.diagnose(NameLoc, diag::sil_global_variable_not_found, GlobalName);
    return true;
  }
  auto *GV = SILGlobalVariable::create(
      M, GlobalLinkage.getValue(), isSerialized, GlobalName.str(), GlobalType,
      RegularLocation(NameLoc), VD.getValue());

  GV->setLet(isLet);
  // Parse static initializer if exists.
  if (State.P.consumeIf(tok::equal) && State.P.consumeIf(tok::l_brace)) {
    SILBuilder B(GV);
    do {
      State.parseSILInstruction(B);
    } while (! State.P.consumeIf(tok::r_brace));
  }
  return false;
}

/// decl-sil-property: [[only in SIL mode]]
///   'sil_property' sil-decl-ref '(' sil-key-path-pattern-component ')'

bool SILParserTUState::parseSILProperty(Parser &P) {
  Lexer::SILBodyRAII Tmp(*P.L);

  auto loc = P.consumeToken(tok::kw_sil_property);
  auto InstLoc = RegularLocation(loc);
  SILParser SP(P);
  
  IsSerialized_t Serialized = IsNotSerialized;
  if (parseDeclSILOptional(nullptr, &Serialized, nullptr, nullptr, nullptr,
                           nullptr, nullptr, nullptr, nullptr, nullptr, nullptr,
                           nullptr, nullptr, nullptr, nullptr, nullptr, nullptr,
                           nullptr, nullptr, nullptr, SP, M))
    return true;
  
  ValueDecl *VD;
  
  if (SP.parseSILDottedPath(VD))
    return true;
  
  GenericParamList *generics;
  GenericEnvironment *patternEnv;
  Scope toplevelScope(&P, ScopeKind::TopLevel);
  Scope genericsScope(&P, ScopeKind::Generics);
  generics = P.maybeParseGenericParams().getPtrOrNull();
  patternEnv = handleSILGenericParams(generics, &P.SF);

  if (patternEnv) {
    if (patternEnv->getGenericSignature().getCanonicalSignature() !=
        VD->getInnermostDeclContext()
            ->getGenericSignatureOfContext()
            .getCanonicalSignature()) {
      P.diagnose(loc, diag::sil_property_generic_signature_mismatch);
      return true;
    }
  } else {
    if (VD->getInnermostDeclContext()->getGenericSignatureOfContext()) {
      P.diagnose(loc, diag::sil_property_generic_signature_mismatch);
      return true;
    }
  }

  Identifier ComponentKind;
  Optional<KeyPathPatternComponent> Component;
  SourceLoc ComponentLoc;
  SmallVector<SILType, 4> OperandTypes;

  if (P.parseToken(tok::l_paren, diag::expected_tok_in_sil_instr, "("))
    return true;
  
  if (!P.consumeIf(tok::r_paren)) {
    KeyPathPatternComponent parsedComponent;
    if (P.parseIdentifier(ComponentKind, ComponentLoc,
                          diag::expected_tok_in_sil_instr, "component kind")
        || SP.parseKeyPathPatternComponent(parsedComponent, OperandTypes,
                 ComponentLoc, ComponentKind, InstLoc,
                 patternEnv)
        || P.parseToken(tok::r_paren, diag::expected_tok_in_sil_instr, ")"))
      return true;
    
    Component = std::move(parsedComponent);
  }
  
  SILProperty::create(M, Serialized,
                      cast<AbstractStorageDecl>(VD), Component);
  return false;
}

/// decl-sil-vtable: [[only in SIL mode]]
///   'sil_vtable' ClassName decl-sil-vtable-body
/// decl-sil-vtable-body:
///   '{' sil-vtable-entry* '}'
/// sil-vtable-entry:
///   SILDeclRef ':' SILFunctionName
bool SILParserTUState::parseSILVTable(Parser &P) {
  P.consumeToken(tok::kw_sil_vtable);
  SILParser VTableState(P);

  IsSerialized_t Serialized = IsNotSerialized;
  if (parseDeclSILOptional(nullptr, &Serialized, nullptr, nullptr, nullptr,
                           nullptr, nullptr, nullptr, nullptr, nullptr, nullptr,
                           nullptr, nullptr, nullptr, nullptr, nullptr, nullptr,
                           nullptr, nullptr, nullptr,
                           VTableState, M))
    return true;

  // Parse the class name.
  Identifier Name;
  SourceLoc Loc;
  if (VTableState.parseSILIdentifier(Name, Loc,
                                     diag::expected_sil_value_name))
    return true;

  // Find the class decl.
  llvm::PointerUnion<ValueDecl*, ModuleDecl *> Res =
    lookupTopDecl(P, Name, /*typeLookup=*/true);
  assert(Res.is<ValueDecl*>() && "Class look-up should return a Decl");
  ValueDecl *VD = Res.get<ValueDecl*>();
  if (!VD) {
    P.diagnose(Loc, diag::sil_vtable_class_not_found, Name);
    return true;
  }

  auto *theClass = dyn_cast<ClassDecl>(VD);
  if (!theClass) {
    P.diagnose(Loc, diag::sil_vtable_class_not_found, Name);
    return true;
  }

  SourceLoc LBraceLoc = P.Tok.getLoc();
  P.consumeToken(tok::l_brace);

  // We need to turn on InSILBody to parse SILDeclRef.
  Lexer::SILBodyRAII Tmp(*P.L);
  Scope S(&P, ScopeKind::TopLevel);
  // Parse the entry list.
  std::vector<SILVTable::Entry> vtableEntries;
  if (P.Tok.isNot(tok::r_brace)) {
    do {
      SILDeclRef Ref;
      Identifier FuncName;
      SourceLoc FuncLoc;
      if (VTableState.parseSILDeclRef(Ref, true))
        return true;
      SILFunction *Func = nullptr;
      if (P.Tok.is(tok::kw_nil)) {
        P.consumeToken();
      } else {
        if (P.parseToken(tok::colon, diag::expected_sil_vtable_colon) ||
            P.parseToken(tok::at_sign, diag::expected_sil_function_name) ||
            VTableState.parseSILIdentifier(FuncName, FuncLoc,
                                           diag::expected_sil_value_name))
        return true;
        Func = M.lookUpFunction(FuncName.str());
        if (!Func) {
          P.diagnose(FuncLoc, diag::sil_vtable_func_not_found, FuncName);
          return true;
        }
      }

      auto Kind = SILVTable::Entry::Kind::Normal;
      if (P.Tok.is(tok::l_square)) {
        P.consumeToken(tok::l_square);
        if (P.Tok.isNot(tok::identifier)) {
          P.diagnose(P.Tok.getLoc(), diag::sil_vtable_bad_entry_kind);
          return true;
        }

        if (P.Tok.getText() == "override") {
          P.consumeToken();
          Kind = SILVTable::Entry::Kind::Override;
        } else if (P.Tok.getText() == "inherited") {
          P.consumeToken();
          Kind = SILVTable::Entry::Kind::Inherited;
        } else {
          P.diagnose(P.Tok.getLoc(), diag::sil_vtable_bad_entry_kind);
          return true;
        }

        if (P.parseToken(tok::r_square, diag::sil_vtable_expect_rsquare))
          return true;
      }

      vtableEntries.emplace_back(Ref, Func, Kind);
    } while (P.Tok.isNot(tok::r_brace) && P.Tok.isNot(tok::eof));
  }

  SourceLoc RBraceLoc;
  P.parseMatchingToken(tok::r_brace, RBraceLoc, diag::expected_sil_rbrace,
                       LBraceLoc);

  SILVTable::create(M, theClass, Serialized, vtableEntries);
  return false;
}

static ProtocolDecl *parseProtocolDecl(Parser &P, SILParser &SP) {
  Identifier DeclName;
  SourceLoc DeclLoc;
  if (SP.parseSILIdentifier(DeclName, DeclLoc, diag::expected_sil_value_name))
    return nullptr;

  // Find the protocol decl. The protocol can be imported.
  llvm::PointerUnion<ValueDecl*, ModuleDecl *> Res =
    lookupTopDecl(P, DeclName, /*typeLookup=*/true);
  assert(Res.is<ValueDecl*>() && "Protocol look-up should return a Decl");
  ValueDecl *VD = Res.get<ValueDecl*>();
  if (!VD) {
    P.diagnose(DeclLoc, diag::sil_witness_protocol_not_found, DeclName);
    return nullptr;
  }
  auto *proto = dyn_cast<ProtocolDecl>(VD);
  if (!proto)
    P.diagnose(DeclLoc, diag::sil_witness_protocol_not_found, DeclName);
  return proto;
}

static AssociatedTypeDecl *parseAssociatedTypeDecl(Parser &P, SILParser &SP,
                                                   ProtocolDecl *proto) {
  Identifier DeclName;
  SourceLoc DeclLoc;
  if (SP.parseSILIdentifier(DeclName, DeclLoc, diag::expected_sil_value_name))
    return nullptr;
  // We can return multiple decls, for now, we use the first lookup result.
  // One example is two decls when searching for Generator of Sequence:
  // one from Sequence, the other from _Sequence_Type.
  SmallVector<ValueDecl *, 4> values;
  auto VD = lookupMember(P, proto->getInterfaceType(), DeclName, DeclLoc,
                         values, true/*ExpectMultipleResults*/);
  if (!VD) {
    P.diagnose(DeclLoc, diag::sil_witness_assoc_not_found, DeclName);
    return nullptr;
  }
  return dyn_cast<AssociatedTypeDecl>(VD);
}

static bool parseAssociatedTypePath(SILParser &SP,
                                    SmallVectorImpl<Identifier> &path) {
  do {
    Identifier name;
    SourceLoc loc;
    if (SP.parseSILIdentifier(name, loc, diag::expected_sil_value_name))
      return false;
    path.push_back(name);
  } while (SP.P.consumeIf(tok::period));

  return true;
}

static bool matchesAssociatedTypePath(CanType assocType,
                                      ArrayRef<Identifier> path) {
  if (auto memberType = dyn_cast<DependentMemberType>(assocType)) {
    return (!path.empty() &&
            memberType->getName() == path.back() &&
            matchesAssociatedTypePath(memberType.getBase(), path.drop_back()));
  } else {
    assert(isa<GenericTypeParamType>(assocType));
    return path.empty();
  }
}

static CanType parseAssociatedTypePath(Parser &P, SILParser &SP,
                                       ProtocolDecl *proto) {
  SourceLoc loc = SP.P.Tok.getLoc();
  SmallVector<Identifier, 4> path;
  if (!parseAssociatedTypePath(SP, path))
    return CanType();

  // This is only used for parsing associated conformances, so we can
  // go ahead and just search the requirement signature for something that
  // matches the path.
  for (auto &reqt : proto->getRequirementSignature()) {
    if (reqt.getKind() != RequirementKind::Conformance)
      continue;
    CanType assocType = reqt.getFirstType()->getCanonicalType();
    if (matchesAssociatedTypePath(assocType, path))
      return assocType;
  }

  SmallString<128> name;
  name += path[0].str();
  for (auto elt : makeArrayRef(path).slice(1)) {
    name += '.';
    name += elt.str();
  }
  P.diagnose(loc, diag::sil_witness_assoc_conf_not_found, name);
  return CanType();
}

static bool isSelfConformance(Type conformingType, ProtocolDecl *protocol) {
  if (auto protoTy = conformingType->getAs<ProtocolType>())
    return protoTy->getDecl() == protocol;
  return false;
}

static ProtocolConformanceRef
parseRootProtocolConformance(Parser &P, SILParser &SP, Type ConformingTy,
                             ProtocolDecl *&proto, ConformanceContext context) {
  Identifier ModuleKeyword, ModuleName;
  SourceLoc Loc, KeywordLoc;
  proto = parseProtocolDecl(P, SP);
  if (!proto)
    return ProtocolConformanceRef();

  if (P.parseIdentifier(ModuleKeyword, KeywordLoc,
                        diag::expected_tok_in_sil_instr, "module") ||
      SP.parseSILIdentifier(ModuleName, Loc,
                            diag::expected_sil_value_name))
    return ProtocolConformanceRef();

  if (ModuleKeyword.str() != "module") {
    P.diagnose(KeywordLoc, diag::expected_tok_in_sil_instr, "module");
    return ProtocolConformanceRef();
  }

  // Calling lookupConformance on a BoundGenericType will return a specialized
  // conformance. We use UnboundGenericType to find the normal conformance.
  Type lookupTy = ConformingTy;
  if (auto bound = lookupTy->getAs<BoundGenericType>())
    lookupTy = bound->getDecl()->getDeclaredType();
  auto lookup = P.SF.getParentModule()->lookupConformance(lookupTy, proto);
  if (lookup.isInvalid()) {
    P.diagnose(KeywordLoc, diag::sil_witness_protocol_conformance_not_found);
    return ProtocolConformanceRef();
  }

  // Use a concrete self-conformance if we're parsing this for a witness table.
  if (context == ConformanceContext::WitnessTable && !lookup.isConcrete() &&
      isSelfConformance(ConformingTy, proto)) {
    lookup = ProtocolConformanceRef(P.Context.getSelfConformance(proto));
  }

  return lookup;
}

///  protocol-conformance ::= normal-protocol-conformance
///  protocol-conformance ::=
///    generic-parameter-list? type: 'inherit' '(' protocol-conformance ')'
///  protocol-conformance ::=
///    generic-parameter-list? type: 'specialize' '<' substitution* '>'
///    '(' protocol-conformance ')'
///  normal-protocol-conformance ::=
///    generic-parameter-list? type: protocolName module ModuleName
/// Note that generic-parameter-list is already parsed before calling this.
ProtocolConformanceRef SILParser::parseProtocolConformance(
    ProtocolDecl *&proto, GenericEnvironment *&genericEnv,
    ConformanceContext context, ProtocolDecl *defaultForProto) {
  // Parse generic params for the protocol conformance. We need to make sure
  // they have the right scope.
  Optional<Scope> GenericsScope;
  if (context == ConformanceContext::Ordinary)
    GenericsScope.emplace(&P, ScopeKind::Generics);

  // Make sure we don't leave it uninitialized in the caller
  genericEnv = nullptr;

  auto *genericParams = P.maybeParseGenericParams().getPtrOrNull();
  if (genericParams) {
    genericEnv = handleSILGenericParams(genericParams, &P.SF);
  }

  auto retVal = parseProtocolConformanceHelper(proto, genericEnv, context,
                                               defaultForProto);

  if (GenericsScope) {
    GenericsScope.reset();
  }
  return retVal;
}

ProtocolConformanceRef SILParser::parseProtocolConformanceHelper(
    ProtocolDecl *&proto, GenericEnvironment *witnessEnv,
    ConformanceContext context, ProtocolDecl *defaultForProto) {
  // Parse AST type.
  ParserResult<TypeRepr> TyR = P.parseType();
  if (TyR.isNull())
    return ProtocolConformanceRef();
  TypeLoc Ty = TyR.get();
  if (defaultForProto) {
    bindProtocolSelfInTypeRepr(Ty, defaultForProto);
  }

  if (performTypeLocChecking(Ty, /*IsSILType=*/ false, witnessEnv,
                             defaultForProto))
    return ProtocolConformanceRef();
  auto ConformingTy = Ty.getType();

  if (P.parseToken(tok::colon, diag::expected_sil_witness_colon))
    return ProtocolConformanceRef();

  if (P.Tok.is(tok::identifier) && P.Tok.getText() == "specialize") {
    P.consumeToken();

    // Parse substitutions for specialized conformance.
    SmallVector<ParsedSubstitution, 4> parsedSubs;
    if (parseSubstitutions(parsedSubs, witnessEnv, defaultForProto))
      return ProtocolConformanceRef();

    if (P.parseToken(tok::l_paren, diag::expected_sil_witness_lparen))
      return ProtocolConformanceRef();
    ProtocolDecl *dummy;
    GenericEnvironment *specializedEnv;
    auto genericConform =
        parseProtocolConformance(dummy, specializedEnv,
                                 ConformanceContext::Ordinary,
                                 defaultForProto);
    if (genericConform.isInvalid() || !genericConform.isConcrete())
      return ProtocolConformanceRef();
    if (P.parseToken(tok::r_paren, diag::expected_sil_witness_rparen))
      return ProtocolConformanceRef();

    SubstitutionMap subMap =
      getApplySubstitutionsFromParsed(*this, specializedEnv, parsedSubs);
    if (!subMap)
      return ProtocolConformanceRef();

    auto result = P.Context.getSpecializedConformance(
        ConformingTy, genericConform.getConcrete(), subMap);
    return ProtocolConformanceRef(result);
  }

  if (P.Tok.is(tok::identifier) && P.Tok.getText() == "inherit") {
    P.consumeToken();

    if (P.parseToken(tok::l_paren, diag::expected_sil_witness_lparen))
      return ProtocolConformanceRef();
    auto baseConform = parseProtocolConformance(defaultForProto,
                                                ConformanceContext::Ordinary);
    if (baseConform.isInvalid() || !baseConform.isConcrete())
      return ProtocolConformanceRef();
    if (P.parseToken(tok::r_paren, diag::expected_sil_witness_rparen))
      return ProtocolConformanceRef();

    auto result = P.Context.getInheritedConformance(ConformingTy,
                                                    baseConform.getConcrete());
    return ProtocolConformanceRef(result);
  }

  auto retVal =
    parseRootProtocolConformance(P, *this, ConformingTy, proto, context);
  return retVal;
}

/// Parser a single SIL vtable entry and add it to either \p witnessEntries
/// or \c conditionalConformances.
static bool parseSILVTableEntry(
         Parser &P,
         SILModule &M,
         ProtocolDecl *proto,
         GenericEnvironment *witnessEnv,
         SILParser &witnessState,
         bool isDefaultWitnessTable,
         std::vector<SILWitnessTable::Entry> &witnessEntries,
         std::vector<SILWitnessTable::ConditionalConformance>
           &conditionalConformances) {
  ProtocolDecl *defaultForProto = isDefaultWitnessTable ? proto : nullptr;
  Identifier EntryKeyword;
  SourceLoc KeywordLoc;
  if (P.parseIdentifier(EntryKeyword, KeywordLoc,
        diag::expected_tok_in_sil_instr,
        "method, associated_type, associated_type_protocol, base_protocol"
        ", no_default"))
    return true;

  if (EntryKeyword.str() == "no_default") {
    witnessEntries.push_back(SILDefaultWitnessTable::Entry());
    return false;
  }

  if (EntryKeyword.str() == "base_protocol") {
    ProtocolDecl *proto = parseProtocolDecl(P, witnessState);
    if (!proto)
      return true;
    if (P.parseToken(tok::colon, diag::expected_sil_witness_colon))
      return true;
    auto conform =
      witnessState.parseProtocolConformance(defaultForProto,
                                            ConformanceContext::Ordinary);
    // Ignore invalid and abstract witness entries.
    if (conform.isInvalid() || !conform.isConcrete())
      return false;

    witnessEntries.push_back(
        SILWitnessTable::BaseProtocolWitness{proto, conform.getConcrete()});
    return false;
  }

  if (EntryKeyword.str() == "associated_type_protocol" ||
      EntryKeyword.str() == "conditional_conformance") {
    if (P.parseToken(tok::l_paren, diag::expected_sil_witness_lparen))
      return true;
    CanType assocOrSubject;
    if (EntryKeyword.str() == "associated_type_protocol") {
      assocOrSubject = parseAssociatedTypePath(P, witnessState, proto);
    } else {
      // Parse AST type.
      ParserResult<TypeRepr> TyR = P.parseType();
      if (TyR.isNull())
        return true;
      TypeLoc Ty = TyR.get();
      if (isDefaultWitnessTable)
        bindProtocolSelfInTypeRepr(Ty, proto);
      if (swift::performTypeLocChecking(P.Context, Ty,
                                        /*isSILMode=*/false,
                                        /*isSILType=*/false,
                                        witnessEnv,
                                        &P.SF))
        return true;

      assocOrSubject = Ty.getType()->getCanonicalType();
    }
    if (!assocOrSubject)
      return true;
    if (P.parseToken(tok::colon, diag::expected_sil_witness_colon))
      return true;
    ProtocolDecl *proto = parseProtocolDecl(P, witnessState);
    if (!proto)
      return true;
    if (P.parseToken(tok::r_paren, diag::expected_sil_witness_rparen) ||
        P.parseToken(tok::colon, diag::expected_sil_witness_colon))
      return true;

    ProtocolConformanceRef conformance(proto);
    if (P.Tok.getText() != "dependent") {
      auto concrete =
        witnessState.parseProtocolConformance(defaultForProto,
                                              ConformanceContext::Ordinary);
      // Ignore invalid and abstract witness entries.
      if (concrete.isInvalid() || !concrete.isConcrete())
        return false;
      conformance = concrete;
    } else {
      P.consumeToken();
    }

    if (EntryKeyword.str() == "associated_type_protocol")
      witnessEntries.push_back(
          SILWitnessTable::AssociatedTypeProtocolWitness{assocOrSubject,
                                                         proto,
                                                         conformance});
    else
      conditionalConformances.push_back(
          SILWitnessTable::ConditionalConformance{assocOrSubject,
                                                  conformance});

    return false;
  }

  if (EntryKeyword.str() == "associated_type") {
    AssociatedTypeDecl *assoc = parseAssociatedTypeDecl(P, witnessState,
                                                        proto);
    if (!assoc)
      return true;
    if (P.parseToken(tok::colon, diag::expected_sil_witness_colon))
      return true;

    // Parse AST type.
    ParserResult<TypeRepr> TyR = P.parseType();
    if (TyR.isNull())
      return true;
    TypeLoc Ty = TyR.get();
    if (isDefaultWitnessTable)
      bindProtocolSelfInTypeRepr(Ty, proto);
    if (swift::performTypeLocChecking(P.Context, Ty,
                                      /*isSILMode=*/false,
                                      /*isSILType=*/false,
                                      witnessEnv,
                                      &P.SF))
      return true;

    witnessEntries.push_back(SILWitnessTable::AssociatedTypeWitness{
      assoc, Ty.getType()->getCanonicalType()
    });
    return false;
  }

  if (EntryKeyword.str() != "method") {
    P.diagnose(KeywordLoc, diag::expected_tok_in_sil_instr, "method");
    return true;
  }

  SILDeclRef Ref;


  Identifier FuncName;
  SourceLoc FuncLoc;
  if (witnessState.parseSILDeclRef(Ref, true) ||
      P.parseToken(tok::colon, diag::expected_sil_witness_colon))
    return true;

  SILFunction *Func = nullptr;
  if (P.Tok.is(tok::kw_nil)) {
    P.consumeToken();
  } else {
    if (P.parseToken(tok::at_sign, diag::expected_sil_function_name) ||
        witnessState.parseSILIdentifier(FuncName, FuncLoc,
                                        diag::expected_sil_value_name))
      return true;

    Func = M.lookUpFunction(FuncName.str());
    if (!Func) {
      P.diagnose(FuncLoc, diag::sil_witness_func_not_found, FuncName);
      return true;
    }
  }

  witnessEntries.push_back(SILWitnessTable::MethodWitness{
    Ref, Func
  });

  return false;
}

/// decl-sil-witness ::= 'sil_witness_table' sil-linkage?
///                      normal-protocol-conformance decl-sil-witness-body
/// normal-protocol-conformance ::=
///   generic-parameter-list? type: protocolName module ModuleName
/// decl-sil-witness-body:
///   '{' sil-witness-entry* '}'
/// sil-witness-entry:
///   method SILDeclRef ':' @SILFunctionName
///   associated_type AssociatedTypeDeclName: Type
///   associated_type_protocol (AssocName: ProtocolName):
///                              protocol-conformance|dependent
///   base_protocol ProtocolName: protocol-conformance
bool SILParserTUState::parseSILWitnessTable(Parser &P) {
  P.consumeToken(tok::kw_sil_witness_table);
  SILParser WitnessState(P);
  
  // Parse the linkage.
  Optional<SILLinkage> Linkage;
  parseSILLinkage(Linkage, P);
  
  IsSerialized_t isSerialized = IsNotSerialized;
  if (parseDeclSILOptional(nullptr, &isSerialized, nullptr, nullptr, nullptr,
                           nullptr, nullptr, nullptr, nullptr, nullptr, nullptr,
                           nullptr, nullptr, nullptr, nullptr, nullptr, nullptr,
                           nullptr, nullptr, nullptr,
                           WitnessState, M))
    return true;

  Scope S(&P, ScopeKind::TopLevel);
  // We should use WitnessTableBody. This ensures that the generic params
  // are visible.
  Optional<Scope> BodyScope;
  BodyScope.emplace(&P, ScopeKind::FunctionBody);

  // Parse the protocol conformance.
  ProtocolDecl *proto;
  GenericEnvironment *witnessEnv;
  auto conf = WitnessState.parseProtocolConformance(proto,
                                                    witnessEnv,
                                              ConformanceContext::WitnessTable,
                                                    nullptr);
  WitnessState.ContextGenericEnv = witnessEnv;

  // FIXME: should we really allow a specialized or inherited conformance here?
  RootProtocolConformance *theConformance = nullptr;
  if (conf.isConcrete())
    theConformance = conf.getConcrete()->getRootConformance();

  SILWitnessTable *wt = nullptr;
  if (theConformance) {
    wt = M.lookUpWitnessTable(theConformance, false);
    assert((!wt || wt->isDeclaration()) &&
           "Attempting to create duplicate witness table.");
  }

  // If we don't have an lbrace, then this witness table is a declaration.
  if (P.Tok.getKind() != tok::l_brace) {
    // Default to public external linkage.
    if (!Linkage)
      Linkage = SILLinkage::PublicExternal;
    // We ignore empty witness table without normal protocol conformance.
    if (!wt && theConformance)
      wt = SILWitnessTable::create(M, *Linkage, theConformance);
    BodyScope.reset();
    return false;
  }

  if (!theConformance) {
    P.diagnose(P.Tok, diag::sil_witness_protocol_conformance_not_found);
    return true;
  }

  SourceLoc LBraceLoc = P.Tok.getLoc();
  P.consumeToken(tok::l_brace);

  // We need to turn on InSILBody to parse SILDeclRef.
  Lexer::SILBodyRAII Tmp(*P.L);
  // Parse the entry list.
  std::vector<SILWitnessTable::Entry> witnessEntries;
  std::vector<SILWitnessTable::ConditionalConformance> conditionalConformances;

  if (P.Tok.isNot(tok::r_brace)) {
    do {
      if (parseSILVTableEntry(P, M, proto, witnessEnv, WitnessState, false,
                              witnessEntries, conditionalConformances))
        return true;
    } while (P.Tok.isNot(tok::r_brace) && P.Tok.isNot(tok::eof));
  }

  SourceLoc RBraceLoc;
  P.parseMatchingToken(tok::r_brace, RBraceLoc, diag::expected_sil_rbrace,
                       LBraceLoc);
  
  // Default to public linkage.
  if (!Linkage)
    Linkage = SILLinkage::Public;

  if (!wt)
    wt = SILWitnessTable::create(M, *Linkage, theConformance);
  else
    wt->setLinkage(*Linkage);
  wt->convertToDefinition(witnessEntries, conditionalConformances,
                          isSerialized);
  BodyScope.reset();
  return false;
}

/// decl-sil-default-witness ::= 'sil_default_witness_table' 
///                              sil-linkage identifier
///                              decl-sil-default-witness-body
/// decl-sil-default-witness-body:
///   '{' sil-default-witness-entry* '}'
/// sil-default-witness-entry:
///   sil-witness-entry
///   'no_default'
bool SILParserTUState::parseSILDefaultWitnessTable(Parser &P) {
  P.consumeToken(tok::kw_sil_default_witness_table);
  SILParser WitnessState(P);
  
  // Parse the linkage.
  Optional<SILLinkage> Linkage;
  parseSILLinkage(Linkage, P);
  
  Scope S(&P, ScopeKind::TopLevel);
  // We should use WitnessTableBody. This ensures that the generic params
  // are visible.
  Optional<Scope> BodyScope;
  BodyScope.emplace(&P, ScopeKind::FunctionBody);

  // Parse the protocol.
  ProtocolDecl *protocol = parseProtocolDecl(P, WitnessState);
  if (!protocol)
    return true;

  // Parse the body.
  SourceLoc LBraceLoc = P.Tok.getLoc();
  P.consumeToken(tok::l_brace);

  // We need to turn on InSILBody to parse SILDeclRef.
  Lexer::SILBodyRAII Tmp(*P.L);

  // Parse the entry list.
  std::vector<SILWitnessTable::Entry> witnessEntries;
  std::vector<SILWitnessTable::ConditionalConformance> conditionalConformances;

  if (P.Tok.isNot(tok::r_brace)) {
    do {
      if (parseSILVTableEntry(P, M, protocol, protocol->getGenericEnvironment(),
                              WitnessState, true, witnessEntries,
                              conditionalConformances))
        return true;
    } while (P.Tok.isNot(tok::r_brace) && P.Tok.isNot(tok::eof));
  }

  SourceLoc RBraceLoc;
  P.parseMatchingToken(tok::r_brace, RBraceLoc, diag::expected_sil_rbrace,
                       LBraceLoc);
  
  // Default to public linkage.
  if (!Linkage)
    Linkage = SILLinkage::Public;

  SILDefaultWitnessTable::create(M, *Linkage, protocol, witnessEntries);
  BodyScope.reset();
  return false;
}

/// decl-sil-differentiability-witness ::=
///   'sil_differentiability_witness'
///   ('[' 'serialized' ']')?
///   sil-linkage?
///   sil-differentiability-witness-config-and-function
///   decl-sil-differentiability-witness-body?
///
/// decl-sil-differentiability-witness-body ::=
///   '{'
///   ('jvp' sil-function-name ':' sil-type)?
///   ('vjp' sil-function-name ':' sil-type)?
///   '}'
///
/// index-subset ::=
///   [0-9]+ (' ' [0-9]+)*
bool SILParserTUState::parseSILDifferentiabilityWitness(Parser &P) {
  auto loc = P.consumeToken(tok::kw_sil_differentiability_witness);
  auto silLoc = RegularLocation(loc);
  SILParser State(P);

  // Parse the linkage.
  Optional<SILLinkage> linkage;
  if (parseSILLinkage(linkage, P))
    return true;

  // Parse '[serialized]' flag (optional).
  bool isSerialized = false;
  SourceLoc serializedTokLoc;
  if (P.Tok.is(tok::l_square) && P.isIdentifier(P.peekToken(), "serialized")) {
    isSerialized = true;
    serializedTokLoc = P.Tok.getLoc();
    P.consumeToken(tok::l_square);
    P.consumeToken(tok::identifier);
    if (P.parseToken(tok::r_square, diag::sil_diff_witness_expected_token, "]"))
      return true;
  }

  Scope scope(&P, ScopeKind::TopLevel);
  Scope body(&P, ScopeKind::FunctionBody);

  // We need to turn on InSILBody to parse the function references.
  Lexer::SILBodyRAII tmp(*P.L);

<<<<<<< HEAD
  auto configAndFn = parseSILDifferentiabilityWitnessConfigAndFunction(
      P, State, silLoc);
=======
  auto configAndFn =
      parseSILDifferentiabilityWitnessConfigAndFunction(P, State, silLoc);
>>>>>>> b4386f43
  if (!configAndFn) {
    return true;
  }
  auto config = configAndFn->first;
  auto originalFn = configAndFn->second;

  // If this is just a declaration, create the declaration now and return.
  if (!P.Tok.is(tok::l_brace)) {
    if (isSerialized) {
      P.diagnose(serializedTokLoc,
                 diag::sil_diff_witness_serialized_declaration);
      return true;
    }

    SILDifferentiabilityWitness::createDeclaration(
        M, linkage ? *linkage : SILLinkage::DefaultForDeclaration, originalFn,
        config.parameterIndices, config.resultIndices,
        config.derivativeGenericSignature);
    return false;
  }

  // This is a definition, so parse differentiability witness body.
  SILFunction *jvp = nullptr;
  SILFunction *vjp = nullptr;
  if (P.Tok.is(tok::l_brace)) {
    // Parse '{'.
    SourceLoc lBraceLoc;
    P.consumeIf(tok::l_brace, lBraceLoc);
    // Parse JVP (optional).
    if (P.isIdentifier(P.Tok, "jvp")) {
      P.consumeToken(tok::identifier);
      if (P.parseToken(tok::colon, diag::sil_diff_witness_expected_token, ":"))
        return true;
      Scope body(&P, ScopeKind::FunctionBody);
      if (State.parseSILFunctionRef(silLoc, jvp))
        return true;
    }
    // Parse VJP (optional).
    if (P.isIdentifier(P.Tok, "vjp")) {
      P.consumeToken(tok::identifier);
      if (P.parseToken(tok::colon, diag::sil_diff_witness_expected_token, ":"))
        return true;
      Scope body(&P, ScopeKind::FunctionBody);
      if (State.parseSILFunctionRef(silLoc, vjp))
        return true;
    }
    // Parse '}'.
    SourceLoc rBraceLoc;
    if (P.parseMatchingToken(tok::r_brace, rBraceLoc, diag::expected_sil_rbrace,
                             lBraceLoc))
      return true;
  }

  SILDifferentiabilityWitness::createDefinition(
      M, linkage ? *linkage : SILLinkage::DefaultForDefinition, originalFn,
      config.parameterIndices, config.resultIndices,
      config.derivativeGenericSignature, jvp, vjp, isSerialized);
  return false;
}
<<<<<<< HEAD
// SWIFT_ENABLE_TENSORFLOW END
=======
>>>>>>> b4386f43

llvm::Optional<llvm::coverage::Counter> SILParser::parseSILCoverageExpr(
    llvm::coverage::CounterExpressionBuilder &Builder) {
  if (P.Tok.is(tok::integer_literal)) {
    unsigned CounterId;
    if (parseInteger(CounterId, diag::sil_coverage_invalid_counter))
      return None;
    return llvm::coverage::Counter::getCounter(CounterId);
  }

  if (P.Tok.is(tok::identifier)) {
    Identifier Zero;
    SourceLoc Loc;
    if (parseSILIdentifier(Zero, Loc, diag::sil_coverage_invalid_counter))
      return None;
    if (Zero.str() != "zero") {
      P.diagnose(Loc, diag::sil_coverage_invalid_counter);
      return None;
    }
    return llvm::coverage::Counter::getZero();
  }

  if (P.Tok.is(tok::l_paren)) {
    P.consumeToken(tok::l_paren);
    auto LHS = parseSILCoverageExpr(Builder);
    if (!LHS)
      return None;
    Identifier Operator;
    SourceLoc Loc;
    if (P.parseAnyIdentifier(Operator, Loc,
                             diag::sil_coverage_invalid_operator))
      return None;
    if (Operator.str() != "+" && Operator.str() != "-") {
      P.diagnose(Loc, diag::sil_coverage_invalid_operator);
      return None;
    }
    auto RHS = parseSILCoverageExpr(Builder);
    if (!RHS)
      return None;
    if (P.parseToken(tok::r_paren, diag::sil_coverage_expected_rparen))
      return None;

    if (Operator.str() == "+")
      return Builder.add(*LHS, *RHS);
    return Builder.subtract(*LHS, *RHS);
  }

  P.diagnose(P.Tok, diag::sil_coverage_invalid_counter);
  return None;
}

/// decl-sil-coverage-map ::= 'sil_coverage_map' CoveredName PGOFuncName CoverageHash
///                           decl-sil-coverage-body
/// decl-sil-coverage-body:
///   '{' sil-coverage-entry* '}'
/// sil-coverage-entry:
///   sil-coverage-loc ':' sil-coverage-expr
/// sil-coverage-loc:
///   StartLine ':' StartCol '->' EndLine ':' EndCol
/// sil-coverage-expr:
///   ...
bool SILParserTUState::parseSILCoverageMap(Parser &P) {
  P.consumeToken(tok::kw_sil_coverage_map);
  SILParser State(P);

  // Parse the filename.
  Identifier Filename;
  SourceLoc FileLoc;
  if (State.parseSILIdentifier(Filename, FileLoc,
                               diag::expected_sil_value_name))
    return true;

  // Parse the covered name.
  if (!P.Tok.is(tok::string_literal)) {
    P.diagnose(P.Tok, diag::sil_coverage_expected_quote);
    return true;
  }
  StringRef FuncName = P.Tok.getText().drop_front().drop_back();
  P.consumeToken();

  // Parse the PGO func name.
  if (!P.Tok.is(tok::string_literal)) {
    P.diagnose(P.Tok, diag::sil_coverage_expected_quote);
    return true;
  }
  StringRef PGOFuncName = P.Tok.getText().drop_front().drop_back();
  P.consumeToken();

  uint64_t Hash;
  if (State.parseInteger(Hash, diag::sil_coverage_invalid_hash))
    return true;

  if (!P.Tok.is(tok::l_brace)) {
    P.diagnose(P.Tok, diag::sil_coverage_expected_lbrace);
    return true;
  }
  SourceLoc LBraceLoc = P.Tok.getLoc();
  P.consumeToken(tok::l_brace);

  llvm::coverage::CounterExpressionBuilder Builder;
  std::vector<SILCoverageMap::MappedRegion> Regions;
  bool BodyHasError = false;
  if (P.Tok.isNot(tok::r_brace)) {
    do {
      unsigned StartLine, StartCol, EndLine, EndCol;
      if (State.parseInteger(StartLine, diag::sil_coverage_expected_loc) ||
          P.parseToken(tok::colon, diag::sil_coverage_expected_loc) ||
          State.parseInteger(StartCol, diag::sil_coverage_expected_loc) ||
          P.parseToken(tok::arrow, diag::sil_coverage_expected_arrow) ||
          State.parseInteger(EndLine, diag::sil_coverage_expected_loc) ||
          P.parseToken(tok::colon, diag::sil_coverage_expected_loc) ||
          State.parseInteger(EndCol, diag::sil_coverage_expected_loc)) {
        BodyHasError = true;
        break;
      }

      if (P.parseToken(tok::colon, diag::sil_coverage_expected_colon)) {
        BodyHasError = true;
        break;
      }

      auto Counter = State.parseSILCoverageExpr(Builder);
      if (!Counter) {
        BodyHasError = true;
        break;
      }

      Regions.emplace_back(StartLine, StartCol, EndLine, EndCol, *Counter);
    } while (P.Tok.isNot(tok::r_brace) && P.Tok.isNot(tok::eof));
  }
  if (BodyHasError)
    P.skipUntilDeclRBrace();

  SourceLoc RBraceLoc;
  P.parseMatchingToken(tok::r_brace, RBraceLoc, diag::expected_sil_rbrace,
                       LBraceLoc);

  if (!BodyHasError)
    SILCoverageMap::create(M, Filename.str(), FuncName.str(), PGOFuncName.str(),
                           Hash, Regions, Builder.getExpressions());
  return false;
}

/// sil-scope-ref ::= 'scope' [0-9]+
/// sil-scope ::= 'sil_scope' [0-9]+ '{'
///                 debug-loc
///                 'parent' scope-parent
///                 ('inlined_at' sil-scope-ref)?
///               '}'
/// scope-parent ::= sil-function-name ':' sil-type
/// scope-parent ::= sil-scope-ref
/// debug-loc ::= 'loc' string-literal ':' [0-9]+ ':' [0-9]+
bool SILParserTUState::parseSILScope(Parser &P) {
  P.consumeToken(tok::kw_sil_scope);
  SILParser ScopeState(P);

  SourceLoc SlotLoc = P.Tok.getLoc();
  unsigned Slot;
  if (ScopeState.parseInteger(Slot, diag::sil_invalid_scope_slot))
    return true;

  SourceLoc LBraceLoc = P.Tok.getLoc();
  P.consumeToken(tok::l_brace);

  StringRef Key = P.Tok.getText();
  RegularLocation Loc{SILLocation::DebugLoc()};
  if (Key == "loc")
    if (ScopeState.parseSILLocation(Loc))
      return true;
  ScopeState.parseVerbatim("parent");
  Identifier FnName;
  SILDebugScope *Parent = nullptr;
  SILFunction *ParentFn = nullptr;
  if (P.Tok.is(tok::integer_literal)) {
    /// scope-parent ::= sil-scope-ref
    if (ScopeState.parseScopeRef(Parent))
      return true;
  } else {
    /// scope-parent ::= sil-function-name
    SILType Ty;
    SourceLoc FnLoc = P.Tok.getLoc();
    // We need to turn on InSILBody to parse the function reference.
    Lexer::SILBodyRAII Tmp(*P.L);
    GenericEnvironment *IgnoredEnv;
    Scope S(&P, ScopeKind::TopLevel);
    Scope Body(&P, ScopeKind::FunctionBody);
    if ((ScopeState.parseGlobalName(FnName)) ||
        P.parseToken(tok::colon, diag::expected_sil_colon_value_ref) ||
        ScopeState.parseSILType(Ty, IgnoredEnv, true))
      return true;

    // The function doesn't exist yet. Create a zombie forward declaration.
    auto FnTy = Ty.getAs<SILFunctionType>();
    if (!FnTy || !Ty.isObject()) {
      P.diagnose(FnLoc, diag::expected_sil_function_type);
      return true;
    }
    ParentFn = ScopeState.getGlobalNameForReference(FnName, FnTy, FnLoc, true);
    ScopeState.TUState.PotentialZombieFns.insert(ParentFn);
  }

  SILDebugScope *InlinedAt = nullptr;
  if (P.Tok.getText() == "inlined_at") {
    P.consumeToken();
    if (ScopeState.parseScopeRef(InlinedAt))
      return true;
  }

  SourceLoc RBraceLoc;
  P.parseMatchingToken(tok::r_brace, RBraceLoc, diag::expected_sil_rbrace,
                       LBraceLoc);

  auto &Scope = ScopeSlots[Slot];
  if (Scope) {
    P.diagnose(SlotLoc, diag::sil_scope_redefined, Slot);
    return true;
  }

  Scope = new (M) SILDebugScope(Loc, ParentFn, Parent, InlinedAt);
  return false;
}<|MERGE_RESOLUTION|>--- conflicted
+++ resolved
@@ -78,13 +78,7 @@
   bool parseSILGlobal(Parser &P) override;
   bool parseSILWitnessTable(Parser &P) override;
   bool parseSILDefaultWitnessTable(Parser &P) override;
-<<<<<<< HEAD
-  // SWIFT_ENABLE_TENSORFLOW
   bool parseSILDifferentiabilityWitness(Parser &P) override;
-  // SWIFT_ENABLE_TENSORFLOW END
-=======
-  bool parseSILDifferentiabilityWitness(Parser &P) override;
->>>>>>> b4386f43
   bool parseSILCoverageMap(Parser &P) override;
   bool parseSILProperty(Parser &P) override;
   bool parseSILScope(Parser &P) override;
@@ -2047,10 +2041,6 @@
   return false;
 }
 
-<<<<<<< HEAD
-// SWIFT_ENABLE_TENSORFLOW
-=======
->>>>>>> b4386f43
 // Parse a list of integer indices, prefaced with the given string label.
 // Returns true on error.
 static bool parseIndexList(Parser &P, StringRef label,
@@ -2074,13 +2064,7 @@
     return true;
   return false;
 };
-<<<<<<< HEAD
-// SWIFT_ENABLE_TENSORFLOW END
-
-// SWIFT_ENABLE_TENSORFLOW
-=======
-
->>>>>>> b4386f43
+
 /// sil-differentiability-witness-config-and-function ::=
 ///   '[' 'parameters' index-subset ']'
 ///   '[' 'results' index-subset ']'
@@ -2119,13 +2103,8 @@
     return {};
   // Resolve parsed witness generic signature.
   if (witnessGenSig) {
-<<<<<<< HEAD
-    auto origGenSig = originalFunction
-        ->getLoweredFunctionType()->getSubstGenericSignature();
-=======
     auto origGenSig =
         originalFunction->getLoweredFunctionType()->getSubstGenericSignature();
->>>>>>> b4386f43
     // Check whether original function generic signature and parsed witness
     // generic have the same generic parameters.
     auto areGenericParametersConsistent = [&]() {
@@ -2139,11 +2118,7 @@
     };
     if (!areGenericParametersConsistent()) {
       P.diagnose(witnessGenSigStartLoc,
-<<<<<<< HEAD
-                 diag::sil_inst_autodiff_invalid_witness_generic_signature,
-=======
                  diag::sil_diff_witness_invalid_generic_signature,
->>>>>>> b4386f43
                  witnessGenSig->getAsString(), origGenSig->getAsString());
       return {};
     }
@@ -2154,36 +2129,19 @@
         witnessGenSig->getRequirements().end());
     witnessGenSig = evaluateOrDefault(
         P.Context.evaluator,
-<<<<<<< HEAD
-        AbstractGenericSignatureRequest{
-            origGenSig.getPointer(),
-            /*addedGenericParams=*/{},
-            std::move(witnessRequirements)},
-            nullptr);
-=======
         AbstractGenericSignatureRequest{origGenSig.getPointer(),
                                         /*addedGenericParams=*/{},
                                         std::move(witnessRequirements)},
         nullptr);
->>>>>>> b4386f43
   }
   auto origFnType = originalFunction->getLoweredFunctionType();
   auto *parameterIndexSet = IndexSubset::get(
       P.Context, origFnType->getNumParameters(), parameterIndices);
-<<<<<<< HEAD
-  auto *resultIndexSet = IndexSubset::get(
-      P.Context, origFnType->getNumResults(), resultIndices);
-  AutoDiffConfig config(parameterIndexSet, resultIndexSet, witnessGenSig);
-  return std::make_pair(config, originalFunction);
-}
-// SWIFT_ENABLE_TENSORFLOW_END
-=======
   auto *resultIndexSet =
       IndexSubset::get(P.Context, origFnType->getNumResults(), resultIndices);
   AutoDiffConfig config(parameterIndexSet, resultIndexSet, witnessGenSig);
   return std::make_pair(config, originalFunction);
 }
->>>>>>> b4386f43
 
 bool SILParser::parseSILDeclRef(SILDeclRef &Member, bool FnTypeRequired) {
   SourceLoc TyLoc;
@@ -6823,13 +6781,8 @@
   // We need to turn on InSILBody to parse the function references.
   Lexer::SILBodyRAII tmp(*P.L);
 
-<<<<<<< HEAD
-  auto configAndFn = parseSILDifferentiabilityWitnessConfigAndFunction(
-      P, State, silLoc);
-=======
   auto configAndFn =
       parseSILDifferentiabilityWitnessConfigAndFunction(P, State, silLoc);
->>>>>>> b4386f43
   if (!configAndFn) {
     return true;
   }
@@ -6889,10 +6842,6 @@
       config.derivativeGenericSignature, jvp, vjp, isSerialized);
   return false;
 }
-<<<<<<< HEAD
-// SWIFT_ENABLE_TENSORFLOW END
-=======
->>>>>>> b4386f43
 
 llvm::Optional<llvm::coverage::Counter> SILParser::parseSILCoverageExpr(
     llvm::coverage::CounterExpressionBuilder &Builder) {
