--- conflicted
+++ resolved
@@ -5925,15 +5925,10 @@
   if (parseSILLinkage(GlobalLinkage, P) ||
       // SWIFT_ENABLE_TENSORFLOW
       parseDeclSILOptional(nullptr, &isSerialized, nullptr, nullptr, nullptr,
-<<<<<<< HEAD
-                           nullptr, nullptr, nullptr, nullptr, nullptr, nullptr,
-                           &isLet, nullptr, nullptr, nullptr, nullptr, nullptr, nullptr, nullptr, State, M) ||
-=======
                            nullptr, nullptr, nullptr, nullptr, nullptr,
                            nullptr, nullptr,
                            &isLet, nullptr, nullptr, nullptr, nullptr, nullptr,
-                           nullptr, State, M) ||
->>>>>>> 68fb3b1f
+                           nullptr, nullptr, State, M) ||
       P.parseToken(tok::at_sign, diag::expected_sil_value_name) ||
       P.parseIdentifier(GlobalName, NameLoc, diag::expected_sil_value_name) ||
       P.parseToken(tok::colon, diag::expected_sil_type))
@@ -5981,12 +5976,8 @@
   IsSerialized_t Serialized = IsNotSerialized;
   if (parseDeclSILOptional(nullptr, &Serialized, nullptr, nullptr, nullptr,
                            nullptr, nullptr, nullptr, nullptr, nullptr, nullptr,
-<<<<<<< HEAD
-                           nullptr, nullptr, nullptr, nullptr, nullptr, nullptr, nullptr, nullptr, SP, M))
-=======
                            nullptr, nullptr, nullptr, nullptr, nullptr, nullptr,
-                           nullptr, nullptr, SP, M))
->>>>>>> 68fb3b1f
+                           nullptr, nullptr, nullptr, SP, M))
     return true;
   
   ValueDecl *VD;
@@ -6055,14 +6046,9 @@
   // SWIFT_ENABLE_TENSORFLOW
   if (parseDeclSILOptional(nullptr, &Serialized, nullptr, nullptr, nullptr,
                            nullptr, nullptr, nullptr, nullptr, nullptr, nullptr,
-<<<<<<< HEAD
-                           nullptr, nullptr, nullptr, nullptr, nullptr, nullptr, nullptr,
-                           nullptr, VTableState, M))
-=======
                            nullptr, nullptr, nullptr, nullptr, nullptr, nullptr,
-                           nullptr, nullptr,
+                           nullptr, nullptr, nullptr,
                            VTableState, M))
->>>>>>> 68fb3b1f
     return true;
 
   // Parse the class name.
@@ -6597,14 +6583,9 @@
   // SWIFT_ENABLE_TENSORFLOW
   if (parseDeclSILOptional(nullptr, &isSerialized, nullptr, nullptr, nullptr,
                            nullptr, nullptr, nullptr, nullptr, nullptr, nullptr,
-<<<<<<< HEAD
-                           nullptr, nullptr, nullptr, nullptr, nullptr, nullptr, nullptr,
-                           nullptr, WitnessState, M))
-=======
                            nullptr, nullptr, nullptr, nullptr, nullptr, nullptr,
-                           nullptr, nullptr,
+                           nullptr, nullptr, nullptr,
                            WitnessState, M))
->>>>>>> 68fb3b1f
     return true;
 
   Scope S(&P, ScopeKind::TopLevel);
