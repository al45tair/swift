//===----------------------------------------------------------------------===//
//
// This source file is part of the Swift.org open source project
//
// Copyright (c) 2020 Apple Inc. and the Swift project authors
// Licensed under Apache License v2.0 with Runtime Library Exception
//
// See https://swift.org/LICENSE.txt for license information
// See https://swift.org/CONTRIBUTORS.txt for the list of Swift project authors
//
//===----------------------------------------------------------------------===//

import Swift
@_implementationOnly import _SwiftConcurrencyShims

<<<<<<< HEAD
/// A unit of scheduleable work.
=======
/// A partial task is a unit of scheduleable work.
///
/// Unless you're implementing a scheduler,
/// you don't generally interact with partial tasks directly.
>>>>>>> 7236b834
@available(SwiftStdlib 5.5, *)
@frozen
public struct PartialAsyncTask {
  private var context: Builtin.Job

  /// Starts running the task.
  public func run() { }
}

/// A mechanism to interface
/// between synchronous and asynchronous code,
/// without correctness checking.
///
/// A *continuation* is an opaque representation of program state.
/// To create a continuation in asynchronous code,
/// call the `withUnsafeContinuation(_:)` or
/// `withUnsafeThrowingContinuation(_:)` function.
/// To resume the asynchronous task,
/// call the `resume(returning:)`,
/// `resume(throwing:)`,
/// `resume(with:)`,
/// or `resume()` method.
///
/// - Important: You must call a resume methods exactly once
///   on every execution path throughout the program.
///   Resuming from a continuation more than once is undefined behavior.
///   Never resuming leaves the task in a suspended state indefinitely,
///   and leaks any associated resources.
///
/// `CheckedContinuation` performs runtime checks
/// for missing or multiple resume operations.
/// `UnsafeContinuation` avoids enforcing these invariants at runtime
/// because it aims to be a low-overhead mechanism
/// for interfacing Swift tasks with
/// event loops, delegate methods, callbacks,
/// and other non-`async` scheduling mechanisms.
/// However, during development, the ability to verify that the
/// invariants are being upheld in testing is important.
/// Because both types have the same interface,
/// you can replace one with the other in most circumstances,
/// without making other changes.
@available(SwiftStdlib 5.5, *)
@frozen
public struct UnsafeContinuation<T, E: Error> {
  @usableFromInline internal var context: Builtin.RawUnsafeContinuation

  @_alwaysEmitIntoClient
  internal init(_ context: Builtin.RawUnsafeContinuation) {
    self.context = context
  }

  /// Resume the task that's awaiting the continuation
  /// by returning the given value.
  ///
  /// - Parameter value: The value to return from the continuation.
  ///
  /// A continuation must be resumed exactly once.
  /// If the continuation has already resumed,
  /// then calling this method results in undefined behavior.
  ///
  /// After calling this method,
  /// control immediately returns to the caller.
  /// The task continues executing
  /// when its executor schedules it.
  @_alwaysEmitIntoClient
  public func resume(returning value: __owned T) where E == Never {
    #if compiler(>=5.5) && $BuiltinContinuation
    Builtin.resumeNonThrowingContinuationReturning(context, value)
    #else
    fatalError("Swift compiler is incompatible with this SDK version")
    #endif
  }

  /// Resume the task that's awaiting the continuation
  /// by returning the given value.
  ///
  /// - Parameter value: The value to return from the continuation.
  ///
  /// A continuation must be resumed exactly once.
  /// If the continuation has already resumed,
  /// then calling this method results in undefined behavior.
  ///
  /// After calling this method,
  /// control immediately returns to the caller.
  /// The task continues executing
  /// when its executor schedules it.
  @_alwaysEmitIntoClient
  public func resume(returning value: __owned T) {
    #if compiler(>=5.5) && $BuiltinContinuation
    Builtin.resumeThrowingContinuationReturning(context, value)
    #else
    fatalError("Swift compiler is incompatible with this SDK version")
    #endif
  }

  /// Resume the task that's awaiting the continuation
  /// by throwing the given error.
  ///
  /// - Parameter error: The error to throw from the continuation.
  ///
  /// A continuation must be resumed exactly once.
  /// If the continuation has already resumed,
  /// then calling this method results in undefined behavior.
  ///
  /// After calling this method,
  /// control immediately returns to the caller.
  /// The task continues executing
  /// when its executor schedules it.
  @_alwaysEmitIntoClient
  public func resume(throwing error: __owned E) {
#if compiler(>=5.5) && $BuiltinContinuation
    Builtin.resumeThrowingContinuationThrowing(context, error)
#else
    fatalError("Swift compiler is incompatible with this SDK version")
#endif
  }
}

@available(SwiftStdlib 5.5, *)
extension UnsafeContinuation {

  /// Resume the task that's awaiting the continuation
  /// by returning or throwing the given result value.
  ///
  /// - Parameter result: The result.
  ///   If it contains a `.success` value,
  ///   the continuation returns that value;
  ///   otherwise, it throws the `.error` value.
  ///
  /// A continuation must be resumed exactly once.
  /// If the continuation has already resumed,
  /// then calling this method results in undefined behavior.
  ///
  /// After calling this method,
  /// control immediately returns to the caller.
  /// The task continues executing
  /// when its executor schedules it.
  @_alwaysEmitIntoClient
  public func resume<Er: Error>(with result: Result<T, Er>) where E == Error {
    switch result {
      case .success(let val):
        self.resume(returning: val)
      case .failure(let err):
        self.resume(throwing: err)
    }
  }

  /// Resume the task that's awaiting the continuation
  /// by returning or throwing the given result value.
  ///
  /// - Parameter result: The result.
  ///   If it contains a `.success` value,
  ///   the continuation returns that value;
  ///   otherwise, it throws the `.error` value.
  ///
  /// A continuation must be resumed exactly once.
  /// If the continuation has already resumed,
  /// then calling this method results in undefined behavior.
  ///
  /// After calling this method,
  /// control immediately returns to the caller.
  /// The task continues executing
  /// when its executor schedules it.
  @_alwaysEmitIntoClient
  public func resume(with result: Result<T, E>) {
    switch result {
      case .success(let val):
        self.resume(returning: val)
      case .failure(let err):
        self.resume(throwing: err)
    }
  }

  /// Resume the task that's awaiting the continuation by returning.
  ///
  /// A continuation must be resumed exactly once.
  /// If the continuation has already resumed,
  /// then calling this method results in undefined behavior.
  ///
  /// After calling this method,
  /// control immediately returns to the caller.
  /// The task continues executing
  /// when its executor schedules it.
  @_alwaysEmitIntoClient
  public func resume() where T == Void {
    self.resume(returning: ())
  }
}

#if _runtime(_ObjC)

// Intrinsics used by SILGen to resume or fail continuations.
@available(SwiftStdlib 5.5, *)
@_alwaysEmitIntoClient
internal func _resumeUnsafeContinuation<T>(
  _ continuation: UnsafeContinuation<T, Never>,
  _ value: __owned T
) {
  continuation.resume(returning: value)
}

@available(SwiftStdlib 5.5, *)
@_alwaysEmitIntoClient
internal func _resumeUnsafeThrowingContinuation<T>(
  _ continuation: UnsafeContinuation<T, Error>,
  _ value: __owned T
) {
  continuation.resume(returning: value)
}

@available(SwiftStdlib 5.5, *)
@_alwaysEmitIntoClient
internal func _resumeUnsafeThrowingContinuationWithError<T>(
  _ continuation: UnsafeContinuation<T, Error>,
  _ error: __owned Error
) {
  continuation.resume(throwing: error)
}

#endif

/// Suspends the current task,
/// then calls the given closure with the an unsafe continuation for the current task.
///
/// - Parameter fn: A closure that takes an `UnsafeContinuation` parameter.
/// You must resume the continuation exactly once.
///
/// - Returns: The value passed to the continuation by the closure.
@available(SwiftStdlib 5.5, *)
@_alwaysEmitIntoClient
public func withUnsafeContinuation<T>(
  _ fn: (UnsafeContinuation<T, Never>) -> Void
) async -> T {
  return await Builtin.withUnsafeContinuation {
    fn(UnsafeContinuation<T, Never>($0))
  }
}

/// Suspends the current task,
/// then calls the given closure with the an unsafe throwing continuation for the current task.
///
/// - Parameter fn: A closure that takes an `UnsafeContinuation` parameter.
/// You must resume the continuation exactly once.
///
/// - Returns: The value passed to the continuation by the closure.
///
/// If `resume(throwing:)` is called on the continuation,
/// this function throws that error.
@available(SwiftStdlib 5.5, *)
@_alwaysEmitIntoClient
public func withUnsafeThrowingContinuation<T>(
  _ fn: (UnsafeContinuation<T, Error>) -> Void
) async throws -> T {
  return try await Builtin.withUnsafeThrowingContinuation {
    fn(UnsafeContinuation<T, Error>($0))
  }
}

@available(SwiftStdlib 5.5, *)
@available(*, deprecated, message: "please use UnsafeContination<..., Error>")
public typealias UnsafeThrowingContinuation<T> = UnsafeContinuation<T, Error><|MERGE_RESOLUTION|>--- conflicted
+++ resolved
@@ -13,14 +13,10 @@
 import Swift
 @_implementationOnly import _SwiftConcurrencyShims
 
-<<<<<<< HEAD
 /// A unit of scheduleable work.
-=======
-/// A partial task is a unit of scheduleable work.
 ///
 /// Unless you're implementing a scheduler,
 /// you don't generally interact with partial tasks directly.
->>>>>>> 7236b834
 @available(SwiftStdlib 5.5, *)
 @frozen
 public struct PartialAsyncTask {
