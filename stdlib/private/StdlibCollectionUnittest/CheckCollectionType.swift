--- conflicted
+++ resolved
@@ -21,11 +21,7 @@
 
   public var isEmpty: Bool { return count == 0 }
 
-<<<<<<< HEAD
   public func bounds<C : Collection>(in c: C) -> Range<C.Index> {
-=======
-  public func boundsIn<C : Collection>(_ c: C) -> Range<C.Index> {
->>>>>>> 510f29ab
     let i = c.startIndex
     return c.index(numericCast(bounds.lowerBound), stepsFrom: i) ..<
            c.index(numericCast(bounds.upperBound), stepsFrom: i)
@@ -360,7 +356,7 @@
 }
 
 internal func _product<C1 : Collection, C2 : Collection>(
-  c1: C1, _ c2: C2
+  _ c1: C1, _ c2: C2
 ) -> [(C1.Iterator.Element, C2.Iterator.Element)] {
   var result: [(C1.Iterator.Element, C2.Iterator.Element)] = []
   for e1 in c1 {
