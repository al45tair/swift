--- conflicted
+++ resolved
@@ -825,17 +825,6 @@
   f--     // expected-error {{'--' is unavailable}} {{4-6= -= 1}}
   _ = f-- // expected-error {{'--' is unavailable}} {{none}}
 
-<<<<<<< HEAD
-=======
-
-  ++si      // expected-error {{'++' is unavailable}} {{3-5=}} {{7-7= = si.successor()}}
-  --si      // expected-error {{'--' is unavailable}} {{3-5=}} {{7-7= = si.predecessor()}}
-  si++      // expected-error {{'++' is unavailable}} {{5-7= = si.successor()}}
-  si--      // expected-error {{'--' is unavailable}} {{5-7= = si.predecessor()}}
-  _ = --si  // expected-error {{'--' is unavailable}} {{none}}
-
-
->>>>>>> c9a67d79
   // <rdar://problem/24530312> Swift ++fix-it produces bad code in nested expressions
   // This should not get a fixit hint.
   var j = 2
