--- conflicted
+++ resolved
@@ -10,14 +10,12 @@
 // -working-directory=
 // RUN: cd %t && %swiftc_driver -driver-print-jobs -working-directory=%S/Inputs -c %/S/Inputs/main.swift | %FileCheck %s -check-prefix=INPUT
 
-<<<<<<< HEAD
 // SWIFT_ENABLE_TENSORFLOW: REPL is disabled in tensorflow branch.
-=======
 // In another driver mode.
-// RUN: cd %t && %swift_driver -driver-print-jobs -working-directory %/S/Inputs -F. | %FileCheck %s -check-prefix=REPL
-// RUN: cd %t && %swift_driver -driver-print-jobs -deprecated-integrated-repl -working-directory %/S/Inputs -F. | %FileCheck %s -check-prefix=REPL
+// cd %t && %swift_driver -driver-print-jobs -working-directory %/S/Inputs -F. | %FileCheck %s -check-prefix=REPL
+// cd %t && %swift_driver -driver-print-jobs -deprecated-integrated-repl -working-directory %/S/Inputs -F. | %FileCheck %s -check-prefix=REPL
 // REPL: -F {{\\?"?}}SOURCE_DIR/test/Driver/Inputs
->>>>>>> 24444293
+// SWIFT_ENABLE_TENSORFLOW END
 
 // RUN: cd %t && %swiftc_driver -driver-print-jobs -working-directory=%/S/Inputs -c -module-name m main.swift lib.swift | %FileCheck %s -check-prefix=MULTI_INPUT
 // MULTI_INPUT: SOURCE_DIR/test/Driver/Inputs{{/|\\\\}}main.swift
