--- conflicted
+++ resolved
@@ -94,44 +94,24 @@
   }
 }
 
-<<<<<<< HEAD
 // CHECK-LABEL: sil hidden @_TF19existential_erasure12errorHandlerFzPs13ErrorProtocol_PS0__
 func errorHandler(e: ErrorProtocol) throws -> ErrorProtocol {
 // CHECK: bb0(%0 : $ErrorProtocol):
 // CHECK:  debug_value %0 : $ErrorProtocol
 // CHECK:  [[OPEN:%.*]] = open_existential_box %0 : $ErrorProtocol to $*[[OPEN_TYPE:@opened\(.*\) ErrorProtocol]]
 // CHECK:  [[RESULT:%.*]] = alloc_existential_box $ErrorProtocol, $[[OPEN_TYPE]]
+// CHECK:  [[ADDR:%.*]] = project_existential_box $[[OPEN_TYPE]] in [[RESULT]] : $ErrorProtocol
 // CHECK:  [[FUNC:%.*]] = function_ref @_TFE19existential_erasurePs13ErrorProtocol17returnOrThrowSelf
-// CHECK:  try_apply [[FUNC]]<[[OPEN_TYPE]]>([[RESULT]]#1, [[OPEN]])
+// CHECK:  try_apply [[FUNC]]<[[OPEN_TYPE]]>([[ADDR]], [[OPEN]])
 //
 // CHECK: bb1
 // CHECK:  strong_release %0 : $ErrorProtocol
-// CHECK:  return [[RESULT]]#0 : $ErrorProtocol
+// CHECK:  return [[RESULT]] : $ErrorProtocol
 //
 // CHECK: bb2([[FAILURE:%.*]] : $ErrorProtocol):
-// CHECK:  dealloc_existential_box [[RESULT]]#0
+// CHECK:  dealloc_existential_box [[RESULT]]
 // CHECK:  strong_release %0 : $ErrorProtocol
 // CHECK:  throw [[FAILURE]] : $ErrorProtocol
-=======
-// CHECK-LABEL: sil hidden @_TF19existential_erasure12errorHandlerFzPs9ErrorType_PS0__
-func errorHandler(e: ErrorType) throws -> ErrorType {
-// CHECK: bb0(%0 : $ErrorType):
-// CHECK:  debug_value %0 : $ErrorType
-// CHECK:  [[OPEN:%.*]] = open_existential_box %0 : $ErrorType to $*[[OPEN_TYPE:@opened\(.*\) ErrorType]]
-// CHECK:  [[RESULT:%.*]] = alloc_existential_box $ErrorType, $[[OPEN_TYPE]]
-// CHECK:  [[ADDR:%.*]] = project_existential_box $[[OPEN_TYPE]] in [[RESULT]] : $ErrorType
-// CHECK:  [[FUNC:%.*]] = function_ref @_TFE19existential_erasurePs9ErrorType17returnOrThrowSelf
-// CHECK:  try_apply [[FUNC]]<[[OPEN_TYPE]]>([[ADDR]], [[OPEN]])
-//
-// CHECK: bb1
-// CHECK:  strong_release %0 : $ErrorType
-// CHECK:  return [[RESULT]] : $ErrorType
-//
-// CHECK: bb2([[FAILURE:%.*]] : $ErrorType):
-// CHECK:  dealloc_existential_box [[RESULT]]
-// CHECK:  strong_release %0 : $ErrorType
-// CHECK:  throw [[FAILURE]] : $ErrorType
->>>>>>> 181b3d22
 //
   return try e.returnOrThrowSelf()
 }