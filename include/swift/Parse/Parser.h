--- conflicted
+++ resolved
@@ -1238,9 +1238,10 @@
   ParsedSyntaxResult<ParsedGenericArgumentClauseSyntax>
   parseGenericArgumentClauseSyntax();
 
-<<<<<<< HEAD
-  TypeResult parseTypeSimple(Diag<> MessageID, bool HandleCodeCompletion);
-  TypeResult parseTypeSimpleOrComposition(Diag<> MessageID, bool HandleCodeCompletion);
+  ParsedSyntaxResult<ParsedTypeSyntax>
+  parseTypeSimple(Diag<> MessageID, bool HandleCodeCompletion);
+  ParsedSyntaxResult<ParsedTypeSyntax>
+  parseTypeSimpleOrComposition(Diag<> MessageID, bool HandleCodeCompletion);
   // SWIFT_ENABLE_TENSORFLOW: Added `isParsingQualifiedDeclName` flag.
   /// Parses a type identifier (e.g. 'Foo' or 'Foo.Bar.Baz').
   ///
@@ -1252,22 +1253,7 @@
   ///   positioned at '.f'.
   /// - If there is no type qualification (e.g. when parsing just 'f'), returns
   ///   an empty parser error.
-  TypeResult parseTypeIdentifier(bool isParsingQualifiedDeclName = false);
-  TypeResult parseAnyType();
-  TypeResult parseTypeTupleBody();
-  TypeResult parseTypeCollection();
-  TypeResult parseMetatypeType(ParsedTypeSyntax Base);
-  TypeResult parseOptionalType(ParsedTypeSyntax Base);
-  TypeResult parseImplicitlyUnwrappedOptionalType(ParsedTypeSyntax Base);
-
-  TypeResult parseTypeArray(ParsedTypeSyntax Base, SourceLoc BaseLoc);
-  TypeResult parseOldStyleProtocolComposition();
-=======
-  ParsedSyntaxResult<ParsedTypeSyntax>
-  parseTypeSimple(Diag<> MessageID, bool HandleCodeCompletion);
-  ParsedSyntaxResult<ParsedTypeSyntax>
-  parseTypeSimpleOrComposition(Diag<> MessageID, bool HandleCodeCompletion);
-  ParsedSyntaxResult<ParsedTypeSyntax> parseTypeIdentifier();
+  ParsedSyntaxResult<ParsedTypeSyntax> parseTypeIdentifier(bool isParsingQualifiedDeclName = false);
   ParsedSyntaxResult<ParsedTypeSyntax> parseAnyType();
   ParsedSyntaxResult<ParsedTypeSyntax> parseTypeTupleBody();
   ParsedSyntaxResult<ParsedTypeSyntax> parseTypeCollection();
@@ -1281,7 +1267,6 @@
   ParsedSyntaxResult<ParsedTypeSyntax> parseTypeArray(ParsedTypeSyntax Base,
                                                       SourceLoc BaseLoc);
   ParsedSyntaxResult<ParsedTypeSyntax> parseOldStyleProtocolComposition();
->>>>>>> 14477a76
 
   bool isOptionalToken(const Token &T) const;
   ParsedTokenSyntax consumeOptionalTokenSyntax();
