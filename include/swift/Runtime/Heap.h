//===--- Heap.h - Swift Language Heap ABI -----------------------*- C++ -*-===//
//
// This source file is part of the Swift.org open source project
//
// Copyright (c) 2014 - 2017 Apple Inc. and the Swift project authors
// Licensed under Apache License v2.0 with Runtime Library Exception
//
// See https://swift.org/LICENSE.txt for license information
// See https://swift.org/CONTRIBUTORS.txt for the list of Swift project authors
//
//===----------------------------------------------------------------------===//
//
// Swift Heap ABI
//
//===----------------------------------------------------------------------===//

#ifndef SWIFT_RUNTIME_HEAP_H
#define SWIFT_RUNTIME_HEAP_H

#include <cstddef>
#include <new>
#include <utility>

#include "swift/Runtime/Config.h"
#include "swift/shims/Visibility.h"

namespace swift {
// Allocate plain old memory. This is the generalized entry point
// Never returns nil. The returned memory is uninitialized. 
//
// An "alignment mask" is just the alignment (a power of 2) minus 1.
<<<<<<< HEAD
SWIFT_EXTERN_C SWIFT_RETURNS_NONNULL SWIFT_NODISCARD SWIFT_ATTRIBUTE_FOR_EXPORTS
=======
SWIFT_EXTERN_C SWIFT_RETURNS_NONNULL SWIFT_NODISCARD SWIFT_RUNTIME_EXPORT_ATTRIBUTE
>>>>>>> 85419cfa
void *swift_slowAlloc(size_t bytes, size_t alignMask);

// If the caller cannot promise to zero the object during destruction,
// then call these corresponding APIs:
SWIFT_RUNTIME_EXPORT
void swift_slowDealloc(void *ptr, size_t bytes, size_t alignMask);

/// Allocate and construct an instance of type \c T.
///
/// \param args The arguments to pass to the constructor for \c T.
///
/// \returns A pointer to a new, fully constructed instance of \c T. This
///   function never returns \c nullptr. The caller is responsible for
///   eventually destroying the resulting object by passing it to
///   \c swift_cxx_deleteObject().
///
/// This function avoids the use of the global \c operator \c new (which may be
/// overridden by other code in a process) in favor of calling
/// \c swift_slowAlloc() and constructing the new object with placement new.
///
/// This function is capable of returning well-aligned memory even on platforms
/// that do not implement the C++17 "over-aligned new" feature.
template <typename T, typename... Args>
SWIFT_RETURNS_NONNULL SWIFT_NODISCARD
static inline T *swift_cxx_newObject(Args &&... args) {
  auto result = reinterpret_cast<T *>(swift_slowAlloc(sizeof(T),
                                                      alignof(T) - 1));
  ::new (result) T(std::forward<Args>(args)...);
  return result;
}

/// Destruct and deallocate an instance of type \c T.
///
/// \param ptr A pointer to an instance of type \c T previously created with a
///   call to \c swift_cxx_newObject().
///
/// This function avoids the use of the global \c operator \c delete (which may
/// be overridden by other code in a process) in favor of directly calling the
/// destructor for \a *ptr and then freeing its memory by calling
/// \c swift_slowDealloc().
///
/// The effect of passing a pointer to this function that was \em not returned
/// from \c swift_cxx_newObject() is undefined.
template <typename T>
static inline void swift_cxx_deleteObject(T *ptr) {
  if (ptr) {
    ptr->~T();
    swift_slowDealloc(ptr, sizeof(T), alignof(T) - 1);
  }
}
}

#endif // SWIFT_RUNTIME_HEAP_H<|MERGE_RESOLUTION|>--- conflicted
+++ resolved
@@ -29,11 +29,7 @@
 // Never returns nil. The returned memory is uninitialized. 
 //
 // An "alignment mask" is just the alignment (a power of 2) minus 1.
-<<<<<<< HEAD
-SWIFT_EXTERN_C SWIFT_RETURNS_NONNULL SWIFT_NODISCARD SWIFT_ATTRIBUTE_FOR_EXPORTS
-=======
 SWIFT_EXTERN_C SWIFT_RETURNS_NONNULL SWIFT_NODISCARD SWIFT_RUNTIME_EXPORT_ATTRIBUTE
->>>>>>> 85419cfa
 void *swift_slowAlloc(size_t bytes, size_t alignMask);
 
 // If the caller cannot promise to zero the object during destruction,
